package ast

import (
	"github.com/cloudspannerecosystem/memefish/token"
)

type prec int

const (
	precLit prec = iota
	precSelector
	precUnary
	precMulDiv
	precAddSub
	precBitShift
	precBitAnd
	precBitXor
	precBitOr
	precComparison
	precNot
	precAnd
	precOr
)

func exprPrec(e Expr) prec {
	switch e := e.(type) {
	case *CallExpr, *CountStarExpr, *CastExpr, *ExtractExpr, *CaseExpr, *ParenExpr, *ScalarSubQuery, *ArraySubQuery, *ExistsSubQuery, *Param, *Ident, *Path, *ArrayLiteral, *StructLiteral, *NullLiteral, *BoolLiteral, *IntLiteral, *FloatLiteral, *StringLiteral, *BytesLiteral, *DateLiteral, *TimestampLiteral, *NumericLiteral:
		return precLit
	case *IndexExpr, *SelectorExpr:
		return precSelector
	case *InExpr, *IsNullExpr, *IsBoolExpr, *BetweenExpr:
		return precComparison
	case *BinaryExpr:
		switch e.Op {
		case OpMul, OpDiv, OpConcat:
			return precMulDiv
		case OpAdd, OpSub:
			return precAddSub
		case OpBitLeftShift, OpBitRightShift:
			return precBitShift
		case OpBitAnd:
			return precBitAnd
		case OpBitXor:
			return precBitXor
		case OpBitOr:
			return precBitOr
		case OpEqual, OpNotEqual, OpLess, OpLessEqual, OpGreater, OpGreaterEqual, OpLike, OpNotLike:
			return precComparison
		case OpAnd:
			return precAnd
		case OpOr:
			return precOr
		}
	case *UnaryExpr:
		switch e.Op {
		case OpPlus, OpMinus, OpBitNot:
			return precUnary
		case OpNot:
			return precNot
		}
	}

	panic("exprPrec: unexpected")
}

func paren(p prec, e Expr) string {
	ep := exprPrec(e)
	if ep <= p {
		return e.SQL()
	} else {
		return "(" + e.SQL() + ")"
	}
}

// ================================================================================
//
// SELECT
//
// ================================================================================

func (q *QueryStatement) SQL() string {
	var sql string
	if q.Hint != nil {
		sql += q.Hint.SQL() + " "
	}
	if q.With != nil {
		sql += q.With.SQL() + " "
	}
	sql += q.Query.SQL()
	return sql
}

func (h *Hint) SQL() string {
	sql := "@{" + h.Records[0].SQL()
	for _, r := range h.Records[1:] {
		sql += ", " + r.SQL()
	}
	sql += "}"
	return sql
}

func (h *HintRecord) SQL() string {
	return h.Key.SQL() + "=" + h.Value.SQL()
}

func (w *With) SQL() string {
	sql := "WITH " + w.CTEs[0].SQL()
	for _, c := range w.CTEs[1:] {
		sql += ", " + c.SQL()
	}
	return sql
}

func (c *CTE) SQL() string {
	return c.Name.SQL() + " AS (" + c.QueryExpr.SQL() + ")"
}

func (s *Select) SQL() string {
	sql := "SELECT "
	if s.Distinct {
		sql += "DISTINCT "
	}
	if s.AsStruct {
		sql += "AS STRUCT "
	}
	sql += s.Results[0].SQL()
	for _, r := range s.Results[1:] {
		sql += ", " + r.SQL()
	}
	if s.From != nil {
		sql += " " + s.From.SQL()
	}
	if s.Where != nil {
		sql += " " + s.Where.SQL()
	}
	if s.GroupBy != nil {
		sql += " " + s.GroupBy.SQL()
	}
	if s.Having != nil {
		sql += " " + s.Having.SQL()
	}
	if s.OrderBy != nil {
		sql += " " + s.OrderBy.SQL()
	}
	if s.Limit != nil {
		sql += " " + s.Limit.SQL()
	}
	return sql
}

func (c *CompoundQuery) SQL() string {
	op := string(c.Op)
	if c.Distinct {
		op += " DISTINCT"
	} else {
		op += " ALL"
	}

	sql := c.Queries[0].SQL()
	for _, q := range c.Queries[1:] {
		sql += " " + op + " " + q.SQL()
	}
	if c.OrderBy != nil {
		sql += " " + c.OrderBy.SQL()
	}
	if c.Limit != nil {
		sql += " " + c.Limit.SQL()
	}
	return sql
}

func (s *SubQuery) SQL() string {
	sql := "(" + s.Query.SQL() + ")"
	if s.OrderBy != nil {
		sql += " " + s.OrderBy.SQL()
	}
	if s.Limit != nil {
		sql += " " + s.Limit.SQL()
	}
	return sql
}

func (s *Star) SQL() string {
	return "*"
}

func (s *DotStar) SQL() string {
	return s.Expr.SQL() + ".*"
}

func (a *Alias) SQL() string {
	return a.Expr.SQL() + " " + a.As.SQL()
}

func (a *AsAlias) SQL() string {
	return "AS " + a.Alias.SQL()
}

func (e *ExprSelectItem) SQL() string {
	return e.Expr.SQL()
}

func (f *From) SQL() string {
	return "FROM " + f.Source.SQL()
}

func (w *Where) SQL() string {
	return "WHERE " + w.Expr.SQL()
}

func (g *GroupBy) SQL() string {
	sql := "GROUP BY " + g.Exprs[0].SQL()
	for _, e := range g.Exprs[1:] {
		sql += ", " + e.SQL()
	}
	return sql
}

func (h *Having) SQL() string {
	return "HAVING " + h.Expr.SQL()
}

func (o *OrderBy) SQL() string {
	sql := "ORDER BY " + o.Items[0].SQL()
	for _, item := range o.Items[1:] {
		sql += ", " + item.SQL()
	}
	return sql
}

func (o *OrderByItem) SQL() string {
	sql := o.Expr.SQL()
	if o.Collate != nil {
		sql += " " + o.Collate.SQL()
	}
	if o.Dir != "" {
		sql += " " + string(o.Dir)
	}
	return sql
}

func (c *Collate) SQL() string {
	return "COLLATE " + c.Value.SQL()
}

func (l *Limit) SQL() string {
	sql := "LIMIT " + l.Count.SQL()
	if l.Offset != nil {
		sql += " " + l.Offset.SQL()
	}
	return sql
}

func (o *Offset) SQL() string {
	return "OFFSET " + o.Value.SQL()
}

// ================================================================================
//
// JOIN
//
// ================================================================================

func (u *Unnest) SQL() string {
	var sql string
	if u.Implicit {
		sql += u.Expr.SQL()
	} else {
		sql += "UNNEST(" + u.Expr.SQL() + ")"
	}
	if u.Hint != nil {
		sql += " " + u.Hint.SQL()
	}
	if u.As != nil {
		sql += " " + u.As.SQL()
	}
	if u.WithOffset != nil {
		sql += " " + u.WithOffset.SQL()
	}
	if u.Sample != nil {
		sql += " " + u.Sample.SQL()
	}
	return sql
}

func (w *WithOffset) SQL() string {
	sql := "WITH OFFSET"
	if w.As != nil {
		sql += " " + w.As.SQL()
	}
	return sql
}

func (t *TableName) SQL() string {
	sql := t.Table.SQL()
	if t.Hint != nil {
		sql += " " + t.Hint.SQL()
	}
	if t.As != nil {
		sql += " " + t.As.SQL()
	}
	if t.Sample != nil {
		sql += " " + t.Sample.SQL()
	}
	return sql
}

func (s *SubQueryTableExpr) SQL() string {
	sql := "(" + s.Query.SQL() + ")"
	if s.As != nil {
		sql += " " + s.As.SQL()
	}
	if s.Sample != nil {
		sql += " " + s.Sample.SQL()
	}
	return sql
}

func (p *ParenTableExpr) SQL() string {
	sql := "(" + p.Source.SQL() + ")"
	if p.Sample != nil {
		sql += " " + p.Sample.SQL()
	}
	return sql
}

func (j *Join) SQL() string {
	sql := j.Left.SQL()
	if j.Op != CommaJoin {
		sql += " "
	}
	sql += string(j.Op) + " "
	if j.Hint != nil {
		sql += j.Hint.SQL() + " "
	}
	sql += j.Right.SQL()
	if j.Cond != nil {
		sql += " " + j.Cond.SQL()
	}
	return sql
}

func (o *On) SQL() string {
	return "ON " + o.Expr.SQL()
}

func (u *Using) SQL() string {
	sql := "USING (" + u.Idents[0].SQL()
	for _, id := range u.Idents[1:] {
		sql += ", " + id.SQL()
	}
	sql += ")"
	return sql
}

func (t *TableSample) SQL() string {
	return "TABLESAMPLE " + string(t.Method) + " " + t.Size.SQL()
}

func (t *TableSampleSize) SQL() string {
	return "(" + t.Value.SQL() + " " + string(t.Unit) + ")"
}

// ================================================================================
//
// Expr
//
// ================================================================================

func (b *BinaryExpr) SQL() string {
	p := exprPrec(b)
	sql := paren(p, b.Left)
	sql += " " + string(b.Op) + " "
	sql += paren(p, b.Right)
	return sql
}

func (u *UnaryExpr) SQL() string {
	p := exprPrec(u)
	if u.Op == OpNot {
		return "NOT " + paren(p, u.Expr)
	}
	return string(u.Op) + paren(p, u.Expr)
}

func (i *InExpr) SQL() string {
	p := exprPrec(i)
	sql := paren(p, i.Left)
	if i.Not {
		sql += " NOT"
	}
	sql += " IN "
	sql += i.Right.SQL()
	return sql
}

func (u *UnnestInCondition) SQL() string {
	return "UNNEST(" + u.Expr.SQL() + ")"
}

func (s *SubQueryInCondition) SQL() string {
	return "(" + s.Query.SQL() + ")"
}

func (v *ValuesInCondition) SQL() string {
	sql := "(" + v.Exprs[0].SQL()
	for _, e := range v.Exprs[1:] {
		sql += ", " + e.SQL()
	}
	sql += ")"
	return sql
}

func (i *IsNullExpr) SQL() string {
	p := exprPrec(i)
	sql := paren(p, i.Left)
	sql += " IS "
	if i.Not {
		sql += "NOT "
	}
	sql += "NULL"
	return sql
}

func (i *IsBoolExpr) SQL() string {
	p := exprPrec(i)
	sql := paren(p, i.Left)
	sql += " IS "
	if i.Not {
		sql += "NOT "
	}
	if i.Right {
		sql += "TRUE"
	} else {
		sql += "FALSE"
	}
	return sql
}

func (b *BetweenExpr) SQL() string {
	p := exprPrec(b)
	sql := paren(p, b.Left)
	if b.Not {
		sql += " NOT"
	}
	return sql + " BETWEEN " + paren(p, b.RightStart) + " AND " + paren(p, b.RightEnd)
}

func (s *SelectorExpr) SQL() string {
	p := exprPrec(s)
	return paren(p, s.Expr) + "." + s.Ident.SQL()
}

func (i *IndexExpr) SQL() string {
	p := exprPrec(i)
	sql := paren(p, i.Expr) + "["
	if i.Ordinal {
		sql += "ORDINAL"
	} else {
		sql += "OFFSET"
	}
	sql += "(" + i.Index.SQL() + ")]"
	return sql
}

func (c *CallExpr) SQL() string {
	sql := c.Func.SQL() + "("
	if c.Distinct {
		sql += "DISTINCT "
	}
	for i, a := range c.Args {
		if i != 0 {
			sql += ", "
		}
		sql += a.SQL()
	}
	sql += ")"
	return sql
}

func (o *SequenceOption) SQL() string {
	return o.Name.SQL() + " = " + o.Value.SQL()
}

func (s *ExprArg) SQL() string {
	return s.Expr.SQL()
}

func (i *IntervalArg) SQL() string {
	sql := "INTERVAL " + i.Expr.SQL()
	if i.Unit != nil {
		sql += " " + i.Unit.SQL()
	}
	return sql
}

func (s *SequenceArg) SQL() string {
	return "SEQUENCE " + s.Expr.SQL()
}

func (*CountStarExpr) SQL() string {
	return "COUNT(*)"
}

func (e *ExtractExpr) SQL() string {
	sql := "EXTRACT(" + e.Part.SQL() + " FROM " + e.Expr.SQL()
	if e.AtTimeZone != nil {
		sql += " " + e.AtTimeZone.SQL()
	}
	sql += ")"
	return sql
}

func (a *AtTimeZone) SQL() string {
	return "AT TIME ZONE " + a.Expr.SQL()
}

func (c *CastExpr) SQL() string {
	return "CAST(" + c.Expr.SQL() + " AS " + c.Type.SQL() + ")"
}

func (c *CaseExpr) SQL() string {
	sql := "CASE "
	if c.Expr != nil {
		sql += c.Expr.SQL() + " "
	}
	for _, w := range c.Whens {
		sql += w.SQL() + " "
	}
	if c.Else != nil {
		sql += c.Else.SQL() + " "
	}
	sql += "END"
	return sql
}

func (c *CaseWhen) SQL() string {
	return "WHEN " + c.Cond.SQL() + " THEN " + c.Then.SQL()
}

func (c *CaseElse) SQL() string {
	return "ELSE " + c.Expr.SQL()
}

func (p *ParenExpr) SQL() string {
	return "(" + p.Expr.SQL() + ")"
}

func (s *ScalarSubQuery) SQL() string {
	return "(" + s.Query.SQL() + ")"
}

func (a *ArraySubQuery) SQL() string {
	return "ARRAY(" + a.Query.SQL() + ")"
}

func (e *ExistsSubQuery) SQL() string {
	sql := "EXISTS"
	if e.Hint != nil {
		sql += " " + e.Hint.SQL() + " "
	}
	sql += "(" + e.Query.SQL() + ")"
	return sql
}

func (p *Param) SQL() string {
	return "@" + p.Name
}

func (i *Ident) SQL() string {
	return token.QuoteSQLIdent(i.Name)
}

func (p *Path) SQL() string {
	sql := p.Idents[0].SQL()
	for _, id := range p.Idents[1:] {
		sql += "." + id.SQL()
	}
	return sql
}

func (a *ArrayLiteral) SQL() string {
	sql := "ARRAY"
	if a.Type != nil {
		sql += "<" + a.Type.SQL() + ">"
	}
	sql += "["
	for i, v := range a.Values {
		if i != 0 {
			sql += ", "
		}
		sql += v.SQL()
	}
	sql += "]"
	return sql
}

func (s *StructLiteral) SQL() string {
	sql := "STRUCT"
	if s.Fields != nil {
		sql += "<"
		for i, f := range s.Fields {
			if i != 0 {
				sql += ", "
			}
			sql += f.SQL()
		}
		sql += ">"
	}
	sql += "("
	for i, v := range s.Values {
		if i != 0 {
			sql += ", "
		}
		sql += v.SQL()
	}
	sql += ")"
	return sql
}

func (*NullLiteral) SQL() string {
	return "NULL"
}

func (b *BoolLiteral) SQL() string {
	if b.Value {
		return "TRUE"
	} else {
		return "FALSE"
	}
}

func (i *IntLiteral) SQL() string {
	return i.Value
}

func (f *FloatLiteral) SQL() string {
	return f.Value
}

func (s *StringLiteral) SQL() string {
	return token.QuoteSQLString(s.Value)
}

func (b *BytesLiteral) SQL() string {
	return token.QuoteSQLBytes(b.Value)
}

func (d *DateLiteral) SQL() string {
	return "DATE " + d.Value.SQL()
}

func (t *TimestampLiteral) SQL() string {
	return "TIMESTAMP " + t.Value.SQL()
}

func (t *NumericLiteral) SQL() string {
	return "NUMERIC " + t.Value.SQL()
}

// ================================================================================
//
// Type
//
// ================================================================================

func (s *SimpleType) SQL() string {
	return string(s.Name)
}

func (a *ArrayType) SQL() string {
	return "ARRAY<" + a.Item.SQL() + ">"
}

func (s *StructType) SQL() string {
	sql := "STRUCT<"
	for i, f := range s.Fields {
		if i != 0 {
			sql += ", "
		}
		sql += f.SQL()
	}
	sql += ">"
	return sql
}

func (f *StructField) SQL() string {
	var sql string
	if f.Ident != nil {
		sql += f.Ident.SQL() + " "
	}
	sql += f.Type.SQL()
	return sql
}

// ================================================================================
//
// Cast for Special Cases
//
// ================================================================================

func (c *CastIntValue) SQL() string {
	return "CAST(" + c.Expr.SQL() + " AS INT64)"
}

func (c *CastNumValue) SQL() string {
	return "CAST(" + c.Expr.SQL() + " AS " + string(c.Type) + ")"
}

// ================================================================================
//
// DDL
//
// ================================================================================

func (c *CreateDatabase) SQL() string {
	return "CREATE DATABASE " + c.Name.SQL()
}

func (c *CreateTable) SQL() string {
	sql := "CREATE TABLE "
	if c.IfNotExists {
		sql += "IF NOT EXISTS "
	}
	sql += c.Name.SQL() + " ("
	for i, c := range c.Columns {
		if i != 0 {
			sql += ", "
		}
		sql += c.SQL()
	}
	for _, c := range c.TableConstraints {
		sql += ", " + c.SQL()
	}
	sql += ") "
	sql += "PRIMARY KEY ("
	for i, k := range c.PrimaryKeys {
		if i != 0 {
			sql += ", "
		}
		sql += k.SQL()
	}
	sql += ")"
	if c.Cluster != nil {
		sql += c.Cluster.SQL()
	}
	if c.RowDeletionPolicy != nil {
		sql += c.RowDeletionPolicy.SQL()
	}
	return sql
}

func (c *CreateSequence) SQL() string {
	sql := "CREATE SEQUENCE "
	if c.IfNotExists {
		sql += "IF NOT EXISTS "
	}
	sql += c.Name.SQL() + " OPTIONS ("
	for i, o := range c.Options {
		if i > 0 {
			sql += ", "
		}
		sql += o.SQL()
	}
	sql += ")"
	return sql
}

func (c *CreateView) SQL() string {
	sql := "CREATE"
	if c.OrReplace {
		sql += " OR REPLACE"
	}
	sql += " VIEW " + c.Name.SQL() + " SQL SECURITY INVOKER AS " + c.Query.SQL()
	return sql
}

func (c *ColumnDef) SQL() string {
	sql := c.Name.SQL() + " " + c.Type.SQL()
	if c.NotNull {
		sql += " NOT NULL"
	}
	if c.DefaultExpr != nil {
		sql += " " + c.DefaultExpr.SQL()
	}
	if c.GeneratedExpr != nil {
		sql += " " + c.GeneratedExpr.SQL()
	}
	if c.Options != nil {
		sql += " " + c.Options.SQL()
	}
	return sql
}

func (c *TableConstraint) SQL() string {
	var sql string
	if c.Name != nil {
		sql += "CONSTRAINT " + c.Name.SQL() + " "
	}
	sql += c.Constraint.SQL()
	return sql
}

func (f *ForeignKey) SQL() string {
	var sql string
	sql += "FOREIGN KEY ("
	for i, k := range f.Columns {
		if i != 0 {
			sql += ", "
		}
		sql += k.SQL()
	}
	sql += ") "
	sql += "REFERENCES " + f.ReferenceTable.SQL() + " ("
	for i, k := range f.ReferenceColumns {
		if i != 0 {
			sql += ", "
		}
		sql += k.SQL()
	}
	sql += ")"
	if f.OnDelete != "" {
		sql += " " + string(f.OnDelete)
	}
	return sql
}

func (c *Check) SQL() string {
	return "CHECK (" + c.Expr.SQL() + ")"
}

func (c *ColumnDefaultExpr) SQL() string {
	return "DEFAULT (" + c.Expr.SQL() + ")"
}

func (g *GeneratedColumnExpr) SQL() string {
	return "AS (" + g.Expr.SQL() + ") STORED"
}

func (c *ColumnDefOptions) SQL() string {
	sql := "OPTIONS(allow_commit_timestamp = "
	if c.AllowCommitTimestamp {
		sql += "true)"
	} else {
		sql += "null)"
	}
	return sql
}

func (i *IndexKey) SQL() string {
	sql := i.Name.SQL()
	if i.Dir != "" {
		sql += " " + string(i.Dir)
	}
	return sql
}

func (c *Cluster) SQL() string {
	sql := ", INTERLEAVE IN PARENT " + c.TableName.SQL()
	if c.OnDelete != "" {
		sql += " " + string(c.OnDelete)
	}
	return sql
}

func (c *CreateRowDeletionPolicy) SQL() string {
	return ", " + c.RowDeletionPolicy.SQL()
}

func (r *RowDeletionPolicy) SQL() string {
	return "ROW DELETION POLICY ( OLDER_THAN ( " + r.ColumnName.SQL() + ", INTERVAL " + r.NumDays.SQL() + " DAY ))"
}

func (a *AlterTable) SQL() string {
	return "ALTER TABLE " + a.Name.SQL() + " " + a.TableAlternation.SQL()
}

func (a *AddColumn) SQL() string {
	sql := "ADD COLUMN "
	if a.IfNotExists {
		sql += "IF NOT EXISTS "
	}
	return sql + a.Column.SQL()
}

func (a *AddTableConstraint) SQL() string {
	return "ADD " + a.TableConstraint.SQL()
}

func (a *AddRowDeletionPolicy) SQL() string {
	return "ADD " + a.RowDeletionPolicy.SQL()
}

func (d *DropColumn) SQL() string {
	return "DROP COLUMN " + d.Name.SQL()
}

func (d *DropConstraint) SQL() string {
	return "DROP CONSTRAINT " + d.Name.SQL()
}

func (d *DropRowDeletionPolicy) SQL() string {
	return "DROP ROW DELETION POLICY"
}

func (r *ReplaceRowDeletionPolicy) SQL() string {
	return "REPLACE " + r.RowDeletionPolicy.SQL()
}

func (s *SetOnDelete) SQL() string {
	return "SET " + string(s.OnDelete)
}

func (a *AlterColumn) SQL() string {
	sql := "ALTER COLUMN " + a.Name.SQL() + " " + a.Type.SQL()
	if a.NotNull {
		sql += " NOT NULL"
	}
	if a.DefaultExpr != nil {
		sql += " " + a.DefaultExpr.SQL()
	}
	return sql
}

func (a *AlterColumnSet) SQL() string {
	sql := "ALTER COLUMN " + a.Name.SQL() + " SET "
	if a.Options != nil {
		return sql + a.Options.SQL()
	} else {
		return sql + a.DefaultExpr.SQL()
	}
}

func (d *DropTable) SQL() string {
	sql := "DROP TABLE "
	if d.IfExists {
		sql += "IF EXISTS "
	}
	return sql + d.Name.SQL()
}

func (c *CreateIndex) SQL() string {
	sql := "CREATE "
	if c.Unique {
		sql += "UNIQUE "
	}
	if c.NullFiltered {
		sql += "NULL_FILTERED "
	}
	sql += "INDEX "
	if c.IfNotExists {
		sql += "IF NOT EXISTS "
	}
	sql += c.Name.SQL() + " ON " + c.TableName.SQL() + " ("
	for i, k := range c.Keys {
		if i != 0 {
			sql += ", "
		}
		sql += k.SQL()
	}
	sql += ")"
	if c.Storing != nil {
		sql += " " + c.Storing.SQL()
	}
	if c.InterleaveIn != nil {
		sql += c.InterleaveIn.SQL()
	}
	return sql
}

func (s *Storing) SQL() string {
	sql := "STORING ("
	for i, c := range s.Columns {
		if i != 0 {
			sql += ", "
		}
		sql += c.SQL()
	}
	sql += ")"
	return sql
}

func (i *InterleaveIn) SQL() string {
	return ", INTERLEAVE IN " + i.TableName.SQL()
}

func (d *DropIndex) SQL() string {
	sql := "DROP INDEX "
	if d.IfExists {
		sql += "IF EXISTS "
	}
	return sql + d.Name.SQL()
}

func (c *CreateRole) SQL() string {
	return "CREATE ROLE " + c.Name.SQL()
}

func (d *DropRole) SQL() string {
	return "DROP ROLE " + d.Name.SQL()
}

func (g *Grant) SQL() string {
	sql := "GRANT "
	sql += g.Privilege.SQL()
	sql += " TO ROLE " + g.Roles[0].SQL()
	for _, id := range g.Roles[1:] {
		sql += ", " + id.SQL()
	}
	return sql
}

func (r *Revoke) SQL() string {
	sql := "REVOKE "
	sql += r.Privilege.SQL()
	sql += " FROM ROLE " + r.Roles[0].SQL()
	for _, id := range r.Roles[1:] {
		sql += ", " + id.SQL()
	}
	return sql
}

func (p *PrivilegeOnTable) SQL() string {
	sql := p.Privileges[0].SQL()
	for _, p := range p.Privileges[1:] {
		sql += ", " + p.SQL()
	}
	sql += " ON TABLE "
	sql += p.Names[0].SQL()
	for _, id := range p.Names[1:] {
		sql += ", " + id.SQL()
	}
	return sql
}

func (s *SelectPrivilege) SQL() string {
	sql := "SELECT"
	if len(s.Columns) > 0 {
		sql += "("
		for i, c := range s.Columns {
			if i > 0 {
				sql += ", "
			}
			sql += c.SQL()
		}
		sql += ")"
	}
	return sql
}

func (i *InsertPrivilege) SQL() string {
	sql := "INSERT"
	if len(i.Columns) > 0 {
		sql += "("
		for j, c := range i.Columns {
			if j > 0 {
				sql += ", "
			}
			sql += c.SQL()
		}
		sql += ")"
	}
	return sql
}

<<<<<<< HEAD
func (c *CreateChangeStream) SQL() string {
	sql := "CREATE CHANGE STREAM " + c.Name.SQL()
	if c.Watch != nil {
		sql += " FOR "
		if len(c.Watch.WatchTables) == 0 {
			sql += "ALL "
		} else {
			for i, watch := range c.Watch.WatchTables {
				if i > 0 {
					sql += ", "
				}
				sql += watch.SQL()
			}
		}
	}
	if c.Options != nil {
		sql += " OPTIONS ("
		for i, expr := range c.Options.Exprs {
			if i > 0 {
				sql += ", "
			}
			sql += expr.SQL()
		}
		sql += ")"
	}
	return sql
}

func (a *AlterChangeStream) SQL() string {
	sql := "ALTER CHANGE STREAM " + a.Name.SQL()
	if a.DropAll {
		sql += " DROP FOR ALL"
	} else if a.Watch != nil {
		sql += " SET FOR "
		if len(a.Watch.WatchTables) == 0 {
			sql += "ALL"
		} else {
			for i, watch := range a.Watch.WatchTables {
				if i > 0 {
					sql += ", "
				}
				sql += watch.SQL()
			}
		}
	} else if a.Options != nil {
		sql += " SET OPTIONS ("
		for i, expr := range a.Options.Exprs {
			if i > 0 {
				sql += ", "
			}
			sql += expr.SQL()
		}
		sql += ")"
	}
	return sql
}

func (c *ChangeStreamWatchTable) SQL() string {
	sql := c.TableName.SQL()
	if len(c.Columns) > 0 {
		sql += "(" + CommaSeparatedSQL(c.Columns) + ")"
	}
	return sql
}
func (d *DropChangeStream) SQL() string {
	return "DROP CHANGE STREAM " + d.Name.SQL()
}
func (s *Storing) SQL() string {
	sql := "STORING ("
	for i, c := range s.Columns {
		if i != 0 {
			sql += ", "
=======
func (u *UpdatePrivilege) SQL() string {
	sql := "UPDATE"
	if len(u.Columns) > 0 {
		sql += "("
		for i, c := range u.Columns {
			if i > 0 {
				sql += ", "
			}
			sql += c.SQL()
>>>>>>> 9247a6af
		}
		sql += ")"
	}
	return sql
}

func (d *DeletePrivilege) SQL() string {
	return "DELETE"
}

func (s *SelectPrivilegeOnView) SQL() string {
	sql := "SELECT ON VIEW " + s.Names[0].SQL()
	for _, v := range s.Names[1:] {
		sql += ", " + v.SQL()
	}
	return sql
}

func (e *ExecutePrivilegeOnTableFunction) SQL() string {
	sql := "EXECUTE ON TABLE FUNCTION " + e.Names[0].SQL()
	for _, f := range e.Names[1:] {
		sql += ", " + f.SQL()
	}
	return sql
}

func (r *RolePrivilege) SQL() string {
	sql := "ROLE " + r.Names[0].SQL()
	for _, id := range r.Names[1:] {
		sql += ", " + id.SQL()
	}
	return sql
}

// ================================================================================
//
// Types for Schema
//
// ================================================================================

func (s *ScalarSchemaType) SQL() string {
	return string(s.Name)
}

func (s *SizedSchemaType) SQL() string {
	sql := string(s.Name) + "("
	if s.Max {
		sql += "MAX"
	} else {
		sql += s.Size.SQL()
	}
	sql += ")"
	return sql
}

func (a *ArraySchemaType) SQL() string {
	return "ARRAY<" + a.Item.SQL() + ">"
}

// ================================================================================
//
// DML
//
// ================================================================================

func (i *Insert) SQL() string {
	sql := "INSERT INTO " + i.TableName.SQL() + " ("
	for i, c := range i.Columns {
		if i != 0 {
			sql += ", "
		}
		sql += c.SQL()
	}
	sql += ") " + i.Input.SQL()
	return sql
}

func (v *ValuesInput) SQL() string {
	sql := "VALUES "
	for i, r := range v.Rows {
		if i != 0 {
			sql += ", "
		}
		sql += r.SQL()
	}
	return sql
}

func (v *ValuesRow) SQL() string {
	sql := "("
	for i, v := range v.Exprs {
		if i != 0 {
			sql += ", "
		}
		sql += v.SQL()
	}
	sql += ")"
	return sql
}

func (d *DefaultExpr) SQL() string {
	if d.Default {
		return "DEFAULT"
	}
	return d.Expr.SQL()
}

func (s *SubQueryInput) SQL() string {
	return s.Query.SQL()
}

func (d *Delete) SQL() string {
	sql := "DELETE FROM " + d.TableName.SQL()
	if d.As != nil {
		sql += " " + d.As.SQL()
	}
	sql += " " + d.Where.SQL()
	return sql
}

func (u *Update) SQL() string {
	sql := "UPDATE " + u.TableName.SQL()
	if u.As != nil {
		sql += " " + u.As.SQL()
	}
	sql += " SET " + u.Updates[0].SQL()
	for _, item := range u.Updates[1:] {
		sql += ", " + item.SQL()
	}
	sql += " " + u.Where.SQL()
	return sql
}

func (u *UpdateItem) SQL() string {
	sql := u.Path[0].SQL()
	for _, id := range u.Path[1:] {
		sql += "." + id.SQL()
	}
	sql += " = " + u.Expr.SQL()
	return sql
}<|MERGE_RESOLUTION|>--- conflicted
+++ resolved
@@ -968,102 +968,6 @@
 	return sql
 }
 
-func (s *Storing) SQL() string {
-	sql := "STORING ("
-	for i, c := range s.Columns {
-		if i != 0 {
-			sql += ", "
-		}
-		sql += c.SQL()
-	}
-	sql += ")"
-	return sql
-}
-
-func (i *InterleaveIn) SQL() string {
-	return ", INTERLEAVE IN " + i.TableName.SQL()
-}
-
-func (d *DropIndex) SQL() string {
-	sql := "DROP INDEX "
-	if d.IfExists {
-		sql += "IF EXISTS "
-	}
-	return sql + d.Name.SQL()
-}
-
-func (c *CreateRole) SQL() string {
-	return "CREATE ROLE " + c.Name.SQL()
-}
-
-func (d *DropRole) SQL() string {
-	return "DROP ROLE " + d.Name.SQL()
-}
-
-func (g *Grant) SQL() string {
-	sql := "GRANT "
-	sql += g.Privilege.SQL()
-	sql += " TO ROLE " + g.Roles[0].SQL()
-	for _, id := range g.Roles[1:] {
-		sql += ", " + id.SQL()
-	}
-	return sql
-}
-
-func (r *Revoke) SQL() string {
-	sql := "REVOKE "
-	sql += r.Privilege.SQL()
-	sql += " FROM ROLE " + r.Roles[0].SQL()
-	for _, id := range r.Roles[1:] {
-		sql += ", " + id.SQL()
-	}
-	return sql
-}
-
-func (p *PrivilegeOnTable) SQL() string {
-	sql := p.Privileges[0].SQL()
-	for _, p := range p.Privileges[1:] {
-		sql += ", " + p.SQL()
-	}
-	sql += " ON TABLE "
-	sql += p.Names[0].SQL()
-	for _, id := range p.Names[1:] {
-		sql += ", " + id.SQL()
-	}
-	return sql
-}
-
-func (s *SelectPrivilege) SQL() string {
-	sql := "SELECT"
-	if len(s.Columns) > 0 {
-		sql += "("
-		for i, c := range s.Columns {
-			if i > 0 {
-				sql += ", "
-			}
-			sql += c.SQL()
-		}
-		sql += ")"
-	}
-	return sql
-}
-
-func (i *InsertPrivilege) SQL() string {
-	sql := "INSERT"
-	if len(i.Columns) > 0 {
-		sql += "("
-		for j, c := range i.Columns {
-			if j > 0 {
-				sql += ", "
-			}
-			sql += c.SQL()
-		}
-		sql += ")"
-	}
-	return sql
-}
-
-<<<<<<< HEAD
 func (c *CreateChangeStream) SQL() string {
 	sql := "CREATE CHANGE STREAM " + c.Name.SQL()
 	if c.Watch != nil {
@@ -1124,10 +1028,19 @@
 func (c *ChangeStreamWatchTable) SQL() string {
 	sql := c.TableName.SQL()
 	if len(c.Columns) > 0 {
-		sql += "(" + CommaSeparatedSQL(c.Columns) + ")"
-	}
-	return sql
-}
+		sql += "("
+		for i, id := range c.Columns {
+			if i > 0 {
+				sql += ", "
+			}
+			sql += id.SQL()
+		}
+
+		sql += ")"
+	}
+	return sql
+}
+
 func (d *DropChangeStream) SQL() string {
 	return "DROP CHANGE STREAM " + d.Name.SQL()
 }
@@ -1136,7 +1049,96 @@
 	for i, c := range s.Columns {
 		if i != 0 {
 			sql += ", "
-=======
+		}
+		sql += c.SQL()
+	}
+	sql += ")"
+	return sql
+}
+
+func (i *InterleaveIn) SQL() string {
+	return ", INTERLEAVE IN " + i.TableName.SQL()
+}
+
+func (d *DropIndex) SQL() string {
+	sql := "DROP INDEX "
+	if d.IfExists {
+		sql += "IF EXISTS "
+	}
+	return sql + d.Name.SQL()
+}
+
+func (c *CreateRole) SQL() string {
+	return "CREATE ROLE " + c.Name.SQL()
+}
+
+func (d *DropRole) SQL() string {
+	return "DROP ROLE " + d.Name.SQL()
+}
+
+func (g *Grant) SQL() string {
+	sql := "GRANT "
+	sql += g.Privilege.SQL()
+	sql += " TO ROLE " + g.Roles[0].SQL()
+	for _, id := range g.Roles[1:] {
+		sql += ", " + id.SQL()
+	}
+	return sql
+}
+
+func (r *Revoke) SQL() string {
+	sql := "REVOKE "
+	sql += r.Privilege.SQL()
+	sql += " FROM ROLE " + r.Roles[0].SQL()
+	for _, id := range r.Roles[1:] {
+		sql += ", " + id.SQL()
+	}
+	return sql
+}
+
+func (p *PrivilegeOnTable) SQL() string {
+	sql := p.Privileges[0].SQL()
+	for _, p := range p.Privileges[1:] {
+		sql += ", " + p.SQL()
+	}
+	sql += " ON TABLE "
+	sql += p.Names[0].SQL()
+	for _, id := range p.Names[1:] {
+		sql += ", " + id.SQL()
+	}
+	return sql
+}
+
+func (s *SelectPrivilege) SQL() string {
+	sql := "SELECT"
+	if len(s.Columns) > 0 {
+		sql += "("
+		for i, c := range s.Columns {
+			if i > 0 {
+				sql += ", "
+			}
+			sql += c.SQL()
+		}
+		sql += ")"
+	}
+	return sql
+}
+
+func (i *InsertPrivilege) SQL() string {
+	sql := "INSERT"
+	if len(i.Columns) > 0 {
+		sql += "("
+		for j, c := range i.Columns {
+			if j > 0 {
+				sql += ", "
+			}
+			sql += c.SQL()
+		}
+		sql += ")"
+	}
+	return sql
+}
+
 func (u *UpdatePrivilege) SQL() string {
 	sql := "UPDATE"
 	if len(u.Columns) > 0 {
@@ -1146,7 +1148,6 @@
 				sql += ", "
 			}
 			sql += c.SQL()
->>>>>>> 9247a6af
 		}
 		sql += ")"
 	}
