package ast

import (
	"strconv"
	"strings"

	"github.com/cloudspannerecosystem/memefish/token"
)

// ================================================================================
//
// Helper functions for SQL()
// These functions are intended for use within this file only.
//
// ================================================================================

// sqlOpt outputs:
//
//	when node != nil: left + node.SQL() + right
//	else            : empty string
//
// This function corresponds to sqlOpt in ast.go
func sqlOpt[T interface {
	Node
	comparable
}](left string, node T, right string) string {
	var zero T
	if node == zero {
		return ""
	}
	return left + node.SQL() + right
}

// strOpt outputs:
//
//	when pred == true: s
//	else            : empty string
//
// This function corresponds to {{if pred}}s{{end}} in ast.go
func strOpt(pred bool, s string) string {
	if pred {
		return s
	}
	return ""
}

// sqlJoin outputs joined string of SQL() of all elems by sep.
// This function corresponds to sqlJoin in ast.go
func sqlJoin[T Node](elems []T, sep string) string {
	var b strings.Builder
	for i, r := range elems {
		if i > 0 {
			b.WriteString(sep)
		}
		b.WriteString(r.SQL())
	}
	return b.String()
}

type prec int

const (
	precLit prec = iota
	precSelector
	precUnary
	precMulDiv
	precAddSub
	precBitShift
	precBitAnd
	precBitXor
	precBitOr
	precComparison
	precNot
	precAnd
	precOr
)

func exprPrec(e Expr) prec {
	switch e := e.(type) {
	case *CallExpr, *CountStarExpr, *CastExpr, *ExtractExpr, *CaseExpr, *ParenExpr, *ScalarSubQuery, *ArraySubQuery, *ExistsSubQuery, *Param, *Ident, *Path, *ArrayLiteral, *TupleStructLiteral, *TypedStructLiteral, *TypelessStructLiteral, *NullLiteral, *BoolLiteral, *IntLiteral, *FloatLiteral, *StringLiteral, *BytesLiteral, *DateLiteral, *TimestampLiteral, *NumericLiteral:
		return precLit
	case *IndexExpr, *SelectorExpr:
		return precSelector
	case *InExpr, *IsNullExpr, *IsBoolExpr, *BetweenExpr:
		return precComparison
	case *BinaryExpr:
		switch e.Op {
		case OpMul, OpDiv, OpConcat:
			return precMulDiv
		case OpAdd, OpSub:
			return precAddSub
		case OpBitLeftShift, OpBitRightShift:
			return precBitShift
		case OpBitAnd:
			return precBitAnd
		case OpBitXor:
			return precBitXor
		case OpBitOr:
			return precBitOr
		case OpEqual, OpNotEqual, OpLess, OpLessEqual, OpGreater, OpGreaterEqual, OpLike, OpNotLike:
			return precComparison
		case OpAnd:
			return precAnd
		case OpOr:
			return precOr
		}
	case *UnaryExpr:
		switch e.Op {
		case OpPlus, OpMinus, OpBitNot:
			return precUnary
		case OpNot:
			return precNot
		}
	}

	panic("exprPrec: unexpected")
}

func paren(p prec, e Expr) string {
	ep := exprPrec(e)
	if ep <= p {
		return e.SQL()
	} else {
		return "(" + e.SQL() + ")"
	}
}

// ================================================================================
//
// SELECT
//
// ================================================================================

func (q *QueryStatement) SQL() string {
	var sql string
	if q.Hint != nil {
		sql += q.Hint.SQL() + " "
	}
	if q.With != nil {
		sql += q.With.SQL() + " "
	}
	sql += q.Query.SQL()
	return sql
}

func (h *Hint) SQL() string {
	sql := "@{" + h.Records[0].SQL()
	for _, r := range h.Records[1:] {
		sql += ", " + r.SQL()
	}
	sql += "}"
	return sql
}

func (h *HintRecord) SQL() string {
	return h.Key.SQL() + "=" + h.Value.SQL()
}

func (w *With) SQL() string {
	sql := "WITH " + w.CTEs[0].SQL()
	for _, c := range w.CTEs[1:] {
		sql += ", " + c.SQL()
	}
	return sql
}

func (c *CTE) SQL() string {
	return c.Name.SQL() + " AS (" + c.QueryExpr.SQL() + ")"
}

func (s *Select) SQL() string {
	return "SELECT " +
		strOpt(s.Distinct, "DISTINCT ") +
		sqlOpt("", s.As, " ") +
		sqlJoin(s.Results, ", ") +
		sqlOpt(" ", s.From, "") +
		sqlOpt(" ", s.Where, "") +
		sqlOpt(" ", s.GroupBy, "") +
		sqlOpt(" ", s.Having, "") +
		sqlOpt(" ", s.OrderBy, "") +
		sqlOpt(" ", s.Limit, "")
}

func (a *AsStruct) SQL() string { return "AS STRUCT" }

func (a *AsValue) SQL() string { return "AS VALUE" }

func (a *AsTypeName) SQL() string { return "AS " + a.TypeName.SQL() }

func (c *CompoundQuery) SQL() string {
	op := string(c.Op)
	if c.Distinct {
		op += " DISTINCT"
	} else {
		op += " ALL"
	}

	sql := c.Queries[0].SQL()
	for _, q := range c.Queries[1:] {
		sql += " " + op + " " + q.SQL()
	}
	if c.OrderBy != nil {
		sql += " " + c.OrderBy.SQL()
	}
	if c.Limit != nil {
		sql += " " + c.Limit.SQL()
	}
	return sql
}

func (s *SubQuery) SQL() string {
	sql := "(" + s.Query.SQL() + ")"
	if s.OrderBy != nil {
		sql += " " + s.OrderBy.SQL()
	}
	if s.Limit != nil {
		sql += " " + s.Limit.SQL()
	}
	return sql
}

func (s *Star) SQL() string {
	return "*"
}

func (s *DotStar) SQL() string {
	return s.Expr.SQL() + ".*"
}

func (a *Alias) SQL() string {
	return a.Expr.SQL() + " " + a.As.SQL()
}

func (a *AsAlias) SQL() string {
	return strOpt(!a.As.Invalid(), "AS ") + a.Alias.SQL()
}

func (e *ExprSelectItem) SQL() string {
	return e.Expr.SQL()
}

func (f *From) SQL() string {
	return "FROM " + f.Source.SQL()
}

func (w *Where) SQL() string {
	return "WHERE " + w.Expr.SQL()
}

func (g *GroupBy) SQL() string {
	sql := "GROUP BY " + g.Exprs[0].SQL()
	for _, e := range g.Exprs[1:] {
		sql += ", " + e.SQL()
	}
	return sql
}

func (h *Having) SQL() string {
	return "HAVING " + h.Expr.SQL()
}

func (o *OrderBy) SQL() string {
	sql := "ORDER BY " + o.Items[0].SQL()
	for _, item := range o.Items[1:] {
		sql += ", " + item.SQL()
	}
	return sql
}

func (o *OrderByItem) SQL() string {
	sql := o.Expr.SQL()
	if o.Collate != nil {
		sql += " " + o.Collate.SQL()
	}
	if o.Dir != "" {
		sql += " " + string(o.Dir)
	}
	return sql
}

func (c *Collate) SQL() string {
	return "COLLATE " + c.Value.SQL()
}

func (l *Limit) SQL() string {
	sql := "LIMIT " + l.Count.SQL()
	if l.Offset != nil {
		sql += " " + l.Offset.SQL()
	}
	return sql
}

func (o *Offset) SQL() string {
	return "OFFSET " + o.Value.SQL()
}

// ================================================================================
//
// JOIN
//
// ================================================================================

func (u *Unnest) SQL() string {
	return "UNNEST(" + u.Expr.SQL() + ")" +
		sqlOpt("", u.Hint, "") +
		sqlOpt(" ", u.As, "") +
		sqlOpt(" ", u.WithOffset, "") +
		sqlOpt(" ", u.Sample, "")
}

func (w *WithOffset) SQL() string {
	sql := "WITH OFFSET"
	if w.As != nil {
		sql += " " + w.As.SQL()
	}
	return sql
}

func (t *TableName) SQL() string {
	sql := t.Table.SQL()
	if t.Hint != nil {
		sql += " " + t.Hint.SQL()
	}
	if t.As != nil {
		sql += " " + t.As.SQL()
	}
	if t.Sample != nil {
		sql += " " + t.Sample.SQL()
	}
	return sql
}

func (e *PathTableExpr) SQL() string {
	return e.Path.SQL() +
		sqlOpt("", e.Hint, "") +
		sqlOpt(" ", e.As, "") +
<<<<<<< HEAD
=======
		sqlOpt(" ", e.WithOffset, "") +
>>>>>>> 970586f0
		sqlOpt(" ", e.Sample, "")
}

func (s *SubQueryTableExpr) SQL() string {
	sql := "(" + s.Query.SQL() + ")"
	if s.As != nil {
		sql += " " + s.As.SQL()
	}
	if s.Sample != nil {
		sql += " " + s.Sample.SQL()
	}
	return sql
}

func (p *ParenTableExpr) SQL() string {
	sql := "(" + p.Source.SQL() + ")"
	if p.Sample != nil {
		sql += " " + p.Sample.SQL()
	}
	return sql
}

func (j *Join) SQL() string {
	sql := j.Left.SQL()
	if j.Op != CommaJoin {
		sql += " "
	}
	sql += string(j.Op) + " "
	if j.Hint != nil {
		sql += j.Hint.SQL() + " "
	}
	sql += j.Right.SQL()
	if j.Cond != nil {
		sql += " " + j.Cond.SQL()
	}
	return sql
}

func (o *On) SQL() string {
	return "ON " + o.Expr.SQL()
}

func (u *Using) SQL() string {
	sql := "USING (" + u.Idents[0].SQL()
	for _, id := range u.Idents[1:] {
		sql += ", " + id.SQL()
	}
	sql += ")"
	return sql
}

func (t *TableSample) SQL() string {
	return "TABLESAMPLE " + string(t.Method) + " " + t.Size.SQL()
}

func (t *TableSampleSize) SQL() string {
	return "(" + t.Value.SQL() + " " + string(t.Unit) + ")"
}

// ================================================================================
//
// Expr
//
// ================================================================================

func (b *BinaryExpr) SQL() string {
	p := exprPrec(b)
	sql := paren(p, b.Left)
	sql += " " + string(b.Op) + " "
	sql += paren(p, b.Right)
	return sql
}

func (u *UnaryExpr) SQL() string {
	p := exprPrec(u)
	if u.Op == OpNot {
		return "NOT " + paren(p, u.Expr)
	}
	return string(u.Op) + paren(p, u.Expr)
}

func (i *InExpr) SQL() string {
	p := exprPrec(i)
	sql := paren(p, i.Left)
	if i.Not {
		sql += " NOT"
	}
	sql += " IN "
	sql += i.Right.SQL()
	return sql
}

func (u *UnnestInCondition) SQL() string {
	return "UNNEST(" + u.Expr.SQL() + ")"
}

func (s *SubQueryInCondition) SQL() string {
	return "(" + s.Query.SQL() + ")"
}

func (v *ValuesInCondition) SQL() string {
	sql := "(" + v.Exprs[0].SQL()
	for _, e := range v.Exprs[1:] {
		sql += ", " + e.SQL()
	}
	sql += ")"
	return sql
}

func (i *IsNullExpr) SQL() string {
	p := exprPrec(i)
	sql := paren(p, i.Left)
	sql += " IS "
	if i.Not {
		sql += "NOT "
	}
	sql += "NULL"
	return sql
}

func (i *IsBoolExpr) SQL() string {
	p := exprPrec(i)
	sql := paren(p, i.Left)
	sql += " IS "
	if i.Not {
		sql += "NOT "
	}
	if i.Right {
		sql += "TRUE"
	} else {
		sql += "FALSE"
	}
	return sql
}

func (b *BetweenExpr) SQL() string {
	p := exprPrec(b)
	sql := paren(p, b.Left)
	if b.Not {
		sql += " NOT"
	}
	return sql + " BETWEEN " + paren(p, b.RightStart) + " AND " + paren(p, b.RightEnd)
}

func (s *SelectorExpr) SQL() string {
	p := exprPrec(s)
	return paren(p, s.Expr) + "." + s.Ident.SQL()
}

func (i *IndexExpr) SQL() string {
	p := exprPrec(i)
	sql := paren(p, i.Expr) + "["
	if i.Ordinal {
		sql += "ORDINAL"
	} else {
		sql += "OFFSET"
	}
	sql += "(" + i.Index.SQL() + ")]"
	return sql
}

func (c *CallExpr) SQL() string {
	return c.Func.SQL() + "(" + strOpt(c.Distinct, "DISTINCT ") +
		sqlJoin(c.Args, ", ") +
		strOpt(len(c.Args) > 0 && len(c.NamedArgs) > 0, ", ") +
		sqlJoin(c.NamedArgs, ", ") +
		sqlOpt(" ", c.NullHandling, "") +
		sqlOpt(" ", c.Having, "") +
		")"
}

func (n *NamedArg) SQL() string { return n.Name.SQL() + " => " + n.Value.SQL() }

func (i *IgnoreNulls) SQL() string { return "IGNORE NULLS" }

func (r *RespectNulls) SQL() string { return "RESPECT NULLS" }

func (h *HavingMax) SQL() string { return "HAVING MAX " + h.Expr.SQL() }

func (h *HavingMin) SQL() string { return "HAVING MIN " + h.Expr.SQL() }

func (s *ExprArg) SQL() string {
	return s.Expr.SQL()
}

func (i *IntervalArg) SQL() string {
	sql := "INTERVAL " + i.Expr.SQL()
	if i.Unit != nil {
		sql += " " + i.Unit.SQL()
	}
	return sql
}

func (s *SequenceArg) SQL() string {
	return "SEQUENCE " + s.Expr.SQL()
}

func (*CountStarExpr) SQL() string {
	return "COUNT(*)"
}

func (e *ExtractExpr) SQL() string {
	sql := "EXTRACT(" + e.Part.SQL() + " FROM " + e.Expr.SQL()
	if e.AtTimeZone != nil {
		sql += " " + e.AtTimeZone.SQL()
	}
	sql += ")"
	return sql
}

func (a *AtTimeZone) SQL() string {
	return "AT TIME ZONE " + a.Expr.SQL()
}

func (c *CastExpr) SQL() string {
	return strOpt(c.Safe, "SAFE_") + "CAST(" + c.Expr.SQL() + " AS " + c.Type.SQL() + ")"
}

func (c *CaseExpr) SQL() string {
	sql := "CASE "
	if c.Expr != nil {
		sql += c.Expr.SQL() + " "
	}
	for _, w := range c.Whens {
		sql += w.SQL() + " "
	}
	if c.Else != nil {
		sql += c.Else.SQL() + " "
	}
	sql += "END"
	return sql
}

func (c *CaseWhen) SQL() string {
	return "WHEN " + c.Cond.SQL() + " THEN " + c.Then.SQL()
}

func (c *CaseElse) SQL() string {
	return "ELSE " + c.Expr.SQL()
}

func (p *ParenExpr) SQL() string {
	return "(" + p.Expr.SQL() + ")"
}

func (s *ScalarSubQuery) SQL() string {
	return "(" + s.Query.SQL() + ")"
}

func (a *ArraySubQuery) SQL() string {
	return "ARRAY(" + a.Query.SQL() + ")"
}

func (e *ExistsSubQuery) SQL() string {
	sql := "EXISTS"
	if e.Hint != nil {
		sql += " " + e.Hint.SQL() + " "
	}
	sql += "(" + e.Query.SQL() + ")"
	return sql
}

func (p *Param) SQL() string {
	return "@" + p.Name
}

func (i *Ident) SQL() string {
	return token.QuoteSQLIdent(i.Name)
}

func (p *Path) SQL() string {
	return sqlJoin(p.Idents, ".")
}

func (a *ArrayLiteral) SQL() string {
	return strOpt(!a.Array.Invalid(), "ARRAY") +
		sqlOpt("<", a.Type, ">") +
		"[" + sqlJoin(a.Values, ", ") + "]"
}

func (s *TupleStructLiteral) SQL() string {
	return "(" + sqlJoin(s.Values, ", ") + ")"
}

func (s *TypedStructLiteral) SQL() string {
	return "STRUCT<" + sqlJoin(s.Fields, ", ") + ">(" + sqlJoin(s.Values, ", ") + ")"
}

func (s *TypelessStructLiteral) SQL() string {
	return strOpt(!s.Struct.Invalid(), "STRUCT") + "(" + sqlJoin(s.Values, ", ") + ")"
}

func (*NullLiteral) SQL() string {
	return "NULL"
}

func (b *BoolLiteral) SQL() string {
	if b.Value {
		return "TRUE"
	} else {
		return "FALSE"
	}
}

func (i *IntLiteral) SQL() string {
	return i.Value
}

func (f *FloatLiteral) SQL() string {
	return f.Value
}

func (s *StringLiteral) SQL() string {
	return token.QuoteSQLString(s.Value)
}

func (b *BytesLiteral) SQL() string {
	return token.QuoteSQLBytes(b.Value)
}

func (d *DateLiteral) SQL() string {
	return "DATE " + d.Value.SQL()
}

func (t *TimestampLiteral) SQL() string {
	return "TIMESTAMP " + t.Value.SQL()
}

func (t *NumericLiteral) SQL() string {
	return "NUMERIC " + t.Value.SQL()
}

func (t *JSONLiteral) SQL() string {
	return "JSON " + t.Value.SQL()
}

// ================================================================================
//
// NEW constructors
//
// ================================================================================

func (n *NewConstructor) SQL() string {
	return "NEW " + n.Type.SQL() + "(" + sqlJoin(n.Args, ", ") + ")"
}

func (b *BracedNewConstructor) SQL() string {
	return "NEW " + b.Type.SQL() + " " + b.Body.SQL()
}

func (b *BracedConstructor) SQL() string {
	return "{" + sqlJoin(b.Fields, ", ") + "}"
}

func (b *BracedConstructorField) SQL() string {
	if _, ok := b.Value.(*BracedConstructor); ok {
		// Name {...}
		return b.Name.SQL() + " " + b.Value.SQL()
	}
	// Name: value
	return b.Name.SQL() + b.Value.SQL()
}

func (b *BracedConstructorFieldValueExpr) SQL() string { return ": " + b.Expr.SQL() }

// ================================================================================
//
// Type
//
// ================================================================================

func (s *SimpleType) SQL() string {
	return string(s.Name)
}

func (a *ArrayType) SQL() string {
	return "ARRAY<" + a.Item.SQL() + ">"
}

func (s *StructType) SQL() string {
	sql := "STRUCT<"
	for i, f := range s.Fields {
		if i != 0 {
			sql += ", "
		}
		sql += f.SQL()
	}
	sql += ">"
	return sql
}

func (f *StructField) SQL() string {
	var sql string
	if f.Ident != nil {
		sql += f.Ident.SQL() + " "
	}
	sql += f.Type.SQL()
	return sql
}

func (n *NamedType) SQL() string {
	var sql string
	for i, elem := range n.Path {
		if i > 0 {
			sql += "."
		}
		sql += elem.SQL()
	}
	return sql
}

// ================================================================================
//
// Cast for Special Cases
//
// ================================================================================

func (c *CastIntValue) SQL() string {
	return "CAST(" + c.Expr.SQL() + " AS INT64)"
}

func (c *CastNumValue) SQL() string {
	return "CAST(" + c.Expr.SQL() + " AS " + string(c.Type) + ")"
}

// ================================================================================
//
// DDL
//
// ================================================================================

func (g *Options) SQL() string { return "OPTIONS (" + sqlJoin(g.Records, ", ") + ")" }

func (g *OptionsDef) SQL() string {
	// Lowercase "null", "true", "false" is popular in option values.
	var valueSql string
	switch v := g.Value.(type) {
	case *NullLiteral:
		valueSql = "null"
	case *BoolLiteral:
		valueSql = strconv.FormatBool(v.Value)
	default:
		valueSql = g.Value.SQL()
	}
	return g.Name.SQL() + " = " + valueSql
}

func (c *CreateDatabase) SQL() string {
	return "CREATE DATABASE " + c.Name.SQL()
}

func (s *CreateSchema) SQL() string { return "CREATE SCHEMA " + s.Name.SQL() }

func (s *DropSchema) SQL() string { return "DROP SCHEMA " + s.Name.SQL() }

func (d *AlterDatabase) SQL() string {
	return "ALTER DATABASE " + d.Name.SQL() + " SET " + d.Options.SQL()
}

func (c *CreateTable) SQL() string {
	return "CREATE TABLE " +
		strOpt(c.IfNotExists, "IF NOT EXISTS ") +
		c.Name.SQL() + " (" +
		sqlJoin(c.Columns, ", ") + strOpt(len(c.Columns) > 0 && (len(c.TableConstraints) > 0 || len(c.Synonyms) > 0), ", ") +
		sqlJoin(c.TableConstraints, ", ") + strOpt(len(c.TableConstraints) > 0 && len(c.Synonyms) > 0, ", ") +
		sqlJoin(c.Synonyms, ", ") +
		") PRIMARY KEY (" + sqlJoin(c.PrimaryKeys, ", ") + ")" +
		sqlOpt("", c.Cluster, "") +
		sqlOpt("", c.RowDeletionPolicy, "")
}

func (s *Synonym) SQL() string { return "SYNONYM (" + s.Name.SQL() + ")" }

func (c *CreateSequence) SQL() string {
	sql := "CREATE SEQUENCE "
	if c.IfNotExists {
		sql += "IF NOT EXISTS "
	}
	sql += c.Name.SQL() + " " + c.Options.SQL()
	return sql
}

func (c *AlterSequence) SQL() string {
	return "ALTER SEQUENCE " + c.Name.SQL() + " SET " + c.Options.SQL()
}

func (c *CreateView) SQL() string {
	sql := "CREATE"
	if c.OrReplace {
		sql += " OR REPLACE"
	}
	sql += " VIEW " + c.Name.SQL() + " SQL SECURITY " + string(c.SecurityType) + " AS " + c.Query.SQL()
	return sql
}

func (d *DropView) SQL() string { return "DROP VIEW " + d.Name.SQL() }

func (c *ColumnDef) SQL() string {
	return c.Name.SQL() + " " + c.Type.SQL() +
		strOpt(c.NotNull, " NOT NULL") +
		sqlOpt(" ", c.DefaultExpr, "") +
		sqlOpt(" ", c.GeneratedExpr, "") +
		strOpt(!c.Hidden.Invalid(), " HIDDEN") +
		sqlOpt(" ", c.Options, "")
}

func (c *TableConstraint) SQL() string {
	var sql string
	if c.Name != nil {
		sql += "CONSTRAINT " + c.Name.SQL() + " "
	}
	sql += c.Constraint.SQL()
	return sql
}

func (f *ForeignKey) SQL() string {
	var sql string
	sql += "FOREIGN KEY ("
	for i, k := range f.Columns {
		if i != 0 {
			sql += ", "
		}
		sql += k.SQL()
	}
	sql += ") "
	sql += "REFERENCES " + f.ReferenceTable.SQL() + " ("
	for i, k := range f.ReferenceColumns {
		if i != 0 {
			sql += ", "
		}
		sql += k.SQL()
	}
	sql += ")"
	if f.OnDelete != "" {
		sql += " " + string(f.OnDelete)
	}
	return sql
}

func (c *Check) SQL() string {
	return "CHECK (" + c.Expr.SQL() + ")"
}

func (c *ColumnDefaultExpr) SQL() string {
	return "DEFAULT (" + c.Expr.SQL() + ")"
}

func (g *GeneratedColumnExpr) SQL() string {
	return "AS (" + g.Expr.SQL() + ")" + strOpt(!g.Stored.Invalid(), " STORED")
}

func (i *IndexKey) SQL() string {
	sql := i.Name.SQL()
	if i.Dir != "" {
		sql += " " + string(i.Dir)
	}
	return sql
}

func (c *Cluster) SQL() string {
	sql := ", INTERLEAVE IN PARENT " + c.TableName.SQL()
	if c.OnDelete != "" {
		sql += " " + string(c.OnDelete)
	}
	return sql
}

func (c *CreateRowDeletionPolicy) SQL() string {
	return ", " + c.RowDeletionPolicy.SQL()
}

func (r *RowDeletionPolicy) SQL() string {
	return "ROW DELETION POLICY ( OLDER_THAN ( " + r.ColumnName.SQL() + ", INTERVAL " + r.NumDays.SQL() + " DAY ))"
}

func (a *AlterTable) SQL() string {
	return "ALTER TABLE " + a.Name.SQL() + " " + a.TableAlteration.SQL()
}

func (s *AddSynonym) SQL() string { return "ADD SYNONYM " + s.Name.SQL() }

func (s *DropSynonym) SQL() string { return "DROP SYNONYM " + s.Name.SQL() }

func (t *RenameTo) SQL() string { return "RENAME TO " + t.Name.SQL() + sqlOpt(", ", t.AddSynonym, "") }

func (a *AddColumn) SQL() string {
	sql := "ADD COLUMN "
	if a.IfNotExists {
		sql += "IF NOT EXISTS "
	}
	return sql + a.Column.SQL()
}

func (a *AddTableConstraint) SQL() string {
	return "ADD " + a.TableConstraint.SQL()
}

func (a *AddRowDeletionPolicy) SQL() string {
	return "ADD " + a.RowDeletionPolicy.SQL()
}

func (d *DropColumn) SQL() string {
	return "DROP COLUMN " + d.Name.SQL()
}

func (d *DropConstraint) SQL() string {
	return "DROP CONSTRAINT " + d.Name.SQL()
}

func (d *DropRowDeletionPolicy) SQL() string {
	return "DROP ROW DELETION POLICY"
}

func (r *ReplaceRowDeletionPolicy) SQL() string {
	return "REPLACE " + r.RowDeletionPolicy.SQL()
}

func (s *SetOnDelete) SQL() string {
	return "SET " + string(s.OnDelete)
}

func (a *AlterColumn) SQL() string {
	return "ALTER COLUMN " + a.Name.SQL() + " " + a.Alteration.SQL()
}

func (a *AlterColumnType) SQL() string {
	return a.Type.SQL() +
		strOpt(a.NotNull, " NOT NULL") +
		sqlOpt(" ", a.DefaultExpr, "")
}

func (a *AlterColumnSetOptions) SQL() string { return "SET " + a.Options.SQL() }

func (a *AlterColumnSetDefault) SQL() string { return "SET " + a.DefaultExpr.SQL() }

func (a *AlterColumnDropDefault) SQL() string { return "DROP DEFAULT" }

func (d *DropTable) SQL() string {
	sql := "DROP TABLE "
	if d.IfExists {
		sql += "IF EXISTS "
	}
	return sql + d.Name.SQL()
}

func (r *RenameTable) SQL() string { return "RENAME TABLE " + sqlJoin(r.Tos, ", ") }

func (r *RenameTableTo) SQL() string { return r.Old.SQL() + " TO " + r.New.SQL() }

func (c *CreateIndex) SQL() string {
	sql := "CREATE "
	if c.Unique {
		sql += "UNIQUE "
	}
	if c.NullFiltered {
		sql += "NULL_FILTERED "
	}
	sql += "INDEX "
	if c.IfNotExists {
		sql += "IF NOT EXISTS "
	}
	sql += c.Name.SQL() + " ON " + c.TableName.SQL() + " ("
	for i, k := range c.Keys {
		if i != 0 {
			sql += ", "
		}
		sql += k.SQL()
	}
	sql += ")"
	if c.Storing != nil {
		sql += " " + c.Storing.SQL()
	}
	if c.InterleaveIn != nil {
		sql += c.InterleaveIn.SQL()
	}
	return sql
}

func (c *CreateVectorIndex) SQL() string {
	sql := "CREATE VECTOR INDEX "
	if c.IfNotExists {
		sql += "IF NOT EXISTS "
	}
	sql += c.Name.SQL()
	sql += " ON " + c.TableName.SQL() + " (" + c.ColumnName.SQL() + ") "
	if c.Where != nil {
		sql += c.Where.SQL() + " "
	}
	sql += c.Options.SQL()
	return sql
}

func (c *CreateChangeStream) SQL() string {
	return "CREATE CHANGE STREAM " + c.Name.SQL() +
		sqlOpt(" ", c.For, "") +
		sqlOpt(" ", c.Options, "")
}

func (c *ChangeStreamForAll) SQL() string {
	return "FOR ALL"
}

func (c *ChangeStreamForTables) SQL() string {
	sql := "FOR "
	for i, table := range c.Tables {
		if i > 0 {
			sql += ", "
		}
		sql += table.SQL()
	}
	return sql
}

func (a *AlterChangeStream) SQL() string {
	return "ALTER CHANGE STREAM " + a.Name.SQL() + " " + a.ChangeStreamAlteration.SQL()
}

func (a ChangeStreamSetFor) SQL() string {
	return "SET " + a.For.SQL()
}

func (a ChangeStreamDropForAll) SQL() string {
	return "DROP FOR ALL"
}

func (a ChangeStreamSetOptions) SQL() string {
	return "SET " + a.Options.SQL()
}

func (c *ChangeStreamForTable) SQL() string {
	sql := c.TableName.SQL()
	if len(c.Columns) > 0 {
		sql += "("
		for i, id := range c.Columns {
			if i > 0 {
				sql += ", "
			}
			sql += id.SQL()
		}
		sql += ")"
	}
	return sql
}

func (d *DropChangeStream) SQL() string {
	return "DROP CHANGE STREAM " + d.Name.SQL()
}

func (s *Storing) SQL() string {
	sql := "STORING ("
	for i, c := range s.Columns {
		if i != 0 {
			sql += ", "
		}
		sql += c.SQL()
	}
	sql += ")"
	return sql
}

func (i *InterleaveIn) SQL() string {
	return ", INTERLEAVE IN " + i.TableName.SQL()
}

func (a *AlterIndex) SQL() string {
	return "ALTER INDEX " + a.Name.SQL() + " " + a.IndexAlteration.SQL()
}

func (a *AddStoredColumn) SQL() string {
	return "ADD STORED COLUMN " + a.Name.SQL()
}

func (a *DropStoredColumn) SQL() string {
	return "DROP STORED COLUMN " + a.Name.SQL()
}

func (d *DropIndex) SQL() string {
	sql := "DROP INDEX "
	if d.IfExists {
		sql += "IF EXISTS "
	}
	return sql + d.Name.SQL()
}

func (d *DropVectorIndex) SQL() string {
	sql := "DROP VECTOR INDEX "
	if d.IfExists {
		sql += "IF EXISTS "
	}
	return sql + d.Name.SQL()
}

func (d *DropSequence) SQL() string {
	sql := "DROP SEQUENCE "
	if d.IfExists {
		sql += "IF EXISTS "
	}
	return sql + d.Name.SQL()
}

func (c *CreateRole) SQL() string {
	return "CREATE ROLE " + c.Name.SQL()
}

func (d *DropRole) SQL() string {
	return "DROP ROLE " + d.Name.SQL()
}

func (g *Grant) SQL() string {
	sql := "GRANT "
	sql += g.Privilege.SQL()
	sql += " TO ROLE " + g.Roles[0].SQL()
	for _, id := range g.Roles[1:] {
		sql += ", " + id.SQL()
	}
	return sql
}

func (r *Revoke) SQL() string {
	sql := "REVOKE "
	sql += r.Privilege.SQL()
	sql += " FROM ROLE " + r.Roles[0].SQL()
	for _, id := range r.Roles[1:] {
		sql += ", " + id.SQL()
	}
	return sql
}

func (p *PrivilegeOnTable) SQL() string {
	sql := p.Privileges[0].SQL()
	for _, p := range p.Privileges[1:] {
		sql += ", " + p.SQL()
	}
	sql += " ON TABLE "
	sql += p.Names[0].SQL()
	for _, id := range p.Names[1:] {
		sql += ", " + id.SQL()
	}
	return sql
}

func (s *SelectPrivilege) SQL() string {
	sql := "SELECT"
	if len(s.Columns) > 0 {
		sql += "("
		for i, c := range s.Columns {
			if i > 0 {
				sql += ", "
			}
			sql += c.SQL()
		}
		sql += ")"
	}
	return sql
}

func (i *InsertPrivilege) SQL() string {
	sql := "INSERT"
	if len(i.Columns) > 0 {
		sql += "("
		for j, c := range i.Columns {
			if j > 0 {
				sql += ", "
			}
			sql += c.SQL()
		}
		sql += ")"
	}
	return sql
}

func (u *UpdatePrivilege) SQL() string {
	sql := "UPDATE"
	if len(u.Columns) > 0 {
		sql += "("
		for i, c := range u.Columns {
			if i > 0 {
				sql += ", "
			}
			sql += c.SQL()
		}
		sql += ")"
	}
	return sql
}

func (d *DeletePrivilege) SQL() string {
	return "DELETE"
}

func (p *SelectPrivilegeOnChangeStream) SQL() string {
	return "SELECT ON CHANGE STREAM " + sqlJoin(p.Names, ", ")
}

func (s *SelectPrivilegeOnView) SQL() string {
	sql := "SELECT ON VIEW " + s.Names[0].SQL()
	for _, v := range s.Names[1:] {
		sql += ", " + v.SQL()
	}
	return sql
}

func (e *ExecutePrivilegeOnTableFunction) SQL() string {
	sql := "EXECUTE ON TABLE FUNCTION " + e.Names[0].SQL()
	for _, f := range e.Names[1:] {
		sql += ", " + f.SQL()
	}
	return sql
}

func (r *RolePrivilege) SQL() string {
	sql := "ROLE " + r.Names[0].SQL()
	for _, id := range r.Names[1:] {
		sql += ", " + id.SQL()
	}
	return sql
}

func (s *AlterStatistics) SQL() string {
	return "ALTER STATISTICS " + s.Name.SQL() + " SET " + s.Options.SQL()
}

// ================================================================================
//
// Types for Schema
//
// ================================================================================

func (s *ScalarSchemaType) SQL() string {
	return string(s.Name)
}

func (s *SizedSchemaType) SQL() string {
	sql := string(s.Name) + "("
	if s.Max {
		sql += "MAX"
	} else {
		sql += s.Size.SQL()
	}
	sql += ")"
	return sql
}

func (a *ArraySchemaType) SQL() string {
	return "ARRAY<" + a.Item.SQL() + ">"
}

// ================================================================================
//
// Search Index DDL
//
// ================================================================================

func (c *CreateSearchIndex) SQL() string {
	return "CREATE SEARCH INDEX " + c.Name.SQL() + " ON " + c.TableName.SQL() +
		"(" + sqlJoin(c.TokenListPart, ", ") + ")" +
		sqlOpt(" ", c.Storing, "") +
		strOpt(len(c.PartitionColumns) > 0, " PARTITION BY "+sqlJoin(c.PartitionColumns, ", ")) +
		sqlOpt(" ", c.OrderBy, "") +
		sqlOpt(" ", c.Where, "") +
		sqlOpt("", c.Interleave, "") +
		sqlOpt(" ", c.Options, "")
}

func (d *DropSearchIndex) SQL() string {
	return "DROP SEARCH INDEX " + strOpt(d.IfExists, "IF EXISTS ") + d.Name.SQL()
}

func (a *AlterSearchIndex) SQL() string {
	return "ALTER SEARCH INDEX " + a.Name.SQL() + " " + a.IndexAlteration.SQL()
}

// ================================================================================
//
// DML
//
// ================================================================================

func (i *Insert) SQL() string {
	sql := "INSERT "
	if i.InsertOrType != "" {
		sql += "OR " + string(i.InsertOrType) + " "
	}
	sql += "INTO " + i.TableName.SQL() + " ("
	for i, c := range i.Columns {
		if i != 0 {
			sql += ", "
		}
		sql += c.SQL()
	}
	sql += ") " + i.Input.SQL()
	return sql
}

func (v *ValuesInput) SQL() string {
	sql := "VALUES "
	for i, r := range v.Rows {
		if i != 0 {
			sql += ", "
		}
		sql += r.SQL()
	}
	return sql
}

func (v *ValuesRow) SQL() string {
	sql := "("
	for i, v := range v.Exprs {
		if i != 0 {
			sql += ", "
		}
		sql += v.SQL()
	}
	sql += ")"
	return sql
}

func (d *DefaultExpr) SQL() string {
	if d.Default {
		return "DEFAULT"
	}
	return d.Expr.SQL()
}

func (s *SubQueryInput) SQL() string {
	return s.Query.SQL()
}

func (d *Delete) SQL() string {
	sql := "DELETE FROM " + d.TableName.SQL()
	if d.As != nil {
		sql += " " + d.As.SQL()
	}
	sql += " " + d.Where.SQL()
	return sql
}

func (u *Update) SQL() string {
	sql := "UPDATE " + u.TableName.SQL()
	if u.As != nil {
		sql += " " + u.As.SQL()
	}
	sql += " SET " + u.Updates[0].SQL()
	for _, item := range u.Updates[1:] {
		sql += ", " + item.SQL()
	}
	sql += " " + u.Where.SQL()
	return sql
}

func (u *UpdateItem) SQL() string {
	return sqlJoin(u.Path, ".") + " = " + u.DefaultExpr.SQL()
}<|MERGE_RESOLUTION|>--- conflicted
+++ resolved
@@ -334,10 +334,7 @@
 	return e.Path.SQL() +
 		sqlOpt("", e.Hint, "") +
 		sqlOpt(" ", e.As, "") +
-<<<<<<< HEAD
-=======
 		sqlOpt(" ", e.WithOffset, "") +
->>>>>>> 970586f0
 		sqlOpt(" ", e.Sample, "")
 }
 
