package ast

import (
	"github.com/cloudspannerecosystem/memefish/token"
	"strconv"
	"strings"
)

// ================================================================================
//
// Helper functions for SQL()
// These functions are intended for use within this file only.
//
// ================================================================================

// sqlOpt outputs:
//
//	when node != nil: left + node.SQL() + right
//	else            : empty string
//
// This function corresponds to sqlOpt in ast.go
func sqlOpt[T interface {
	Node
	comparable
}](left string, node T, right string) string {
	var zero T
	if node == zero {
		return ""
	}
	return left + node.SQL() + right
}

// strOpt outputs:
//
//	when pred == true: s
//	else             : ""
//
// This function corresponds to {{if pred}}s{{end}} in ast.go
func strOpt(pred bool, s string) string {
	if pred {
		return s
	}
	return ""
}

// strIfElse outputs:
//
//	when pred == true: ifStr
//	else             : elseStr
//
// This function corresponds to {{if pred}}ifStr{{else}}elseStr{{end}} in ast.go
func strIfElse(pred bool, ifStr string, elseStr string) string {
	if pred {
		return ifStr
	}
	return elseStr
}

// sqlJoin outputs joined string of SQL() of all elems by sep.
// This function corresponds to sqlJoin in ast.go
func sqlJoin[T Node](elems []T, sep string) string {
	var b strings.Builder
	for i, r := range elems {
		if i > 0 {
			b.WriteString(sep)
		}
		b.WriteString(r.SQL())
	}
	return b.String()
}

// formatBoolUpper formats bool value as uppercase.
func formatBoolUpper(b bool) string {
	return strings.ToUpper(strconv.FormatBool(b))
}

type prec int

const (
	precLit prec = iota
	precSelector
	precUnary
	precMulDiv
	precAddSub
	precBitShift
	precBitAnd
	precBitXor
	precBitOr
	precComparison
	precNot
	precAnd
	precOr
)

func exprPrec(e Expr) prec {
	switch e := e.(type) {
	case *CallExpr, *CountStarExpr, *CastExpr, *ExtractExpr, *CaseExpr, *ParenExpr, *ScalarSubQuery, *ArraySubQuery, *ExistsSubQuery, *Param, *Ident, *Path, *ArrayLiteral, *StructLiteral, *NullLiteral, *BoolLiteral, *IntLiteral, *FloatLiteral, *StringLiteral, *BytesLiteral, *DateLiteral, *TimestampLiteral, *NumericLiteral:
		return precLit
	case *IndexExpr, *SelectorExpr:
		return precSelector
	case *InExpr, *IsNullExpr, *IsBoolExpr, *BetweenExpr:
		return precComparison
	case *BinaryExpr:
		switch e.Op {
		case OpMul, OpDiv, OpConcat:
			return precMulDiv
		case OpAdd, OpSub:
			return precAddSub
		case OpBitLeftShift, OpBitRightShift:
			return precBitShift
		case OpBitAnd:
			return precBitAnd
		case OpBitXor:
			return precBitXor
		case OpBitOr:
			return precBitOr
		case OpEqual, OpNotEqual, OpLess, OpLessEqual, OpGreater, OpGreaterEqual, OpLike, OpNotLike:
			return precComparison
		case OpAnd:
			return precAnd
		case OpOr:
			return precOr
		}
	case *UnaryExpr:
		switch e.Op {
		case OpPlus, OpMinus, OpBitNot:
			return precUnary
		case OpNot:
			return precNot
		}
	}

	panic("exprPrec: unexpected")
}

func paren(p prec, e Expr) string {
	ep := exprPrec(e)
	if ep <= p {
		return e.SQL()
	} else {
		return "(" + e.SQL() + ")"
	}
}

// ================================================================================
//
// SELECT
//
// ================================================================================

func (q *QueryStatement) SQL() string {
	return sqlOpt("", q.Hint, " ") +
		sqlOpt("", q.With, " ") +
		q.Query.SQL()
}

func (h *Hint) SQL() string {
	return "@{" + sqlJoin(h.Records, ", ") + "}"
}

func (h *HintRecord) SQL() string {
	return h.Key.SQL() + "=" + h.Value.SQL()
}

func (w *With) SQL() string {
	return "WITH " + sqlJoin(w.CTEs, ", ")
}

func (c *CTE) SQL() string {
	return c.Name.SQL() + " AS (" + c.QueryExpr.SQL() + ")"
}

func (s *Select) SQL() string {
	return "SELECT " +
		strOpt(s.Distinct, "DISTINCT ") +
		sqlOpt("", s.As, " ") +
		sqlJoin(s.Results, ", ") +
		sqlOpt(" ", s.From, "") +
		sqlOpt(" ", s.Where, "") +
		sqlOpt(" ", s.GroupBy, "") +
		sqlOpt(" ", s.Having, "") +
		sqlOpt(" ", s.OrderBy, "") +
		sqlOpt(" ", s.Limit, "")
}

func (a *AsStruct) SQL() string { return "AS STRUCT" }

func (a *AsValue) SQL() string { return "AS VALUE" }

func (a *AsTypeName) SQL() string { return "AS " + a.TypeName.SQL() }

func (c *CompoundQuery) SQL() string {
	return sqlJoin(c.Queries,
		" "+string(c.Op)+strIfElse(c.Distinct, " DISTINCT", " ALL")+" ") +
		sqlOpt(" ", c.OrderBy, "") +
		sqlOpt(" ", c.Limit, "")
}

func (s *SubQuery) SQL() string {
	return "(" + s.Query.SQL() + ")" +
		sqlOpt(" ", s.OrderBy, "") +
		sqlOpt(" ", s.Limit, "")
}

func (s *Star) SQL() string {
	return "*"
}

func (s *DotStar) SQL() string {
	return s.Expr.SQL() + ".*"
}

func (a *Alias) SQL() string {
	return a.Expr.SQL() + " " + a.As.SQL()
}

func (a *AsAlias) SQL() string {
	return "AS " + a.Alias.SQL()
}

func (e *ExprSelectItem) SQL() string {
	return e.Expr.SQL()
}

func (f *From) SQL() string {
	return "FROM " + f.Source.SQL()
}

func (w *Where) SQL() string {
	return "WHERE " + w.Expr.SQL()
}

func (g *GroupBy) SQL() string {
	return "GROUP BY " + sqlJoin(g.Exprs, ", ")
}

func (h *Having) SQL() string {
	return "HAVING " + h.Expr.SQL()
}

func (o *OrderBy) SQL() string {
	return "ORDER BY " + sqlJoin(o.Items, ", ")
}

func (o *OrderByItem) SQL() string {
	return o.Expr.SQL() +
		sqlOpt(" ", o.Collate, "") +
		strOpt(o.Dir != "", " "+string(o.Dir))
}

func (c *Collate) SQL() string {
	return "COLLATE " + c.Value.SQL()
}

func (l *Limit) SQL() string {
	return "LIMIT " + l.Count.SQL() +
		sqlOpt(" ", l.Offset, "")
}

func (o *Offset) SQL() string {
	return "OFFSET " + o.Value.SQL()
}

// ================================================================================
//
// JOIN
//
// ================================================================================

func (u *Unnest) SQL() string {
<<<<<<< HEAD
	return strIfElse(!u.Implicit, "UNNEST("+u.Expr.SQL()+")", u.Expr.SQL()) +
		sqlOpt(" ", u.Hint, "") +
=======
	return "UNNEST(" + u.Expr.SQL() + ")" +
		sqlOpt("", u.Hint, "") +
>>>>>>> ff8609d1
		sqlOpt(" ", u.As, "") +
		sqlOpt(" ", u.WithOffset, "") +
		sqlOpt(" ", u.Sample, "")
}

func (w *WithOffset) SQL() string {
	return "WITH OFFSET" + sqlOpt(" ", w.As, "")
}

func (t *TableName) SQL() string {
	return t.Table.SQL() +
		sqlOpt(" ", t.Hint, "") +
		sqlOpt(" ", t.As, "") +
		sqlOpt(" ", t.Sample, "")
}

func (e *PathTableExpr) SQL() string {
	return e.Path.SQL() +
		sqlOpt("", e.Hint, "") +
		sqlOpt(" ", e.As, "") +
		sqlOpt(" ", e.WithOffset, "") +
		sqlOpt(" ", e.Sample, "")
}

func (s *SubQueryTableExpr) SQL() string {
	return "(" + s.Query.SQL() + ")" +
		sqlOpt(" ", s.As, "") +
		sqlOpt(" ", s.Sample, "")
}

func (p *ParenTableExpr) SQL() string {
	return "(" + p.Source.SQL() + ")" +
		sqlOpt(" ", p.Sample, "")
}

func (j *Join) SQL() string {
	return j.Left.SQL() +
		strOpt(j.Op != CommaJoin, " ") +
		string(j.Op) + " " +
		sqlOpt("", j.Hint, " ") +
		j.Right.SQL() +
		sqlOpt(" ", j.Cond, "")
}

func (o *On) SQL() string {
	return "ON " + o.Expr.SQL()
}

func (u *Using) SQL() string {
	return "USING (" + sqlJoin(u.Idents, ", ") + ")"
}

func (t *TableSample) SQL() string {
	return "TABLESAMPLE " + string(t.Method) + " " + t.Size.SQL()
}

func (t *TableSampleSize) SQL() string {
	return "(" + t.Value.SQL() + " " + string(t.Unit) + ")"
}

// ================================================================================
//
// Expr
//
// ================================================================================

func (b *BinaryExpr) SQL() string {
	p := exprPrec(b)

	return paren(p, b.Left) +
		" " + string(b.Op) + " " +
		paren(p, b.Right)
}

func (u *UnaryExpr) SQL() string {
	p := exprPrec(u)
	return string(u.Op) + strOpt(u.Op == OpNot, " ") + paren(p, u.Expr)
}

func (i *InExpr) SQL() string {
	p := exprPrec(i)
	return paren(p, i.Left) +
		strOpt(i.Not, " NOT") +
		" IN " + i.Right.SQL()
}

func (u *UnnestInCondition) SQL() string {
	return "UNNEST(" + u.Expr.SQL() + ")"
}

func (s *SubQueryInCondition) SQL() string {
	return "(" + s.Query.SQL() + ")"
}

func (v *ValuesInCondition) SQL() string {
	return "(" + sqlJoin(v.Exprs, ", ") + ")"
}

func (i *IsNullExpr) SQL() string {
	p := exprPrec(i)
	return paren(p, i.Left) +
		" IS " + strOpt(i.Not, "NOT ") + "NULL"
}

func (i *IsBoolExpr) SQL() string {
	p := exprPrec(i)
	return paren(p, i.Left) + " IS " + strOpt(i.Not, "NOT ") + formatBoolUpper(i.Right)
}

func (b *BetweenExpr) SQL() string {
	p := exprPrec(b)
	return paren(p, b.Left) +
		strOpt(b.Not, " NOT") +
		" BETWEEN " + paren(p, b.RightStart) + " AND " + paren(p, b.RightEnd)
}

func (s *SelectorExpr) SQL() string {
	p := exprPrec(s)
	return paren(p, s.Expr) + "." + s.Ident.SQL()
}

func (i *IndexExpr) SQL() string {
	p := exprPrec(i)
	return paren(p, i.Expr) + "[" +
		strIfElse(i.Ordinal, "ORDINAL", "OFFSET") +
		"(" + i.Index.SQL() + ")]"
}

func (c *CallExpr) SQL() string {
	return c.Func.SQL() + "(" + strOpt(c.Distinct, "DISTINCT ") +
		sqlJoin(c.Args, ", ") +
		strOpt(len(c.Args) > 0 && len(c.NamedArgs) > 0, ", ") +
		sqlJoin(c.NamedArgs, ", ") +
		sqlOpt(" ", c.NullHandling, "") +
		sqlOpt(" ", c.Having, "") +
		")"
}

func (n *NamedArg) SQL() string { return n.Name.SQL() + " => " + n.Value.SQL() }

func (i *IgnoreNulls) SQL() string { return "IGNORE NULLS" }

func (r *RespectNulls) SQL() string { return "RESPECT NULLS" }

func (h *HavingMax) SQL() string { return "HAVING MAX " + h.Expr.SQL() }

func (h *HavingMin) SQL() string { return "HAVING MIN " + h.Expr.SQL() }

func (s *ExprArg) SQL() string {
	return s.Expr.SQL()
}

func (i *IntervalArg) SQL() string {
	return "INTERVAL " + i.Expr.SQL() + sqlOpt(" ", i.Unit, "")
}

func (s *SequenceArg) SQL() string {
	return "SEQUENCE " + s.Expr.SQL()
}

func (*CountStarExpr) SQL() string {
	return "COUNT(*)"
}

func (e *ExtractExpr) SQL() string {
	return "EXTRACT(" + e.Part.SQL() + " FROM " + e.Expr.SQL() +
		sqlOpt(" ", e.AtTimeZone, "") + ")"
}

func (a *AtTimeZone) SQL() string {
	return "AT TIME ZONE " + a.Expr.SQL()
}

func (c *CastExpr) SQL() string {
	return strOpt(c.Safe, "SAFE_") + "CAST(" + c.Expr.SQL() + " AS " + c.Type.SQL() + ")"
}

func (c *CaseExpr) SQL() string {
	return "CASE " + sqlOpt("", c.Expr, " ") +
		sqlJoin(c.Whens, " ") + " " +
		sqlOpt("", c.Else, " ") +
		"END"
}

func (c *CaseWhen) SQL() string {
	return "WHEN " + c.Cond.SQL() + " THEN " + c.Then.SQL()
}

func (c *CaseElse) SQL() string {
	return "ELSE " + c.Expr.SQL()
}

func (p *ParenExpr) SQL() string {
	return "(" + p.Expr.SQL() + ")"
}

func (s *ScalarSubQuery) SQL() string {
	return "(" + s.Query.SQL() + ")"
}

func (a *ArraySubQuery) SQL() string {
	return "ARRAY(" + a.Query.SQL() + ")"
}

func (e *ExistsSubQuery) SQL() string {
	return "EXISTS" +
		sqlOpt(" ", e.Hint, " ") +
		"(" + e.Query.SQL() + ")"
}

func (p *Param) SQL() string {
	return "@" + p.Name
}

func (i *Ident) SQL() string {
	return token.QuoteSQLIdent(i.Name)
}

func (p *Path) SQL() string {
	return sqlJoin(p.Idents, ".")
}

func (a *ArrayLiteral) SQL() string {
	return strOpt(!a.Array.Invalid(), "ARRAY") +
		sqlOpt("<", a.Type, ">") +
		"[" + sqlJoin(a.Values, ", ") + "]"
}

func (s *StructLiteral) SQL() string {
	// Both of `STRUCT()` and `STRUCT<>()` are preserved as is.
	return "STRUCT" +
		strOpt(s.Fields != nil, "<"+sqlJoin(s.Fields, ", ")+">") +
		"(" + sqlJoin(s.Values, ", ") + ")"
}

func (*NullLiteral) SQL() string {
	return "NULL"
}

func (b *BoolLiteral) SQL() string {
	return formatBoolUpper(b.Value)
}

func (i *IntLiteral) SQL() string {
	return i.Value
}

func (f *FloatLiteral) SQL() string {
	return f.Value
}

func (s *StringLiteral) SQL() string {
	return token.QuoteSQLString(s.Value)
}

func (b *BytesLiteral) SQL() string {
	return token.QuoteSQLBytes(b.Value)
}

func (d *DateLiteral) SQL() string {
	return "DATE " + d.Value.SQL()
}

func (t *TimestampLiteral) SQL() string {
	return "TIMESTAMP " + t.Value.SQL()
}

func (t *NumericLiteral) SQL() string {
	return "NUMERIC " + t.Value.SQL()
}

func (t *JSONLiteral) SQL() string {
	return "JSON " + t.Value.SQL()
}

// ================================================================================
//
// Type
//
// ================================================================================

func (s *SimpleType) SQL() string {
	return string(s.Name)
}

func (a *ArrayType) SQL() string {
	return "ARRAY<" + a.Item.SQL() + ">"
}

func (s *StructType) SQL() string {
	return "STRUCT<" + sqlJoin(s.Fields, ", ") + ">"
}

func (f *StructField) SQL() string {
	return sqlOpt("", f.Ident, " ") + f.Type.SQL()
}

func (n *NamedType) SQL() string {
	return sqlJoin(n.Path, ".")
}

// ================================================================================
//
// Cast for Special Cases
//
// ================================================================================

func (c *CastIntValue) SQL() string {
	return "CAST(" + c.Expr.SQL() + " AS INT64)"
}

func (c *CastNumValue) SQL() string {
	return "CAST(" + c.Expr.SQL() + " AS " + string(c.Type) + ")"
}

// ================================================================================
//
// DDL
//
// ================================================================================

func (g *Options) SQL() string { return "OPTIONS (" + sqlJoin(g.Records, ", ") + ")" }

func (g *OptionsDef) SQL() string {
	// Lowercase "null", "true", "false" is popular in option values.
	var valueSql string
	switch v := g.Value.(type) {
	case *NullLiteral:
		valueSql = "null"
	case *BoolLiteral:
		valueSql = strconv.FormatBool(v.Value)
	default:
		valueSql = g.Value.SQL()
	}
	return g.Name.SQL() + " = " + valueSql
}

func (c *CreateDatabase) SQL() string {
	return "CREATE DATABASE " + c.Name.SQL()
}

func (c *CreateTable) SQL() string {
	return "CREATE TABLE " +
		strOpt(c.IfNotExists, "IF NOT EXISTS ") +
		c.Name.SQL() + " (" +
		sqlJoin(c.Columns, ", ") + strOpt(len(c.Columns) > 0 && (len(c.TableConstraints) > 0 || len(c.Synonyms) > 0), ", ") +
		sqlJoin(c.TableConstraints, ", ") + strOpt(len(c.TableConstraints) > 0 && len(c.Synonyms) > 0, ", ") +
		sqlJoin(c.Synonyms, ", ") +
		") PRIMARY KEY (" + sqlJoin(c.PrimaryKeys, ", ") + ")" +
		sqlOpt("", c.Cluster, "") +
		sqlOpt("", c.RowDeletionPolicy, "")
}

func (s *Synonym) SQL() string { return "SYNONYM (" + s.Name.SQL() + ")" }

func (c *CreateSequence) SQL() string {
	return "CREATE SEQUENCE " + strOpt(c.IfNotExists, "IF NOT EXISTS ") +
		c.Name.SQL() + " " + c.Options.SQL()
}

func (c *AlterSequence) SQL() string {
	return "ALTER SEQUENCE " + c.Name.SQL() + " SET " + c.Options.SQL()
}

func (c *CreateView) SQL() string {
	return "CREATE" + strOpt(c.OrReplace, " OR REPLACE") + " VIEW " + c.Name.SQL() +
		" SQL SECURITY " + string(c.SecurityType) + " AS " + c.Query.SQL()
}

func (d *DropView) SQL() string { return "DROP VIEW " + d.Name.SQL() }

func (c *ColumnDef) SQL() string {

	return c.Name.SQL() + " " + c.Type.SQL() +
		strOpt(c.NotNull, " NOT NULL") +
		sqlOpt(" ", c.DefaultExpr, "") +
		sqlOpt(" ", c.GeneratedExpr, "") +
		sqlOpt(" ", c.Options, "")
}

func (c *TableConstraint) SQL() string {
	return sqlOpt("CONSTRAINT ", c.Name, " ") + c.Constraint.SQL()
}

func (f *ForeignKey) SQL() string {
	return "FOREIGN KEY (" + sqlJoin(f.Columns, ", ") + ") " +
		"REFERENCES " + f.ReferenceTable.SQL() + " (" +
		sqlJoin(f.ReferenceColumns, ", ") + ")" +
		strOpt(f.OnDelete != "", " "+string(f.OnDelete))
}

func (c *Check) SQL() string {
	return "CHECK (" + c.Expr.SQL() + ")"
}

func (c *ColumnDefaultExpr) SQL() string {
	return "DEFAULT (" + c.Expr.SQL() + ")"
}

func (g *GeneratedColumnExpr) SQL() string {
	return "AS (" + g.Expr.SQL() + ") STORED"
}

func (i *IndexKey) SQL() string {
	return i.Name.SQL() + strOpt(i.Dir != "", " "+string(i.Dir))
}

func (c *Cluster) SQL() string {
	return ", INTERLEAVE IN PARENT " + c.TableName.SQL() +
		strOpt(c.OnDelete != "", " "+string(c.OnDelete))
}

func (c *CreateRowDeletionPolicy) SQL() string {
	return ", " + c.RowDeletionPolicy.SQL()
}

func (r *RowDeletionPolicy) SQL() string {
	return "ROW DELETION POLICY ( OLDER_THAN ( " + r.ColumnName.SQL() + ", INTERVAL " + r.NumDays.SQL() + " DAY ))"
}

func (a *AlterTable) SQL() string {
	return "ALTER TABLE " + a.Name.SQL() + " " + a.TableAlteration.SQL()
}

func (a *AddColumn) SQL() string {
	return "ADD COLUMN " + strOpt(a.IfNotExists, "IF NOT EXISTS ") + a.Column.SQL()
}

func (a *AddTableConstraint) SQL() string {
	return "ADD " + a.TableConstraint.SQL()
}

func (a *AddRowDeletionPolicy) SQL() string {
	return "ADD " + a.RowDeletionPolicy.SQL()
}

func (d *DropColumn) SQL() string {
	return "DROP COLUMN " + d.Name.SQL()
}

func (d *DropConstraint) SQL() string {
	return "DROP CONSTRAINT " + d.Name.SQL()
}

func (d *DropRowDeletionPolicy) SQL() string {
	return "DROP ROW DELETION POLICY"
}

func (r *ReplaceRowDeletionPolicy) SQL() string {
	return "REPLACE " + r.RowDeletionPolicy.SQL()
}

func (s *SetOnDelete) SQL() string {
	return "SET " + string(s.OnDelete)
}

func (a *AlterColumn) SQL() string {
	return "ALTER COLUMN " + a.Name.SQL() + " " + a.Alteration.SQL()
}

func (a *AlterColumnType) SQL() string {
	return a.Type.SQL() +
		strOpt(a.NotNull, " NOT NULL") +
		sqlOpt(" ", a.DefaultExpr, "")
}

func (a *AlterColumnSetOptions) SQL() string { return "SET " + a.Options.SQL() }

func (a *AlterColumnSetDefault) SQL() string { return "SET " + a.DefaultExpr.SQL() }

func (a *AlterColumnDropDefault) SQL() string { return "DROP DEFAULT" }

func (d *DropTable) SQL() string {
	return "DROP TABLE " + strOpt(d.IfExists, "IF EXISTS ") + d.Name.SQL()
}

func (c *CreateIndex) SQL() string {
	return "CREATE " +
		strOpt(c.Unique, "UNIQUE ") +
		strOpt(c.NullFiltered, "NULL_FILTERED ") +
		"INDEX " +
		strOpt(c.IfNotExists, "IF NOT EXISTS ") +
		c.Name.SQL() + " ON " + c.TableName.SQL() + " (" +
		sqlJoin(c.Keys, ", ") +
		")" +
		sqlOpt(" ", c.Storing, "") +
		sqlOpt("", c.InterleaveIn, "")
}

func (c *CreateVectorIndex) SQL() string {
	return "CREATE VECTOR INDEX " +
		strOpt(c.IfNotExists, "IF NOT EXISTS ") +
		c.Name.SQL() + " ON " + c.TableName.SQL() + " (" + c.ColumnName.SQL() + ") " +
		sqlOpt("", c.Where, " ") +
		c.Options.SQL()
}

func (c *CreateChangeStream) SQL() string {
	return "CREATE CHANGE STREAM " + c.Name.SQL() +
		sqlOpt(" ", c.For, "") +
		sqlOpt(" ", c.Options, "")
}

func (c *ChangeStreamForAll) SQL() string {
	return "FOR ALL"
}

func (c *ChangeStreamForTables) SQL() string {
	// TODO: Refactor after ChangeStreamForTable implements Node.
	sql := "FOR "
	for i, table := range c.Tables {
		if i > 0 {
			sql += ", "
		}
		sql += table.SQL()
	}
	return sql
}

func (a *AlterChangeStream) SQL() string {
	return "ALTER CHANGE STREAM " + a.Name.SQL() + " " + a.ChangeStreamAlteration.SQL()
}

func (a ChangeStreamSetFor) SQL() string {
	return "SET " + a.For.SQL()
}

func (a ChangeStreamDropForAll) SQL() string {
	return "DROP FOR ALL"
}

func (a ChangeStreamSetOptions) SQL() string {
	return "SET " + a.Options.SQL()
}

func (c *ChangeStreamForTable) SQL() string {
	return c.TableName.SQL() + strOpt(len(c.Columns) > 0, "("+sqlJoin(c.Columns, ", ")+")")
}

func (d *DropChangeStream) SQL() string {
	return "DROP CHANGE STREAM " + d.Name.SQL()
}

func (s *Storing) SQL() string {
	return "STORING (" + sqlJoin(s.Columns, ", ") + ")"
}

func (i *InterleaveIn) SQL() string {
	return ", INTERLEAVE IN " + i.TableName.SQL()
}

func (a *AlterIndex) SQL() string {
	return "ALTER INDEX " + a.Name.SQL() + " " + a.IndexAlteration.SQL()
}

func (a *AddStoredColumn) SQL() string {
	return "ADD STORED COLUMN " + a.Name.SQL()
}

func (a *DropStoredColumn) SQL() string {
	return "DROP STORED COLUMN " + a.Name.SQL()
}

func (d *DropIndex) SQL() string {
	return "DROP INDEX " + strOpt(d.IfExists, "IF EXISTS ") + d.Name.SQL()
}

func (d *DropVectorIndex) SQL() string {
	return "DROP VECTOR INDEX " + strOpt(d.IfExists, "IF EXISTS ") + d.Name.SQL()
}

func (d *DropSequence) SQL() string {
	return "DROP SEQUENCE " + strOpt(d.IfExists, "IF EXISTS ") + d.Name.SQL()
}

func (c *CreateRole) SQL() string {
	return "CREATE ROLE " + c.Name.SQL()
}

func (d *DropRole) SQL() string {
	return "DROP ROLE " + d.Name.SQL()
}

func (g *Grant) SQL() string {
	return "GRANT " + g.Privilege.SQL() + " TO ROLE " + sqlJoin(g.Roles, ", ")
}

func (r *Revoke) SQL() string {
	return "REVOKE " + r.Privilege.SQL() + " FROM ROLE " + sqlJoin(r.Roles, ", ")
}

func (p *PrivilegeOnTable) SQL() string {
	return sqlJoin(p.Privileges, ", ") + " ON TABLE " + sqlJoin(p.Names, ", ")
}

func (s *SelectPrivilege) SQL() string {
	return "SELECT" +
		strOpt(len(s.Columns) > 0, "("+sqlJoin(s.Columns, ", ")+")")
}

func (i *InsertPrivilege) SQL() string {
	return "INSERT" +
		strOpt(len(i.Columns) > 0, "("+sqlJoin(i.Columns, ", ")+")")
}

func (u *UpdatePrivilege) SQL() string {
	return "UPDATE" +
		strOpt(len(u.Columns) > 0, "("+sqlJoin(u.Columns, ", ")+")")
}

func (d *DeletePrivilege) SQL() string {
	return "DELETE"
}

func (s *SelectPrivilegeOnView) SQL() string {
	return "SELECT ON VIEW " + sqlJoin(s.Names, ", ")
}

func (e *ExecutePrivilegeOnTableFunction) SQL() string {
	return "EXECUTE ON TABLE FUNCTION " + sqlJoin(e.Names, ", ")
}

func (r *RolePrivilege) SQL() string {
	return "ROLE " + sqlJoin(r.Names, ", ")
}

// ================================================================================
//
// Types for Schema
//
// ================================================================================

func (s *ScalarSchemaType) SQL() string {
	return string(s.Name)
}

func (s *SizedSchemaType) SQL() string {
	return string(s.Name) +
		"(" + strIfElse(s.Max, "MAX", sqlOpt("", s.Size, "")) + ")"
}

func (a *ArraySchemaType) SQL() string {
	return "ARRAY<" + a.Item.SQL() + ">"
}

// ================================================================================
//
// DML
//
// ================================================================================

func (i *Insert) SQL() string {
	return "INSERT " + strOpt(i.InsertOrType != "", "OR "+string(i.InsertOrType)+" ") +
		"INTO " + i.TableName.SQL() + " (" +
		sqlJoin(i.Columns, ", ") + ") " + i.Input.SQL()
}

func (v *ValuesInput) SQL() string {
	return "VALUES " + sqlJoin(v.Rows, ", ")
}

func (v *ValuesRow) SQL() string {
	return "(" + sqlJoin(v.Exprs, ", ") + ")"
}

func (d *DefaultExpr) SQL() string {
	if d.Default {
		return "DEFAULT"
	}
	return d.Expr.SQL()
}

func (s *SubQueryInput) SQL() string {
	return s.Query.SQL()
}

func (d *Delete) SQL() string {
	return "DELETE FROM " + d.TableName.SQL() +
		sqlOpt(" ", d.As, "") +
		" " + d.Where.SQL()
}

func (u *Update) SQL() string {
	return "UPDATE " + u.TableName.SQL() +
		sqlOpt(" ", u.As, "") +
		" SET " + sqlJoin(u.Updates, ", ") +
		" " + u.Where.SQL()
}

func (u *UpdateItem) SQL() string {
<<<<<<< HEAD
	return sqlJoin(u.Path, ".") + " = " + u.Expr.SQL()
=======
	return sqlJoin(u.Path, ".") + " = " + u.DefaultExpr.SQL()
>>>>>>> ff8609d1
}<|MERGE_RESOLUTION|>--- conflicted
+++ resolved
@@ -268,13 +268,8 @@
 // ================================================================================
 
 func (u *Unnest) SQL() string {
-<<<<<<< HEAD
-	return strIfElse(!u.Implicit, "UNNEST("+u.Expr.SQL()+")", u.Expr.SQL()) +
-		sqlOpt(" ", u.Hint, "") +
-=======
 	return "UNNEST(" + u.Expr.SQL() + ")" +
 		sqlOpt("", u.Hint, "") +
->>>>>>> ff8609d1
 		sqlOpt(" ", u.As, "") +
 		sqlOpt(" ", u.WithOffset, "") +
 		sqlOpt(" ", u.Sample, "")
@@ -965,9 +960,5 @@
 }
 
 func (u *UpdateItem) SQL() string {
-<<<<<<< HEAD
-	return sqlJoin(u.Path, ".") + " = " + u.Expr.SQL()
-=======
 	return sqlJoin(u.Path, ".") + " = " + u.DefaultExpr.SQL()
->>>>>>> ff8609d1
 }