--- conflicted
+++ resolved
@@ -513,7 +513,6 @@
 
 func (n *NamedArg) SQL() string { return n.Name.SQL() + " => " + n.Value.SQL() }
 
-<<<<<<< HEAD
 func (i *IgnoreNulls) SQL() string { return "IGNORE NULLS" }
 
 func (r *RespectNulls) SQL() string { return "RESPECT NULLS" }
@@ -522,24 +521,6 @@
 
 func (h *HavingMin) SQL() string { return "HAVING MIN " + h.Expr.SQL() }
 
-func (o *SequenceOption) SQL() string {
-	return o.Name.SQL() + " = " + o.Value.SQL()
-}
-
-func (o *SequenceOptions) SQL() string {
-	sql := "OPTIONS ("
-	for i, o := range o.Records {
-		if i > 0 {
-			sql += ", "
-		}
-		sql += o.SQL()
-	}
-	sql += ")"
-	return sql
-}
-
-=======
->>>>>>> 60438f4a
 func (s *ExprArg) SQL() string {
 	return s.Expr.SQL()
 }
