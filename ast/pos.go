package ast

import (
	"github.com/cloudspannerecosystem/memefish/token"
)

// ================================================================================
//
// Helper functions for Pos(), End()
// These functions are intended for use within this file only.
//
// ================================================================================

// lastNode returns last element of Node slice.
// This function corresponds to NodeSliceVar[$] in ast.go.
func lastNode[T Node](s []T) T {
	return s[len(s)-1]
}

// firstValidEnd returns the first valid Pos() in argument.
// "valid" means the node is not nil and Pos().Invalid() is not true.
// This function corresponds to "(n0 ?? n1 ?? ...).End()"
func firstValidEnd(ns ...Node) token.Pos {
	for _, n := range ns {
		if n != nil && !n.End().Invalid() {
			return n.End()
		}
	}
	return token.InvalidPos
}

// firstPos returns the Pos() of the first node.
// If argument is an empty slice, this function returns token.InvalidPos.
// This function corresponds to NodeSliceVar[0].pos in ast.go.
func firstPos[T Node](s []T) token.Pos {
	if len(s) == 0 {
		return token.InvalidPos
	}
	return s[0].Pos()
}

// lastEnd returns the End() of the last node.
// If argument is an empty slice, this function returns token.InvalidPos.
// This function corresponds to NodeSliceVar[$].end in ast.go.
func lastEnd[T Node](s []T) token.Pos {
	if len(s) == 0 {
		return token.InvalidPos
	}
	return lastNode(s).End()
}

// firstValid returns the first valid token.Pos in arguments.
// This function corresponds to PosExpr ("||" PosExpr)* in ast.go
func firstValid(ps ...token.Pos) token.Pos {
	for _, p := range ps {
		if !p.Invalid() {
			return p
		}
	}
	return token.InvalidPos
}

// ================================================================================
//
// SELECT
//
// ================================================================================

func (q *QueryStatement) Pos() token.Pos {
	if q.Hint != nil {
		return q.Hint.Pos()
	}
	if q.With != nil {
		return q.With.Pos()
	}
	return q.Query.Pos()
}

func (q *QueryStatement) End() token.Pos {
	return q.Query.End()
}

func (h *Hint) Pos() token.Pos { return h.Atmark }
func (h *Hint) End() token.Pos { return h.Rbrace + 1 }

func (h *HintRecord) Pos() token.Pos { return h.Key.Pos() }
func (h *HintRecord) End() token.Pos { return h.Value.End() }

func (w *With) Pos() token.Pos { return w.With }
func (w *With) End() token.Pos { return w.CTEs[len(w.CTEs)-1].End() }

func (c *CTE) Pos() token.Pos { return c.Name.Pos() }
func (c *CTE) End() token.Pos { return c.Rparen + 1 }

func (s *Select) Pos() token.Pos { return s.Select }

func (s *Select) End() token.Pos {
	return firstValidEnd(s.Limit, s.OrderBy, s.Having, s.GroupBy, s.Where, s.From, lastNode(s.Results))
}

func (a *AsStruct) Pos() token.Pos { return a.As }
func (a *AsStruct) End() token.Pos { return a.Struct + 6 }

func (a *AsValue) Pos() token.Pos { return a.As }
func (a *AsValue) End() token.Pos { return a.Value + 5 }

func (a *AsTypeName) Pos() token.Pos { return a.As }
func (a *AsTypeName) End() token.Pos { return a.TypeName.End() }

func (c *CompoundQuery) Pos() token.Pos {
	return c.Queries[0].Pos()
}

func (c *CompoundQuery) End() token.Pos {
	if c.Limit != nil {
		return c.Limit.End()
	}
	if c.OrderBy != nil {
		return c.OrderBy.End()
	}
	return c.Queries[len(c.Queries)-1].End()
}

func (s *SubQuery) Pos() token.Pos {
	return s.Lparen
}

func (s *SubQuery) End() token.Pos {
	if s.Limit != nil {
		return s.Limit.End()
	}
	if s.OrderBy != nil {
		return s.OrderBy.End()
	}
	return s.Rparen + 1
}

func (s *Star) Pos() token.Pos { return s.Star }
func (s *Star) End() token.Pos { return s.Star + 1 }

func (s *DotStar) Pos() token.Pos { return s.Expr.Pos() }
func (s *DotStar) End() token.Pos { return s.Star + 1 }

func (a *Alias) Pos() token.Pos { return a.Expr.Pos() }
func (a *Alias) End() token.Pos { return a.As.End() }

func (a *AsAlias) Pos() token.Pos {
	if !a.As.Invalid() {
		return a.As
	}
	return a.Alias.Pos()
}

func (a *AsAlias) End() token.Pos {
	return a.Alias.End()
}

func (e *ExprSelectItem) Pos() token.Pos { return e.Expr.Pos() }
func (e *ExprSelectItem) End() token.Pos { return e.Expr.End() }

func (f *From) Pos() token.Pos { return f.From }
func (f *From) End() token.Pos { return f.Source.End() }

func (w *Where) Pos() token.Pos { return w.Where }
func (w *Where) End() token.Pos { return w.Expr.End() }

func (g *GroupBy) Pos() token.Pos { return g.Group }
func (g *GroupBy) End() token.Pos { return g.Exprs[len(g.Exprs)-1].End() }

func (h *Having) Pos() token.Pos { return h.Having }
func (h *Having) End() token.Pos { return h.Expr.End() }

func (o *OrderBy) Pos() token.Pos { return o.Order }
func (o *OrderBy) End() token.Pos { return o.Items[len(o.Items)-1].End() }

func (o *OrderByItem) Pos() token.Pos { return o.Expr.Pos() }

func (o *OrderByItem) End() token.Pos {
	if !o.DirPos.Invalid() {
		return o.DirPos + token.Pos(len(o.Dir))
	}
	if o.Collate != nil {
		return o.Collate.End()
	}
	return o.Expr.End()
}

func (c *Collate) Pos() token.Pos { return c.Collate }
func (c *Collate) End() token.Pos { return c.Value.End() }

func (l *Limit) Pos() token.Pos {
	return l.Limit
}

func (l *Limit) End() token.Pos {
	if l.Offset != nil {
		return l.Offset.End()
	}
	return l.Count.End()
}

func (o *Offset) Pos() token.Pos { return o.Offset }
func (o *Offset) End() token.Pos { return o.Value.End() }

// ================================================================================
//
// JOIN
//
// ================================================================================

func (u *Unnest) Pos() token.Pos {
	if !u.Unnest.Invalid() {
		return u.Unnest
	}
	return u.Expr.Pos()
}

func (u *Unnest) End() token.Pos {
	if u.Sample != nil {
		return u.Sample.End()
	}
	if u.WithOffset != nil {
		return u.WithOffset.End()
	}
	if u.As != nil {
		return u.As.End()
	}
	if u.Hint != nil {
		return u.Hint.End()
	}
	if !u.Rparen.Invalid() {
		return u.Rparen + 1
	}
	return u.Expr.End()
}

func (w *WithOffset) Pos() token.Pos {
	return w.With
}

func (w *WithOffset) End() token.Pos {
	if w.As != nil {
		return w.As.End()
	}
	return w.Offset + 6
}

func (t *TableName) Pos() token.Pos {
	return t.Table.Pos()
}

func (t *TableName) End() token.Pos {
	if t.Sample != nil {
		return t.Sample.End()
	}
	if t.As != nil {
		return t.As.End()
	}
	if t.Hint != nil {
		return t.Hint.End()
	}
	return t.Table.End()
}

func (s *SubQueryTableExpr) Pos() token.Pos {
	return s.Lparen
}

func (s *SubQueryTableExpr) End() token.Pos {
	if s.Sample != nil {
		return s.Sample.End()
	}
	if s.As != nil {
		return s.As.End()
	}
	return s.Rparen + 1
}

func (p *ParenTableExpr) Pos() token.Pos {
	return p.Lparen
}

func (p *ParenTableExpr) End() token.Pos {
	if p.Sample != nil {
		return p.Sample.End()
	}
	return p.Rparen + 1
}

func (j *Join) Pos() token.Pos {
	return j.Left.Pos()
}

func (j *Join) End() token.Pos {
	if j.Cond != nil {
		return j.Cond.End()
	}
	return j.Right.End()
}

func (o *On) Pos() token.Pos { return o.On }
func (o *On) End() token.Pos { return o.Expr.End() }

func (u *Using) Pos() token.Pos { return u.Using }
func (u *Using) End() token.Pos { return u.Rparen + 1 }

func (t *TableSample) Pos() token.Pos { return t.TableSample }
func (t *TableSample) End() token.Pos { return t.Size.End() }

func (t *TableSampleSize) Pos() token.Pos { return t.Lparen }
func (t *TableSampleSize) End() token.Pos { return t.Rparen + 1 }

// ================================================================================
//
// Expr
//
// ================================================================================

func (b *BinaryExpr) Pos() token.Pos { return b.Left.Pos() }
func (b *BinaryExpr) End() token.Pos { return b.Right.End() }

func (u *UnaryExpr) Pos() token.Pos { return u.OpPos }
func (u *UnaryExpr) End() token.Pos { return u.Expr.End() }

func (i *InExpr) Pos() token.Pos { return i.Left.Pos() }
func (i *InExpr) End() token.Pos { return i.Right.End() }

func (u *UnnestInCondition) Pos() token.Pos { return u.Unnest }
func (u *UnnestInCondition) End() token.Pos { return u.Rparen + 1 }

func (s *SubQueryInCondition) Pos() token.Pos { return s.Lparen }
func (s *SubQueryInCondition) End() token.Pos { return s.Rparen + 1 }

func (v *ValuesInCondition) Pos() token.Pos { return v.Lparen }
func (v *ValuesInCondition) End() token.Pos { return v.Rparen + 1 }

func (i *IsNullExpr) Pos() token.Pos { return i.Left.Pos() }
func (i *IsNullExpr) End() token.Pos { return i.Null + 4 }

func (i *IsBoolExpr) Pos() token.Pos {
	return i.Left.Pos()
}

func (i *IsBoolExpr) End() token.Pos {
	if i.Right {
		return i.RightPos + 4
	} else {
		return i.RightPos + 5
	}
}

func (b *BetweenExpr) Pos() token.Pos { return b.Left.Pos() }
func (b *BetweenExpr) End() token.Pos { return b.RightEnd.End() }

func (b *SelectorExpr) Pos() token.Pos { return b.Expr.Pos() }
func (b *SelectorExpr) End() token.Pos { return b.Ident.End() }

func (i *IndexExpr) Pos() token.Pos { return i.Expr.Pos() }
func (i *IndexExpr) End() token.Pos { return i.Rbrack + 1 }

func (c *CallExpr) Pos() token.Pos { return c.Func.Pos() }
func (c *CallExpr) End() token.Pos { return c.Rparen + 1 }

func (e *ExprArg) Pos() token.Pos { return e.Expr.Pos() }
func (e *ExprArg) End() token.Pos { return e.Expr.End() }

func (i *IntervalArg) Pos() token.Pos { return i.Interval }
func (i *IntervalArg) End() token.Pos {
	if i.Unit != nil {
		return i.Unit.End()
	}
	return i.Expr.End()
}

func (s *SequenceArg) Pos() token.Pos { return s.Sequence }
func (s *SequenceArg) End() token.Pos { return s.Expr.End() }

func (n *NamedArg) Pos() token.Pos { return n.Name.Pos() }
func (n *NamedArg) End() token.Pos { return n.Value.End() }

func (c *CountStarExpr) Pos() token.Pos { return c.Count }
func (c *CountStarExpr) End() token.Pos { return c.Rparen + 1 }

func (e *ExtractExpr) Pos() token.Pos { return e.Extract }
func (e *ExtractExpr) End() token.Pos { return e.Rparen + 1 }

func (a *AtTimeZone) Pos() token.Pos { return a.At }
func (a *AtTimeZone) End() token.Pos { return a.Expr.End() }

func (c *CastExpr) Pos() token.Pos { return c.Cast }
func (c *CastExpr) End() token.Pos { return c.Rparen + 1 }

func (c *CaseExpr) Pos() token.Pos { return c.Case }
func (c *CaseExpr) End() token.Pos { return c.EndPos + 3 }

func (c *CaseWhen) Pos() token.Pos { return c.When }
func (c *CaseWhen) End() token.Pos { return c.Then.End() }

func (c *CaseElse) Pos() token.Pos { return c.Else }
func (c *CaseElse) End() token.Pos { return c.Expr.End() }

func (p *ParenExpr) Pos() token.Pos { return p.Lparen }
func (p *ParenExpr) End() token.Pos { return p.Rparen + 1 }

func (s *ScalarSubQuery) Pos() token.Pos { return s.Lparen }
func (s *ScalarSubQuery) End() token.Pos { return s.Rparen + 1 }

func (a *ArraySubQuery) Pos() token.Pos { return a.Array }
func (a *ArraySubQuery) End() token.Pos { return a.Rparen + 1 }

func (e *ExistsSubQuery) Pos() token.Pos { return e.Exists }
func (e *ExistsSubQuery) End() token.Pos { return e.Rparen + 1 }

// ================================================================================
//
// Literal
//
// ================================================================================

func (p *Param) Pos() token.Pos { return p.Atmark }
func (p *Param) End() token.Pos { return p.Atmark + 1 + token.Pos(len(p.Name)) }

func (i *Ident) Pos() token.Pos { return i.NamePos }
func (i *Ident) End() token.Pos { return i.NameEnd }

func (p *Path) Pos() token.Pos { return firstPos(p.Idents) }
func (p *Path) End() token.Pos { return lastEnd(p.Idents) }

func (a *ArrayLiteral) Pos() token.Pos {
	if !a.Array.Invalid() {
		return a.Array
	}
	return a.Lbrack
}

func (a *ArrayLiteral) End() token.Pos {
	return a.Rbrack + 1
}

func (s *StructLiteral) Pos() token.Pos {
	if !s.Struct.Invalid() {
		return s.Struct
	}
	return s.Lparen
}

func (s *StructLiteral) End() token.Pos {
	return s.Rparen + 1
}

func (n *NullLiteral) Pos() token.Pos { return n.Null }
func (n *NullLiteral) End() token.Pos { return n.Null + 4 }

func (b *BoolLiteral) Pos() token.Pos {
	return b.ValuePos
}

func (b *BoolLiteral) End() token.Pos {
	if b.Value {
		return b.ValuePos + 4
	} else {
		return b.ValuePos + 5
	}
}

func (i *IntLiteral) Pos() token.Pos { return i.ValuePos }
func (i *IntLiteral) End() token.Pos { return i.ValueEnd }

func (f *FloatLiteral) Pos() token.Pos { return f.ValuePos }
func (f *FloatLiteral) End() token.Pos { return f.ValueEnd }

func (s *StringLiteral) Pos() token.Pos { return s.ValuePos }
func (s *StringLiteral) End() token.Pos { return s.ValueEnd }

func (b *BytesLiteral) Pos() token.Pos { return b.ValuePos }
func (b *BytesLiteral) End() token.Pos { return b.ValueEnd }

func (d *DateLiteral) Pos() token.Pos { return d.Date }
func (d *DateLiteral) End() token.Pos { return d.Value.End() }

func (t *TimestampLiteral) Pos() token.Pos { return t.Timestamp }
func (t *TimestampLiteral) End() token.Pos { return t.Value.End() }

func (t *NumericLiteral) Pos() token.Pos { return t.Numeric }
func (t *NumericLiteral) End() token.Pos { return t.Value.End() }

func (t *JSONLiteral) Pos() token.Pos { return t.JSON }
func (t *JSONLiteral) End() token.Pos { return t.Value.End() }

// ================================================================================
//
// Type
//
// ================================================================================

func (s *SimpleType) Pos() token.Pos { return s.NamePos }
func (s *SimpleType) End() token.Pos { return s.NamePos + token.Pos(len(s.Name)) }

func (a *ArrayType) Pos() token.Pos { return a.Array }
func (a *ArrayType) End() token.Pos { return a.Gt + 1 }

func (s *StructType) Pos() token.Pos { return s.Struct }
func (s *StructType) End() token.Pos { return s.Gt + 1 }

func (f *StructField) Pos() token.Pos {
	if f.Ident != nil {
		return f.Ident.Pos()
	}
	return f.Type.Pos()
}

func (f *StructField) End() token.Pos {
	return f.Type.End()
}

func (n *NamedType) Pos() token.Pos { return n.Path[0].Pos() }
func (n *NamedType) End() token.Pos { return n.Path[len(n.Path)-1].End() }

// ================================================================================
//
// Cast for Special Cases
//
// ================================================================================

func (c *CastIntValue) Pos() token.Pos { return c.Cast }
func (c *CastIntValue) End() token.Pos { return c.Rparen + 1 }

func (c *CastNumValue) Pos() token.Pos { return c.Cast }
func (c *CastNumValue) End() token.Pos { return c.Rparen + 1 }

// ================================================================================
//
// DDL
//
// ================================================================================

func (g *Options) Pos() token.Pos { return g.Options }
func (g *Options) End() token.Pos { return g.Rparen + 1 }

<<<<<<< HEAD
func (g *OptionsRecord) Pos() token.Pos { return g.Name.Pos() }
func (g *OptionsRecord) End() token.Pos { return g.Value.End() }
=======
func (g *OptionsDef) Pos() token.Pos { return g.Name.Pos() }
func (g *OptionsDef) End() token.Pos { return g.Value.End() }
>>>>>>> e1b0c122

func (c *CreateDatabase) Pos() token.Pos { return c.Create }
func (c *CreateDatabase) End() token.Pos { return c.Name.End() }

func (c *CreateTable) Pos() token.Pos {
	return c.Create
}

func (c *CreateTable) End() token.Pos {
	if c.RowDeletionPolicy != nil {
		return c.RowDeletionPolicy.End()
	}
	if c.Cluster != nil {
		return c.Cluster.End()
	}
	return c.Rparen + 1
}

func (c *CreateSequence) Pos() token.Pos {
	return c.Create
}

func (c *CreateSequence) End() token.Pos {
	return c.Options.End()
}

func (c *CreateView) Pos() token.Pos {
	return c.Create
}

func (c *CreateView) End() token.Pos {
	return c.Query.End()
}

func (c *ColumnDef) Pos() token.Pos {
	return c.Name.Pos()
}

func (c *ColumnDef) End() token.Pos {
	return firstValid(
		firstValidEnd(c.Options),
		c.Hidden.Add(6),
		firstValidEnd(c.GeneratedExpr, c.DefaultExpr),
		c.Null.Add(4),
		c.Type.End(),
	)
}

func (g *ColumnDefaultExpr) Pos() token.Pos { return g.Default }
func (g *ColumnDefaultExpr) End() token.Pos { return g.Rparen }

func (g *GeneratedColumnExpr) Pos() token.Pos { return g.As }
func (g *GeneratedColumnExpr) End() token.Pos {
	return firstValid(g.Stored.Add(6), g.Rparen.Add(1))
}

func (c *TableConstraint) Pos() token.Pos {
	if c.Name != nil {
		return c.ConstraintPos
	}
	return c.Constraint.Pos()
}

func (c *TableConstraint) End() token.Pos { return c.Constraint.End() }

func (f *ForeignKey) Pos() token.Pos {
	return f.Foreign
}
func (f *ForeignKey) End() token.Pos {
	if !f.OnDeleteEnd.Invalid() {
		return f.OnDeleteEnd
	}
	return f.Rparen + 1
}

func (c *Check) Pos() token.Pos { return c.Check }
func (c *Check) End() token.Pos { return c.Rparen + 1 }

func (i *IndexKey) Pos() token.Pos {
	return i.Name.Pos()
}

func (i *IndexKey) End() token.Pos {
	if !i.DirPos.Invalid() {
		return i.DirPos + token.Pos(len(i.Dir))
	}
	return i.Name.End()
}

func (c *Cluster) Pos() token.Pos {
	return c.Comma
}

func (c *Cluster) End() token.Pos {
	if !c.OnDeleteEnd.Invalid() {
		return c.OnDeleteEnd
	}
	return c.TableName.End()
}

func (c *CreateRowDeletionPolicy) Pos() token.Pos {
	return c.Comma
}

func (c *CreateRowDeletionPolicy) End() token.Pos {
	return c.RowDeletionPolicy.End()
}

func (r *RowDeletionPolicy) Pos() token.Pos {
	return r.Row
}

func (r *RowDeletionPolicy) End() token.Pos {
	return r.Rparen + 1
}

func (a *AlterTable) Pos() token.Pos { return a.Alter }
func (a *AlterTable) End() token.Pos { return a.TableAlteration.End() }

func (a *AddColumn) Pos() token.Pos { return a.Add }
func (a *AddColumn) End() token.Pos { return a.Column.End() }

func (a *AddRowDeletionPolicy) Pos() token.Pos { return a.Add }
func (a *AddRowDeletionPolicy) End() token.Pos { return a.RowDeletionPolicy.End() }

func (a *AddTableConstraint) Pos() token.Pos { return a.Add }
func (a *AddTableConstraint) End() token.Pos { return a.TableConstraint.End() }

func (d *DropColumn) Pos() token.Pos { return d.Drop }
func (d *DropColumn) End() token.Pos { return d.Name.End() }

func (d *DropConstraint) Pos() token.Pos { return d.Drop }
func (d *DropConstraint) End() token.Pos { return d.Name.End() }

func (d *DropRowDeletionPolicy) Pos() token.Pos { return d.Drop }
func (d *DropRowDeletionPolicy) End() token.Pos { return d.Policy + 6 }

func (d *ReplaceRowDeletionPolicy) Pos() token.Pos { return d.Replace }
func (d *ReplaceRowDeletionPolicy) End() token.Pos { return d.RowDeletionPolicy.End() }

func (s *SetOnDelete) Pos() token.Pos { return s.Set }
func (s *SetOnDelete) End() token.Pos { return s.OnDeleteEnd }

func (a *AlterColumn) Pos() token.Pos {
	return a.Alter
}

func (a *AlterColumn) End() token.Pos {
	if a.DefaultExpr != nil {
		return a.DefaultExpr.End()
	}
	if !a.Null.Invalid() {
		return a.Null + 4
	}
	return a.Type.End()
}

func (a *AlterColumnSet) Pos() token.Pos { return a.Alter }

func (a *AlterColumnSet) End() token.Pos {
	if a.Options != nil {
		return a.Options.End()
	}
	return a.DefaultExpr.End()
}

func (d *DropTable) Pos() token.Pos { return d.Drop }
func (d *DropTable) End() token.Pos { return d.Name.End() }

func (c *CreateIndex) Pos() token.Pos {
	return c.Create
}

func (c *CreateIndex) End() token.Pos {
	if c.Storing != nil {
		return c.Storing.End()
	}
	return c.Rparen + 1
}

func (c *CreateVectorIndex) Pos() token.Pos {
	return c.Create
}

func (c *CreateVectorIndex) End() token.Pos {
	return c.Options.Rparen + 1
}

func (c *CreateChangeStream) Pos() token.Pos {
	return c.Create
}

func (c *CreateChangeStream) End() token.Pos {
	if c.Options != nil {
		return c.Options.End()
	}
	if c.For != nil {
		return c.For.End()
	}
	return c.Name.End()
}

func (c *ChangeStreamForAll) Pos() token.Pos    { return c.For }
func (c *ChangeStreamForAll) End() token.Pos    { return c.All }
func (c *ChangeStreamForTables) Pos() token.Pos { return c.For }
func (c *ChangeStreamForTables) End() token.Pos { return c.Tables[len(c.Tables)-1].End() }

func (s *Storing) Pos() token.Pos { return s.Storing }
func (s *Storing) End() token.Pos { return s.Rparen + 1 }

func (i *InterleaveIn) Pos() token.Pos { return i.Comma }
func (i *InterleaveIn) End() token.Pos { return i.TableName.End() }

func (a *AlterIndex) Pos() token.Pos { return a.Alter }
func (a *AlterIndex) End() token.Pos { return a.IndexAlteration.End() }

func (a *AlterSequence) Pos() token.Pos { return a.Alter }
func (a *AlterSequence) End() token.Pos { return a.Options.End() }

func (a *AddStoredColumn) Pos() token.Pos { return a.Add }
func (a *AddStoredColumn) End() token.Pos { return a.Name.End() }

func (a *DropStoredColumn) Pos() token.Pos { return a.Drop }
func (a *DropStoredColumn) End() token.Pos { return a.Name.End() }

func (d *DropIndex) Pos() token.Pos { return d.Drop }
func (d *DropIndex) End() token.Pos { return d.Name.End() }

func (d *DropVectorIndex) Pos() token.Pos { return d.Drop }
func (d *DropVectorIndex) End() token.Pos { return d.Name.End() }

func (d *DropSequence) Pos() token.Pos { return d.Drop }
func (d *DropSequence) End() token.Pos { return d.Name.End() }

func (c *CreateRole) Pos() token.Pos { return c.Create }
func (c *CreateRole) End() token.Pos { return c.Name.End() }

func (d *DropRole) Pos() token.Pos { return d.Drop }
func (d *DropRole) End() token.Pos { return d.Name.End() }

func (d *DropChangeStream) Pos() token.Pos { return d.Drop }
func (d *DropChangeStream) End() token.Pos { return d.Name.End() }

func (a *AlterChangeStream) Pos() token.Pos { return a.Alter }
func (a *AlterChangeStream) End() token.Pos { return a.ChangeStreamAlteration.End() }

func (a *ChangeStreamSetFor) Pos() token.Pos { return a.Set }
func (a *ChangeStreamSetFor) End() token.Pos { return a.For.End() }

func (a *ChangeStreamDropForAll) Pos() token.Pos { return a.Drop }
func (a *ChangeStreamDropForAll) End() token.Pos { return a.All + 3 }

func (a *ChangeStreamSetOptions) Pos() token.Pos { return a.Set }
func (a *ChangeStreamSetOptions) End() token.Pos { return a.Options.Rparen + 1 }

func (g *Grant) Pos() token.Pos { return g.Grant }
func (g *Grant) End() token.Pos { return g.Roles[len(g.Roles)-1].End() }

func (r *Revoke) Pos() token.Pos { return r.Revoke }
func (r *Revoke) End() token.Pos { return r.Roles[len(r.Roles)-1].End() }

func (p *PrivilegeOnTable) Pos() token.Pos { return p.Privileges[0].Pos() }
func (p *PrivilegeOnTable) End() token.Pos { return p.Names[len(p.Names)-1].End() }

func (s *SelectPrivilege) Pos() token.Pos {
	return s.Select
}

func (s *SelectPrivilege) End() token.Pos {
	if !s.Rparen.Invalid() {
		return s.Rparen + 1
	}
	return s.Select + 6
}

func (i *InsertPrivilege) Pos() token.Pos {
	return i.Insert
}

func (i *InsertPrivilege) End() token.Pos {
	if !i.Rparen.Invalid() {
		return i.Rparen + 1
	}
	return i.Insert + 6
}

func (u *UpdatePrivilege) Pos() token.Pos {
	return u.Update
}

func (u *UpdatePrivilege) End() token.Pos {
	if !u.Rparen.Invalid() {
		return u.Rparen + 1
	}
	return u.Update + 6
}

func (d *DeletePrivilege) Pos() token.Pos { return d.Delete }
func (d *DeletePrivilege) End() token.Pos { return d.Delete + 6 }

func (s *SelectPrivilegeOnView) Pos() token.Pos { return s.Select }
func (s *SelectPrivilegeOnView) End() token.Pos { return s.Names[len(s.Names)-1].End() }

func (e *ExecutePrivilegeOnTableFunction) Pos() token.Pos { return e.Execute }
func (e *ExecutePrivilegeOnTableFunction) End() token.Pos { return e.Names[len(e.Names)-1].End() }

func (r *RolePrivilege) Pos() token.Pos { return r.Role }
func (r *RolePrivilege) End() token.Pos { return r.Names[len(r.Names)-1].End() }

// ================================================================================
//
// Types for Schema
//
// ================================================================================

func (s *ScalarSchemaType) Pos() token.Pos { return s.NamePos }
func (s *ScalarSchemaType) End() token.Pos { return s.NamePos + token.Pos(len(s.Name)) }

func (s *SizedSchemaType) Pos() token.Pos { return s.NamePos }
func (s *SizedSchemaType) End() token.Pos { return s.Rparen + 1 }

func (a *ArraySchemaType) Pos() token.Pos { return a.Array }
func (a *ArraySchemaType) End() token.Pos { return a.Gt + 1 }

func (c *ChangeStreamForTable) End() token.Pos {
	if len(c.Columns) == 0 {
		return c.TableName.End()
	}
	return c.Rparen + 1
}

// ================================================================================
//
// Search Index DDL
//
// ================================================================================

func (c *CreateSearchIndex) Pos() token.Pos { return c.Create }

func (c *CreateSearchIndex) End() token.Pos {
	return firstValid(
		firstValidEnd(c.Options,
			c.Interleave,
			c.Where,
			c.OrderBy,
			lastNode(c.PartitionColumns),
			c.Storing),
		c.Rparen.Add(1))
}

func (d *DropSearchIndex) Pos() token.Pos {
	return d.Drop
}

func (d *DropSearchIndex) End() token.Pos {
	return d.Name.End()
}

func (a *AlterSearchIndex) Pos() token.Pos { return a.Alter }
func (a *AlterSearchIndex) End() token.Pos { return a.IndexAlteration.End() }

// ================================================================================
//
// DML
//
// ================================================================================

func (i *Insert) Pos() token.Pos { return i.Insert }
func (i *Insert) End() token.Pos { return i.Input.End() }

func (v *ValuesInput) Pos() token.Pos { return v.Values }
func (v *ValuesInput) End() token.Pos { return v.Rows[len(v.Rows)-1].End() }

func (v *ValuesRow) Pos() token.Pos { return v.Lparen }
func (v *ValuesRow) End() token.Pos { return v.Rparen + 1 }

func (d *DefaultExpr) Pos() token.Pos {
	if !d.DefaultPos.Invalid() {
		return d.DefaultPos
	}
	return d.Expr.Pos()
}

func (d *DefaultExpr) End() token.Pos {
	if !d.DefaultPos.Invalid() {
		return d.DefaultPos + 7
	}
	return d.Expr.End()
}

func (s *SubQueryInput) Pos() token.Pos { return s.Query.Pos() }
func (s *SubQueryInput) End() token.Pos { return s.Query.End() }

func (d *Delete) Pos() token.Pos { return d.Delete }
func (d *Delete) End() token.Pos { return d.Where.End() }

func (u *Update) Pos() token.Pos { return u.Update }
func (u *Update) End() token.Pos { return u.Where.End() }

func (u *UpdateItem) Pos() token.Pos { return u.Path[0].Pos() }
func (u *UpdateItem) End() token.Pos { return u.Expr.End() }<|MERGE_RESOLUTION|>--- conflicted
+++ resolved
@@ -537,13 +537,8 @@
 func (g *Options) Pos() token.Pos { return g.Options }
 func (g *Options) End() token.Pos { return g.Rparen + 1 }
 
-<<<<<<< HEAD
-func (g *OptionsRecord) Pos() token.Pos { return g.Name.Pos() }
-func (g *OptionsRecord) End() token.Pos { return g.Value.End() }
-=======
 func (g *OptionsDef) Pos() token.Pos { return g.Name.Pos() }
 func (g *OptionsDef) End() token.Pos { return g.Value.End() }
->>>>>>> e1b0c122
 
 func (c *CreateDatabase) Pos() token.Pos { return c.Create }
 func (c *CreateDatabase) End() token.Pos { return c.Name.End() }
@@ -599,6 +594,9 @@
 func (g *GeneratedColumnExpr) End() token.Pos {
 	return firstValid(g.Stored.Add(6), g.Rparen.Add(1))
 }
+
+func (c *ColumnDefOptions) Pos() token.Pos { return c.Options }
+func (c *ColumnDefOptions) End() token.Pos { return c.Rparen + 1 }
 
 func (c *TableConstraint) Pos() token.Pos {
 	if c.Name != nil {
