// Code generated by tools/gen-ast-pos; DO NOT EDIT.

package ast

import (
	"github.com/cloudspannerecosystem/memefish/token"
)

func (q *QueryStatement) Pos() token.Pos {
	return nodePos(nodeChoice(wrapNode(q.Hint), wrapNode(q.With), wrapNode(q.Query)))
}

func (q *QueryStatement) End() token.Pos {
	return nodeEnd(wrapNode(q.Query))
}

func (h *Hint) Pos() token.Pos {
	return h.Atmark
}

func (h *Hint) End() token.Pos {
	return posAdd(h.Rbrace, 1)
}

func (h *HintRecord) Pos() token.Pos {
	return nodePos(wrapNode(h.Key))
}

func (h *HintRecord) End() token.Pos {
	return nodeEnd(wrapNode(h.Value))
}

func (w *With) Pos() token.Pos {
	return w.With
}

func (w *With) End() token.Pos {
	return nodeEnd(nodeSliceLast(w.CTEs))
}

func (c *CTE) Pos() token.Pos {
	return nodePos(wrapNode(c.Name))
}

func (c *CTE) End() token.Pos {
	return posAdd(c.Rparen, 1)
}

func (s *Select) Pos() token.Pos {
	return s.Select
}

func (s *Select) End() token.Pos {
	return nodeEnd(nodeChoice(wrapNode(s.Limit), wrapNode(s.OrderBy), wrapNode(s.Having), wrapNode(s.GroupBy), wrapNode(s.Where), wrapNode(s.From), nodeSliceLast(s.Results)))
}

func (a *AsStruct) Pos() token.Pos {
	return a.As
}

func (a *AsStruct) End() token.Pos {
	return posAdd(a.Struct, 6)
}

func (a *AsValue) Pos() token.Pos {
	return a.As
}

func (a *AsValue) End() token.Pos {
	return posAdd(a.Value, 5)
}

func (a *AsTypeName) Pos() token.Pos {
	return a.As
}

func (a *AsTypeName) End() token.Pos {
	return nodeEnd(wrapNode(a.TypeName))
}

func (c *CompoundQuery) Pos() token.Pos {
	return nodePos(nodeSliceIndex(c.Queries, 0))
}

func (c *CompoundQuery) End() token.Pos {
	return nodeEnd(nodeChoice(wrapNode(c.Limit), wrapNode(c.OrderBy), nodeSliceLast(c.Queries)))
}

func (s *SubQuery) Pos() token.Pos {
	return s.Lparen
}

func (s *SubQuery) End() token.Pos {
	return posChoice(nodeEnd(nodeChoice(wrapNode(s.Limit), wrapNode(s.OrderBy))), posAdd(s.Rparen, 1))
}

func (s *Star) Pos() token.Pos {
	return s.Star
}

func (s *Star) End() token.Pos {
	return posAdd(s.Star, 1)
}

func (d *DotStar) Pos() token.Pos {
	return nodePos(wrapNode(d.Expr))
}

func (d *DotStar) End() token.Pos {
	return posAdd(d.Star, 1)
}

func (a *Alias) Pos() token.Pos {
	return nodePos(wrapNode(a.Expr))
}

func (a *Alias) End() token.Pos {
	return nodeEnd(wrapNode(a.As))
}

func (a *AsAlias) Pos() token.Pos {
	return posChoice(a.As, nodePos(wrapNode(a.Alias)))
}

func (a *AsAlias) End() token.Pos {
	return nodeEnd(wrapNode(a.Alias))
}

func (e *ExprSelectItem) Pos() token.Pos {
	return nodePos(wrapNode(e.Expr))
}

func (e *ExprSelectItem) End() token.Pos {
	return nodeEnd(wrapNode(e.Expr))
}

func (f *From) Pos() token.Pos {
	return f.From
}

func (f *From) End() token.Pos {
	return nodeEnd(wrapNode(f.Source))
}

func (w *Where) Pos() token.Pos {
	return w.Where
}

func (w *Where) End() token.Pos {
	return nodeEnd(wrapNode(w.Expr))
}

func (g *GroupBy) Pos() token.Pos {
	return g.Group
}

func (g *GroupBy) End() token.Pos {
	return nodeEnd(nodeSliceLast(g.Exprs))
}

func (h *Having) Pos() token.Pos {
	return h.Having
}

func (h *Having) End() token.Pos {
	return nodeEnd(wrapNode(h.Expr))
}

func (o *OrderBy) Pos() token.Pos {
	return o.Order
}

func (o *OrderBy) End() token.Pos {
	return nodeEnd(nodeSliceLast(o.Items))
}

func (o *OrderByItem) Pos() token.Pos {
	return nodePos(wrapNode(o.Expr))
}

func (o *OrderByItem) End() token.Pos {
	return posChoice(posAdd(o.DirPos, len(o.Dir)), nodeEnd(nodeChoice(wrapNode(o.Collate), wrapNode(o.Expr))))
}

func (c *Collate) Pos() token.Pos {
	return c.Collate
}

func (c *Collate) End() token.Pos {
	return nodeEnd(wrapNode(c.Value))
}

func (l *Limit) Pos() token.Pos {
	return l.Limit
}

func (l *Limit) End() token.Pos {
	return nodeEnd(nodeChoice(wrapNode(l.Offset), wrapNode(l.Count)))
}

func (o *Offset) Pos() token.Pos {
	return o.Offset
}

func (o *Offset) End() token.Pos {
	return nodeEnd(wrapNode(o.Value))
}

func (u *Unnest) Pos() token.Pos {
	return u.Unnest
}

func (u *Unnest) End() token.Pos {
	return posChoice(nodeEnd(nodeChoice(wrapNode(u.Sample), wrapNode(u.WithOffset), wrapNode(u.As), wrapNode(u.Hint))), posAdd(u.Rparen, 1), nodeEnd(wrapNode(u.Expr)))
}

func (w *WithOffset) Pos() token.Pos {
	return w.With
}

func (w *WithOffset) End() token.Pos {
	return posChoice(nodeEnd(wrapNode(w.As)), posAdd(w.Offset, 6))
}

func (t *TableName) Pos() token.Pos {
	return nodePos(wrapNode(t.Table))
}

func (t *TableName) End() token.Pos {
	return nodeEnd(nodeChoice(wrapNode(t.Sample), wrapNode(t.As), wrapNode(t.Hint), wrapNode(t.Table)))
}

func (p *PathTableExpr) Pos() token.Pos {
	return nodePos(wrapNode(p.Path))
}

func (p *PathTableExpr) End() token.Pos {
	return nodeEnd(nodeChoice(wrapNode(p.Sample), wrapNode(p.WithOffset), wrapNode(p.As), wrapNode(p.Hint), wrapNode(p.Path)))
}

func (s *SubQueryTableExpr) Pos() token.Pos {
	return s.Lparen
}

func (s *SubQueryTableExpr) End() token.Pos {
	return posChoice(nodeEnd(nodeChoice(wrapNode(s.Sample), wrapNode(s.As))), posAdd(s.Rparen, 1))
}

func (p *ParenTableExpr) Pos() token.Pos {
	return p.Lparen
}

func (p *ParenTableExpr) End() token.Pos {
	return posChoice(nodeEnd(wrapNode(p.Sample)), posAdd(p.Rparen, 1))
}

func (j *Join) Pos() token.Pos {
	return nodePos(wrapNode(j.Left))
}

func (j *Join) End() token.Pos {
	return nodePos(nodeChoice(wrapNode(j.Cond), wrapNode(j.Right)))
}

func (o *On) Pos() token.Pos {
	return o.On
}

func (o *On) End() token.Pos {
	return nodeEnd(wrapNode(o.Expr))
}

func (u *Using) Pos() token.Pos {
	return u.Using
}

func (u *Using) End() token.Pos {
	return posAdd(u.Rparen, 1)
}

func (t *TableSample) Pos() token.Pos {
	return t.TableSample
}

func (t *TableSample) End() token.Pos {
	return nodeEnd(wrapNode(t.Size))
}

func (t *TableSampleSize) Pos() token.Pos {
	return t.Lparen
}

func (t *TableSampleSize) End() token.Pos {
	return posAdd(t.Rparen, 1)
}

func (b *BinaryExpr) Pos() token.Pos {
	return nodePos(wrapNode(b.Left))
}

func (b *BinaryExpr) End() token.Pos {
	return nodePos(wrapNode(b.Right))
}

func (u *UnaryExpr) Pos() token.Pos {
	return u.OpPos
}

func (u *UnaryExpr) End() token.Pos {
	return nodeEnd(wrapNode(u.Expr))
}

func (i *InExpr) Pos() token.Pos {
	return nodePos(wrapNode(i.Left))
}

func (i *InExpr) End() token.Pos {
	return nodeEnd(wrapNode(i.Right))
}

func (u *UnnestInCondition) Pos() token.Pos {
	return u.Unnest
}

func (u *UnnestInCondition) End() token.Pos {
	return posAdd(u.Rparen, 1)
}

func (s *SubQueryInCondition) Pos() token.Pos {
	return s.Lparen
}

func (s *SubQueryInCondition) End() token.Pos {
	return posAdd(s.Rparen, 1)
}

func (v *ValuesInCondition) Pos() token.Pos {
	return v.Lparen
}

func (v *ValuesInCondition) End() token.Pos {
	return posAdd(v.Rparen, 1)
}

func (i *IsNullExpr) Pos() token.Pos {
	return nodePos(wrapNode(i.Left))
}

func (i *IsNullExpr) End() token.Pos {
	return posAdd(i.Null, 4)
}

func (i *IsBoolExpr) Pos() token.Pos {
	return nodePos(wrapNode(i.Left))
}

func (i *IsBoolExpr) End() token.Pos {
	return posAdd(i.RightPos, ifThenElse(i.Right, 4, 5))
}

func (b *BetweenExpr) Pos() token.Pos {
	return nodePos(wrapNode(b.Left))
}

func (b *BetweenExpr) End() token.Pos {
	return nodeEnd(wrapNode(b.RightEnd))
}

func (s *SelectorExpr) Pos() token.Pos {
	return nodePos(wrapNode(s.Expr))
}

func (s *SelectorExpr) End() token.Pos {
	return nodePos(wrapNode(s.Ident))
}

func (i *IndexExpr) Pos() token.Pos {
	return nodePos(wrapNode(i.Expr))
}

func (i *IndexExpr) End() token.Pos {
	return posAdd(i.Rbrack, 1)
}

func (c *CallExpr) Pos() token.Pos {
	return nodePos(wrapNode(c.Func))
}

func (c *CallExpr) End() token.Pos {
	return posAdd(c.Rparen, 1)
}

func (e *ExprArg) Pos() token.Pos {
	return nodePos(wrapNode(e.Expr))
}

func (e *ExprArg) End() token.Pos {
	return nodeEnd(wrapNode(e.Expr))
}

func (i *IntervalArg) Pos() token.Pos {
	return i.Interval
}

func (i *IntervalArg) End() token.Pos {
	return nodeEnd(nodeChoice(wrapNode(i.Unit), wrapNode(i.Expr)))
}

func (s *SequenceArg) Pos() token.Pos {
	return s.Sequence
}

func (s *SequenceArg) End() token.Pos {
	return nodeEnd(wrapNode(s.Expr))
}

func (n *NamedArg) Pos() token.Pos {
	return nodePos(wrapNode(n.Name))
}

func (n *NamedArg) End() token.Pos {
	return nodeEnd(wrapNode(n.Value))
}

func (i *IgnoreNulls) Pos() token.Pos {
	return i.Ignore
}

func (i *IgnoreNulls) End() token.Pos {
	return posAdd(i.Nulls, 5)
}

func (r *RespectNulls) Pos() token.Pos {
	return r.Respect
}

func (r *RespectNulls) End() token.Pos {
	return posAdd(r.Nulls, 5)
}

func (h *HavingMax) Pos() token.Pos {
	return h.Having
}

func (h *HavingMax) End() token.Pos {
	return nodeEnd(wrapNode(h.Expr))
}

func (h *HavingMin) Pos() token.Pos {
	return h.Having
}

func (h *HavingMin) End() token.Pos {
	return nodeEnd(wrapNode(h.Expr))
}

func (c *CountStarExpr) Pos() token.Pos {
	return c.Count
}

func (c *CountStarExpr) End() token.Pos {
	return posAdd(c.Rparen, 1)
}

func (e *ExtractExpr) Pos() token.Pos {
	return e.Extract
}

func (e *ExtractExpr) End() token.Pos {
	return posAdd(e.Rparen, 1)
}

func (a *AtTimeZone) Pos() token.Pos {
	return a.At
}

func (a *AtTimeZone) End() token.Pos {
	return nodeEnd(wrapNode(a.Expr))
}

func (c *CastExpr) Pos() token.Pos {
	return c.Cast
}

func (c *CastExpr) End() token.Pos {
	return posAdd(c.Rparen, 1)
}

func (c *CaseExpr) Pos() token.Pos {
	return c.Case
}

func (c *CaseExpr) End() token.Pos {
	return posAdd(c.EndPos, 3)
}

func (c *CaseWhen) Pos() token.Pos {
	return c.When
}

func (c *CaseWhen) End() token.Pos {
	return nodeEnd(wrapNode(c.Then))
}

func (c *CaseElse) Pos() token.Pos {
	return c.Else
}

func (c *CaseElse) End() token.Pos {
	return nodeEnd(wrapNode(c.Expr))
}

func (p *ParenExpr) Pos() token.Pos {
	return p.Lparen
}

func (p *ParenExpr) End() token.Pos {
	return posAdd(p.Rparen, 1)
}

func (s *ScalarSubQuery) Pos() token.Pos {
	return s.Lparen
}

func (s *ScalarSubQuery) End() token.Pos {
	return posAdd(s.Rparen, 1)
}

func (a *ArraySubQuery) Pos() token.Pos {
	return a.Array
}

func (a *ArraySubQuery) End() token.Pos {
	return posAdd(a.Rparen, 1)
}

func (e *ExistsSubQuery) Pos() token.Pos {
	return e.Exists
}

func (e *ExistsSubQuery) End() token.Pos {
	return posAdd(e.Rparen, 1)
}

func (p *Param) Pos() token.Pos {
	return p.Atmark
}

func (p *Param) End() token.Pos {
	return posAdd(posAdd(p.Atmark, 1), len(p.Name))
}

func (i *Ident) Pos() token.Pos {
	return i.NamePos
}

func (i *Ident) End() token.Pos {
	return i.NameEnd
}

func (p *Path) Pos() token.Pos {
	return nodePos(nodeSliceIndex(p.Idents, 0))
}

func (p *Path) End() token.Pos {
	return nodeEnd(nodeSliceLast(p.Idents))
}

func (a *ArrayLiteral) Pos() token.Pos {
	return posChoice(a.Array, a.Lbrack)
}

func (a *ArrayLiteral) End() token.Pos {
	return posAdd(a.Rbrack, 1)
}

func (t *TupleStructLiteral) Pos() token.Pos {
	return t.Lparen
}

func (t *TupleStructLiteral) End() token.Pos {
	return posAdd(t.Rparen, 1)
}

func (t *TypedStructLiteral) Pos() token.Pos {
	return t.Struct
}

func (t *TypedStructLiteral) End() token.Pos {
	return posAdd(t.Rparen, 1)
}

func (t *TypelessStructLiteral) Pos() token.Pos {
	return t.Struct
}

func (t *TypelessStructLiteral) End() token.Pos {
	return posAdd(t.Rparen, 1)
}

func (n *NullLiteral) Pos() token.Pos {
	return n.Null
}

func (n *NullLiteral) End() token.Pos {
	return posAdd(n.Null, 4)
}

func (b *BoolLiteral) Pos() token.Pos {
	return b.ValuePos
}

func (b *BoolLiteral) End() token.Pos {
	return posAdd(b.ValuePos, ifThenElse(b.Value, 4, 5))
}

func (i *IntLiteral) Pos() token.Pos {
	return i.ValuePos
}

func (i *IntLiteral) End() token.Pos {
	return i.ValueEnd
}

func (f *FloatLiteral) Pos() token.Pos {
	return f.ValuePos
}

func (f *FloatLiteral) End() token.Pos {
	return f.ValueEnd
}

func (s *StringLiteral) Pos() token.Pos {
	return s.ValuePos
}

func (s *StringLiteral) End() token.Pos {
	return s.ValueEnd
}

func (b *BytesLiteral) Pos() token.Pos {
	return b.ValuePos
}

func (b *BytesLiteral) End() token.Pos {
	return b.ValueEnd
}

func (d *DateLiteral) Pos() token.Pos {
	return d.Date
}

func (d *DateLiteral) End() token.Pos {
	return nodeEnd(wrapNode(d.Value))
}

func (t *TimestampLiteral) Pos() token.Pos {
	return t.Timestamp
}

func (t *TimestampLiteral) End() token.Pos {
	return nodeEnd(wrapNode(t.Value))
}

func (n *NumericLiteral) Pos() token.Pos {
	return n.Numeric
}

func (n *NumericLiteral) End() token.Pos {
	return nodeEnd(wrapNode(n.Value))
}

func (j *JSONLiteral) Pos() token.Pos {
	return j.JSON
}

func (j *JSONLiteral) End() token.Pos {
	return nodeEnd(wrapNode(j.Value))
}

func (n *NewConstructor) Pos() token.Pos {
	return n.New
}

func (n *NewConstructor) End() token.Pos {
	return posAdd(n.Rparen, 1)
}

func (b *BracedNewConstructor) Pos() token.Pos {
	return b.New
}

func (b *BracedNewConstructor) End() token.Pos {
	return nodeEnd(wrapNode(b.Body))
}

func (b *BracedConstructor) Pos() token.Pos {
	return b.Lbrace
}

func (b *BracedConstructor) End() token.Pos {
	return posAdd(b.Rbrace, 1)
}

func (b *BracedConstructorField) Pos() token.Pos {
	return nodePos(wrapNode(b.Name))
}

func (b *BracedConstructorField) End() token.Pos {
	return nodeEnd(wrapNode(b.Value))
}

func (b *BracedConstructorFieldValueExpr) Pos() token.Pos {
	return b.Colon
}

func (b *BracedConstructorFieldValueExpr) End() token.Pos {
	return nodeEnd(wrapNode(b.Expr))
}

func (s *SimpleType) Pos() token.Pos {
	return s.NamePos
}

func (s *SimpleType) End() token.Pos {
	return posAdd(s.NamePos, len(s.Name))
}

func (a *ArrayType) Pos() token.Pos {
	return a.Array
}

func (a *ArrayType) End() token.Pos {
	return posAdd(a.Gt, 1)
}

func (s *StructType) Pos() token.Pos {
	return s.Struct
}

func (s *StructType) End() token.Pos {
	return posAdd(s.Gt, 1)
}

func (s *StructField) Pos() token.Pos {
	return nodePos(nodeChoice(wrapNode(s.Ident), wrapNode(s.Type)))
}

func (s *StructField) End() token.Pos {
	return nodeEnd(wrapNode(s.Type))
}

func (n *NamedType) Pos() token.Pos {
	return nodePos(nodeSliceIndex(n.Path, 0))
}

func (n *NamedType) End() token.Pos {
	return nodeEnd(nodeSliceLast(n.Path))
}

func (c *CastIntValue) Pos() token.Pos {
	return c.Cast
}

func (c *CastIntValue) End() token.Pos {
	return posAdd(c.Rparen, 1)
}

func (c *CastNumValue) Pos() token.Pos {
	return c.Cast
}

func (c *CastNumValue) End() token.Pos {
	return posAdd(c.Rparen, 1)
}

func (o *Options) Pos() token.Pos {
	return o.Options
}

func (o *Options) End() token.Pos {
	return posAdd(o.Rparen, 1)
}

func (o *OptionsDef) Pos() token.Pos {
	return nodePos(wrapNode(o.Name))
}

func (o *OptionsDef) End() token.Pos {
	return nodeEnd(wrapNode(o.Value))
}

func (c *CreateSchema) Pos() token.Pos {
	return c.Create
}

func (c *CreateSchema) End() token.Pos {
	return nodeEnd(wrapNode(c.Name))
}

func (d *DropSchema) Pos() token.Pos {
	return d.Drop
}

func (d *DropSchema) End() token.Pos {
	return nodeEnd(wrapNode(d.Name))
}

func (c *CreateDatabase) Pos() token.Pos {
	return c.Create
}

func (c *CreateDatabase) End() token.Pos {
	return nodeEnd(wrapNode(c.Name))
}

func (a *AlterDatabase) Pos() token.Pos {
	return a.Alter
}

func (a *AlterDatabase) End() token.Pos {
	return nodeEnd(wrapNode(a.Name))
}

<<<<<<< HEAD
func (c *CreatePlacement) Pos() token.Pos {
	return c.Create
}

func (c *CreatePlacement) End() token.Pos {
	return nodeEnd(nodeChoice(wrapNode(c.Options), wrapNode(c.Name)))
=======
func (p *ProtoBundleTypes) Pos() token.Pos {
	return p.Lparen
}

func (p *ProtoBundleTypes) End() token.Pos {
	return posAdd(p.Rparen, 1)
}

func (c *CreateProtoBundle) Pos() token.Pos {
	return c.Create
}

func (c *CreateProtoBundle) End() token.Pos {
	return nodeEnd(wrapNode(c.Types))
}

func (a *AlterProtoBundle) Pos() token.Pos {
	return a.Alter
}

func (a *AlterProtoBundle) End() token.Pos {
	return nodeEnd(wrapNode(a.Alteration))
}

func (a *AlterProtoBundleInsert) Pos() token.Pos {
	return a.Insert
}

func (a *AlterProtoBundleInsert) End() token.Pos {
	return nodeEnd(wrapNode(a.Types))
}

func (a *AlterProtoBundleUpdate) Pos() token.Pos {
	return a.Update
}

func (a *AlterProtoBundleUpdate) End() token.Pos {
	return nodeEnd(wrapNode(a.Types))
}

func (a *AlterProtoBundleDelete) Pos() token.Pos {
	return a.Delete
}

func (a *AlterProtoBundleDelete) End() token.Pos {
	return nodeEnd(wrapNode(a.Types))
}

func (d *DropProtoBundle) Pos() token.Pos {
	return d.Drop
}

func (d *DropProtoBundle) End() token.Pos {
	return posAdd(d.Bundle, 6)
>>>>>>> 2b2b4b23
}

func (c *CreateTable) Pos() token.Pos {
	return c.Create
}

func (c *CreateTable) End() token.Pos {
	return posChoice(nodeEnd(wrapNode(c.RowDeletionPolicy)), nodeEnd(wrapNode(c.Cluster)), posAdd(c.Rparen, 1))
}

func (s *Synonym) Pos() token.Pos {
	return s.Synonym
}

func (s *Synonym) End() token.Pos {
	return posAdd(s.Rparen, 1)
}

func (c *CreateSequence) Pos() token.Pos {
	return c.Create
}

func (c *CreateSequence) End() token.Pos {
	return nodeEnd(wrapNode(c.Options))
}

func (c *ColumnDef) Pos() token.Pos {
	return nodePos(wrapNode(c.Name))
}

func (c *ColumnDef) End() token.Pos {
	return posChoice(nodeEnd(wrapNode(c.Options)), posAdd(c.Hidden, 6), nodeEnd(wrapNode(c.GeneratedExpr)), nodeEnd(wrapNode(c.DefaultExpr)), posAdd(c.Null, 4), nodeEnd(wrapNode(c.Type)))
}

func (c *ColumnDefaultExpr) Pos() token.Pos {
	return c.Default
}

func (c *ColumnDefaultExpr) End() token.Pos {
	return c.Rparen
}

func (g *GeneratedColumnExpr) Pos() token.Pos {
	return g.As
}

func (g *GeneratedColumnExpr) End() token.Pos {
	return posChoice(posAdd(g.Stored, 6), posAdd(g.Rparen, 1))
}

func (c *ColumnDefOptions) Pos() token.Pos {
	return c.Options
}

func (c *ColumnDefOptions) End() token.Pos {
	return posAdd(c.Rparen, 1)
}

func (t *TableConstraint) Pos() token.Pos {
	return posChoice(t.ConstraintPos, nodePos(wrapNode(t.Constraint)))
}

func (t *TableConstraint) End() token.Pos {
	return nodeEnd(wrapNode(t.Constraint))
}

func (f *ForeignKey) Pos() token.Pos {
	return f.Foreign
}

func (f *ForeignKey) End() token.Pos {
	return posChoice(f.OnDeleteEnd, posAdd(f.Rparen, 1))
}

func (c *Check) Pos() token.Pos {
	return c.Check
}

func (c *Check) End() token.Pos {
	return posAdd(c.Rparen, 1)
}

func (i *IndexKey) Pos() token.Pos {
	return nodePos(wrapNode(i.Name))
}

func (i *IndexKey) End() token.Pos {
	return posChoice(posAdd(i.DirPos, len(i.Dir)), nodeEnd(wrapNode(i.Name)))
}

func (c *Cluster) Pos() token.Pos {
	return c.Comma
}

func (c *Cluster) End() token.Pos {
	return posChoice(c.OnDeleteEnd, nodeEnd(wrapNode(c.TableName)))
}

func (c *CreateRowDeletionPolicy) Pos() token.Pos {
	return c.Comma
}

func (c *CreateRowDeletionPolicy) End() token.Pos {
	return nodeEnd(wrapNode(c.RowDeletionPolicy))
}

func (r *RowDeletionPolicy) Pos() token.Pos {
	return r.Row
}

func (r *RowDeletionPolicy) End() token.Pos {
	return posAdd(r.Rparen, 1)
}

func (c *CreateView) Pos() token.Pos {
	return c.Create
}

func (c *CreateView) End() token.Pos {
	return nodeEnd(wrapNode(c.Query))
}

func (d *DropView) Pos() token.Pos {
	return d.Drop
}

func (d *DropView) End() token.Pos {
	return nodeEnd(wrapNode(d.Name))
}

func (a *AlterTable) Pos() token.Pos {
	return a.Alter
}

func (a *AlterTable) End() token.Pos {
	return nodeEnd(wrapNode(a.TableAlteration))
}

func (a *AlterIndex) Pos() token.Pos {
	return a.Alter
}

func (a *AlterIndex) End() token.Pos {
	return nodeEnd(wrapNode(a.IndexAlteration))
}

func (a *AlterSequence) Pos() token.Pos {
	return a.Alter
}

func (a *AlterSequence) End() token.Pos {
	return nodeEnd(wrapNode(a.Options))
}

func (a *AlterChangeStream) Pos() token.Pos {
	return a.Alter
}

func (a *AlterChangeStream) End() token.Pos {
	return nodeEnd(wrapNode(a.ChangeStreamAlteration))
}

func (a *AddSynonym) Pos() token.Pos {
	return a.Add
}

func (a *AddSynonym) End() token.Pos {
	return nodeEnd(wrapNode(a.Name))
}

func (d *DropSynonym) Pos() token.Pos {
	return d.Drop
}

func (d *DropSynonym) End() token.Pos {
	return nodeEnd(wrapNode(d.Name))
}

func (r *RenameTo) Pos() token.Pos {
	return r.Rename
}

func (r *RenameTo) End() token.Pos {
	return nodeEnd(nodeChoice(wrapNode(r.AddSynonym), wrapNode(r.Name)))
}

func (a *AddColumn) Pos() token.Pos {
	return a.Add
}

func (a *AddColumn) End() token.Pos {
	return nodeEnd(wrapNode(a.Column))
}

func (a *AddTableConstraint) Pos() token.Pos {
	return a.Add
}

func (a *AddTableConstraint) End() token.Pos {
	return nodeEnd(wrapNode(a.TableConstraint))
}

func (a *AddRowDeletionPolicy) Pos() token.Pos {
	return a.Add
}

func (a *AddRowDeletionPolicy) End() token.Pos {
	return nodeEnd(wrapNode(a.RowDeletionPolicy))
}

func (d *DropColumn) Pos() token.Pos {
	return d.Drop
}

func (d *DropColumn) End() token.Pos {
	return nodeEnd(wrapNode(d.Name))
}

func (d *DropConstraint) Pos() token.Pos {
	return d.Drop
}

func (d *DropConstraint) End() token.Pos {
	return nodeEnd(wrapNode(d.Name))
}

func (d *DropRowDeletionPolicy) Pos() token.Pos {
	return d.Drop
}

func (d *DropRowDeletionPolicy) End() token.Pos {
	return posAdd(d.Policy, 6)
}

func (r *ReplaceRowDeletionPolicy) Pos() token.Pos {
	return r.Replace
}

func (r *ReplaceRowDeletionPolicy) End() token.Pos {
	return nodeEnd(wrapNode(r.RowDeletionPolicy))
}

func (s *SetOnDelete) Pos() token.Pos {
	return s.Set
}

func (s *SetOnDelete) End() token.Pos {
	return s.OnDeleteEnd
}

func (a *AlterColumn) Pos() token.Pos {
	return a.Alter
}

func (a *AlterColumn) End() token.Pos {
	return nodeEnd(wrapNode(a.Alteration))
}

func (a *AlterColumnType) Pos() token.Pos {
	return nodePos(wrapNode(a.Type))
}

func (a *AlterColumnType) End() token.Pos {
	return posChoice(nodeEnd(wrapNode(a.DefaultExpr)), posAdd(a.Null, 4), nodeEnd(wrapNode(a.Type)))
}

func (a *AlterColumnSetOptions) Pos() token.Pos {
	return a.Set
}

func (a *AlterColumnSetOptions) End() token.Pos {
	return nodeEnd(wrapNode(a.Options))
}

func (a *AlterColumnSetDefault) Pos() token.Pos {
	return a.Set
}

func (a *AlterColumnSetDefault) End() token.Pos {
	return nodeEnd(wrapNode(a.DefaultExpr))
}

func (a *AlterColumnDropDefault) Pos() token.Pos {
	return a.Drop
}

func (a *AlterColumnDropDefault) End() token.Pos {
	return posAdd(a.Default, 7)
}

func (d *DropTable) Pos() token.Pos {
	return d.Drop
}

func (d *DropTable) End() token.Pos {
	return nodeEnd(wrapNode(d.Name))
}

func (r *RenameTable) Pos() token.Pos {
	return r.Rename
}

func (r *RenameTable) End() token.Pos {
	return nodeEnd(nodeSliceLast(r.Tos))
}

func (r *RenameTableTo) Pos() token.Pos {
	return nodePos(wrapNode(r.Old))
}

func (r *RenameTableTo) End() token.Pos {
	return nodeEnd(wrapNode(r.New))
}

func (c *CreateIndex) Pos() token.Pos {
	return c.Create
}

func (c *CreateIndex) End() token.Pos {
	return posChoice(nodeEnd(nodeChoice(wrapNode(c.InterleaveIn), wrapNode(c.Storing))), posAdd(c.Rparen, 1))
}

func (c *CreateVectorIndex) Pos() token.Pos {
	return c.Create
}

func (c *CreateVectorIndex) End() token.Pos {
	return nodeEnd(wrapNode(c.Options))
}

func (v *VectorIndexOption) Pos() token.Pos {
	return nodePos(wrapNode(v.Key))
}

func (v *VectorIndexOption) End() token.Pos {
	return nodeEnd(wrapNode(v.Value))
}

func (c *CreateChangeStream) Pos() token.Pos {
	return c.Create
}

func (c *CreateChangeStream) End() token.Pos {
	return nodeEnd(nodeChoice(wrapNode(c.Options), wrapNode(c.For), wrapNode(c.Name)))
}

func (c *ChangeStreamForAll) Pos() token.Pos {
	return c.For
}

func (c *ChangeStreamForAll) End() token.Pos {
	return c.All
}

func (c *ChangeStreamForTables) Pos() token.Pos {
	return c.For
}

func (c *ChangeStreamForTables) End() token.Pos {
	return nodeEnd(nodeSliceLast(c.Tables))
}

func (c *ChangeStreamForTable) Pos() token.Pos {
	return nodePos(wrapNode(c.TableName))
}

func (c *ChangeStreamForTable) End() token.Pos {
	return posChoice(nodeEnd(wrapNode(c.TableName)), posAdd(c.Rparen, 1))
}

func (c *ChangeStreamSetFor) Pos() token.Pos {
	return c.Set
}

func (c *ChangeStreamSetFor) End() token.Pos {
	return nodeEnd(wrapNode(c.For))
}

func (c *ChangeStreamDropForAll) Pos() token.Pos {
	return c.Drop
}

func (c *ChangeStreamDropForAll) End() token.Pos {
	return posAdd(c.All, 3)
}

func (c *ChangeStreamSetOptions) Pos() token.Pos {
	return c.Set
}

func (c *ChangeStreamSetOptions) End() token.Pos {
	return nodeEnd(wrapNode(c.Options))
}

func (s *Storing) Pos() token.Pos {
	return s.Storing
}

func (s *Storing) End() token.Pos {
	return posAdd(s.Rparen, 1)
}

func (i *InterleaveIn) Pos() token.Pos {
	return i.Comma
}

func (i *InterleaveIn) End() token.Pos {
	return nodeEnd(wrapNode(i.TableName))
}

func (a *AddStoredColumn) Pos() token.Pos {
	return a.Add
}

func (a *AddStoredColumn) End() token.Pos {
	return nodeEnd(wrapNode(a.Name))
}

func (d *DropStoredColumn) Pos() token.Pos {
	return d.Drop
}

func (d *DropStoredColumn) End() token.Pos {
	return nodeEnd(wrapNode(d.Name))
}

func (d *DropIndex) Pos() token.Pos {
	return d.Drop
}

func (d *DropIndex) End() token.Pos {
	return nodeEnd(wrapNode(d.Name))
}

func (d *DropVectorIndex) Pos() token.Pos {
	return d.Drop
}

func (d *DropVectorIndex) End() token.Pos {
	return nodeEnd(wrapNode(d.Name))
}

func (d *DropSequence) Pos() token.Pos {
	return d.Drop
}

func (d *DropSequence) End() token.Pos {
	return nodeEnd(wrapNode(d.Name))
}

func (c *CreateRole) Pos() token.Pos {
	return c.Create
}

func (c *CreateRole) End() token.Pos {
	return nodeEnd(wrapNode(c.Name))
}

func (d *DropRole) Pos() token.Pos {
	return d.Drop
}

func (d *DropRole) End() token.Pos {
	return nodeEnd(wrapNode(d.Name))
}

func (d *DropChangeStream) Pos() token.Pos {
	return d.Drop
}

func (d *DropChangeStream) End() token.Pos {
	return nodeEnd(wrapNode(d.Name))
}

func (g *Grant) Pos() token.Pos {
	return g.Grant
}

func (g *Grant) End() token.Pos {
	return nodeEnd(nodeSliceLast(g.Roles))
}

func (r *Revoke) Pos() token.Pos {
	return r.Revoke
}

func (r *Revoke) End() token.Pos {
	return nodeEnd(nodeSliceLast(r.Roles))
}

func (p *PrivilegeOnTable) Pos() token.Pos {
	return nodePos(nodeSliceIndex(p.Privileges, 0))
}

func (p *PrivilegeOnTable) End() token.Pos {
	return nodeEnd(nodeSliceLast(p.Names))
}

func (s *SelectPrivilege) Pos() token.Pos {
	return s.Select
}

func (s *SelectPrivilege) End() token.Pos {
	return posChoice(posAdd(s.Rparen, 1), posAdd(s.Select, 6))
}

func (i *InsertPrivilege) Pos() token.Pos {
	return i.Insert
}

func (i *InsertPrivilege) End() token.Pos {
	return posChoice(posAdd(i.Rparen, 1), posAdd(i.Insert, 6))
}

func (u *UpdatePrivilege) Pos() token.Pos {
	return u.Update
}

func (u *UpdatePrivilege) End() token.Pos {
	return posChoice(posAdd(u.Rparen, 1), posAdd(u.Update, 6))
}

func (d *DeletePrivilege) Pos() token.Pos {
	return d.Delete
}

func (d *DeletePrivilege) End() token.Pos {
	return posAdd(d.Delete, 6)
}

func (s *SelectPrivilegeOnChangeStream) Pos() token.Pos {
	return s.Select
}

func (s *SelectPrivilegeOnChangeStream) End() token.Pos {
	return nodeEnd(nodeSliceLast(s.Names))
}

func (s *SelectPrivilegeOnView) Pos() token.Pos {
	return s.Select
}

func (s *SelectPrivilegeOnView) End() token.Pos {
	return nodeEnd(nodeSliceLast(s.Names))
}

func (e *ExecutePrivilegeOnTableFunction) Pos() token.Pos {
	return e.Execute
}

func (e *ExecutePrivilegeOnTableFunction) End() token.Pos {
	return nodeEnd(nodeSliceLast(e.Names))
}

func (r *RolePrivilege) Pos() token.Pos {
	return r.Role
}

func (r *RolePrivilege) End() token.Pos {
	return nodeEnd(nodeSliceLast(r.Names))
}

func (a *AlterStatistics) Pos() token.Pos {
	return a.Alter
}

func (a *AlterStatistics) End() token.Pos {
	return nodeEnd(wrapNode(a.Options))
}

func (a *Analyze) Pos() token.Pos {
	return a.Analyze
}

func (a *Analyze) End() token.Pos {
	return posAdd(a.Analyze, 7)
}

func (s *ScalarSchemaType) Pos() token.Pos {
	return s.NamePos
}

func (s *ScalarSchemaType) End() token.Pos {
	return posAdd(s.NamePos, len(s.Name))
}

func (s *SizedSchemaType) Pos() token.Pos {
	return s.NamePos
}

func (s *SizedSchemaType) End() token.Pos {
	return posAdd(s.Rparen, 1)
}

func (a *ArraySchemaType) Pos() token.Pos {
	return a.Array
}

func (a *ArraySchemaType) End() token.Pos {
	return posAdd(a.Gt, 1)
}

func (c *CreateSearchIndex) Pos() token.Pos {
	return c.Create
}

func (c *CreateSearchIndex) End() token.Pos {
	return posChoice(nodeEnd(nodeChoice(wrapNode(c.Options), wrapNode(c.Interleave), wrapNode(c.Where), wrapNode(c.OrderBy), nodeSliceLast(c.PartitionColumns), wrapNode(c.Storing))), posAdd(c.Rparen, 1))
}

func (d *DropSearchIndex) Pos() token.Pos {
	return d.Drop
}

func (d *DropSearchIndex) End() token.Pos {
	return nodeEnd(wrapNode(d.Name))
}

func (a *AlterSearchIndex) Pos() token.Pos {
	return a.Alter
}

func (a *AlterSearchIndex) End() token.Pos {
	return nodeEnd(wrapNode(a.IndexAlteration))
}

func (i *Insert) Pos() token.Pos {
	return i.Insert
}

func (i *Insert) End() token.Pos {
	return nodeEnd(wrapNode(i.Input))
}

func (v *ValuesInput) Pos() token.Pos {
	return v.Values
}

func (v *ValuesInput) End() token.Pos {
	return nodeEnd(nodeSliceLast(v.Rows))
}

func (v *ValuesRow) Pos() token.Pos {
	return v.Lparen
}

func (v *ValuesRow) End() token.Pos {
	return posAdd(v.Rparen, 1)
}

func (d *DefaultExpr) Pos() token.Pos {
	return posChoice(d.DefaultPos, nodePos(wrapNode(d.Expr)))
}

func (d *DefaultExpr) End() token.Pos {
	return posChoice(posAdd(d.DefaultPos, 7), nodeEnd(wrapNode(d.Expr)))
}

func (s *SubQueryInput) Pos() token.Pos {
	return nodePos(wrapNode(s.Query))
}

func (s *SubQueryInput) End() token.Pos {
	return nodeEnd(wrapNode(s.Query))
}

func (d *Delete) Pos() token.Pos {
	return d.Delete
}

func (d *Delete) End() token.Pos {
	return nodeEnd(wrapNode(d.Where))
}

func (u *Update) Pos() token.Pos {
	return u.Update
}

func (u *Update) End() token.Pos {
	return nodeEnd(wrapNode(u.Where))
}

func (u *UpdateItem) Pos() token.Pos {
	return nodePos(nodeSliceIndex(u.Path, 0))
}

func (u *UpdateItem) End() token.Pos {
	return nodeEnd(wrapNode(u.DefaultExpr))
}<|MERGE_RESOLUTION|>--- conflicted
+++ resolved
@@ -822,14 +822,6 @@
 	return nodeEnd(wrapNode(a.Name))
 }
 
-<<<<<<< HEAD
-func (c *CreatePlacement) Pos() token.Pos {
-	return c.Create
-}
-
-func (c *CreatePlacement) End() token.Pos {
-	return nodeEnd(nodeChoice(wrapNode(c.Options), wrapNode(c.Name)))
-=======
 func (p *ProtoBundleTypes) Pos() token.Pos {
 	return p.Lparen
 }
@@ -884,7 +876,6 @@
 
 func (d *DropProtoBundle) End() token.Pos {
 	return posAdd(d.Bundle, 6)
->>>>>>> 2b2b4b23
 }
 
 func (c *CreateTable) Pos() token.Pos {
