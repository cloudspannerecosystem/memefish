package ast

import (
	"github.com/cloudspannerecosystem/memefish/token"
)

// ================================================================================
//
// Helper functions for Pos(), End()
// These functions are intended for use within this file only.
//
// ================================================================================

// lastNode returns last element of Node slice.
// This function corresponds to NodeSliceVar[$] in ast.go.
func lastNode[T Node](s []T) T {
	return s[len(s)-1]
}

// firstValidEnd returns the first valid Pos() in argument.
// "valid" means the node is not nil and Pos().Invalid() is not true.
// This function corresponds to "(n0 ?? n1 ?? ...).End()"
func firstValidEnd(ns ...Node) token.Pos {
	for _, n := range ns {
		if n != nil && !n.End().Invalid() {
			return n.End()
		}
	}
	return token.InvalidPos
}

// firstPos returns the Pos() of the first node.
// If argument is an empty slice, this function returns token.InvalidPos.
// This function corresponds to NodeSliceVar[0].pos in ast.go.
func firstPos[T Node](s []T) token.Pos {
	if len(s) == 0 {
		return token.InvalidPos
	}
	return s[0].Pos()
}

// lastEnd returns the End() of the last node.
// If argument is an empty slice, this function returns token.InvalidPos.
// This function corresponds to NodeSliceVar[$].end in ast.go.
func lastEnd[T Node](s []T) token.Pos {
	if len(s) == 0 {
		return token.InvalidPos
	}
	return lastNode(s).End()
}

// firstValid returns the first valid token.Pos in arguments.
// This function corresponds to PosExpr ("||" PosExpr)* in ast.go
func firstValid(ps ...token.Pos) token.Pos {
	for _, p := range ps {
		if !p.Invalid() {
			return p
		}
	}
	return token.InvalidPos
}

// ================================================================================
//
// SELECT
//
// ================================================================================

func (q *QueryStatement) Pos() token.Pos {
	if q.Hint != nil {
		return q.Hint.Pos()
	}
	if q.With != nil {
		return q.With.Pos()
	}
	return q.Query.Pos()
}

func (q *QueryStatement) End() token.Pos {
	return q.Query.End()
}

func (h *Hint) Pos() token.Pos { return h.Atmark }
func (h *Hint) End() token.Pos { return h.Rbrace + 1 }

func (h *HintRecord) Pos() token.Pos { return h.Key.Pos() }
func (h *HintRecord) End() token.Pos { return h.Value.End() }

func (w *With) Pos() token.Pos { return w.With }
func (w *With) End() token.Pos { return w.CTEs[len(w.CTEs)-1].End() }

func (c *CTE) Pos() token.Pos { return c.Name.Pos() }
func (c *CTE) End() token.Pos { return c.Rparen + 1 }

func (s *Select) Pos() token.Pos { return s.Select }

func (s *Select) End() token.Pos {
	return firstValidEnd(s.Limit, s.OrderBy, s.Having, s.GroupBy, s.Where, s.From, lastNode(s.Results))
}

func (a *AsStruct) Pos() token.Pos { return a.As }
func (a *AsStruct) End() token.Pos { return a.Struct + 6 }

func (a *AsValue) Pos() token.Pos { return a.As }
func (a *AsValue) End() token.Pos { return a.Value + 5 }

func (a *AsTypeName) Pos() token.Pos { return a.As }
func (a *AsTypeName) End() token.Pos { return a.TypeName.End() }

func (c *CompoundQuery) Pos() token.Pos {
	return c.Queries[0].Pos()
}

func (c *CompoundQuery) End() token.Pos {
	if c.Limit != nil {
		return c.Limit.End()
	}
	if c.OrderBy != nil {
		return c.OrderBy.End()
	}
	return c.Queries[len(c.Queries)-1].End()
}

func (s *SubQuery) Pos() token.Pos {
	return s.Lparen
}

func (s *SubQuery) End() token.Pos {
	if s.Limit != nil {
		return s.Limit.End()
	}
	if s.OrderBy != nil {
		return s.OrderBy.End()
	}
	return s.Rparen + 1
}

func (s *Star) Pos() token.Pos { return s.Star }
func (s *Star) End() token.Pos { return s.Star + 1 }

func (s *DotStar) Pos() token.Pos { return s.Expr.Pos() }
func (s *DotStar) End() token.Pos { return s.Star + 1 }

func (a *Alias) Pos() token.Pos { return a.Expr.Pos() }
func (a *Alias) End() token.Pos { return a.As.End() }

func (a *AsAlias) Pos() token.Pos {
	if !a.As.Invalid() {
		return a.As
	}
	return a.Alias.Pos()
}

func (a *AsAlias) End() token.Pos {
	return a.Alias.End()
}

func (e *ExprSelectItem) Pos() token.Pos { return e.Expr.Pos() }
func (e *ExprSelectItem) End() token.Pos { return e.Expr.End() }

func (f *From) Pos() token.Pos { return f.From }
func (f *From) End() token.Pos { return f.Source.End() }

func (w *Where) Pos() token.Pos { return w.Where }
func (w *Where) End() token.Pos { return w.Expr.End() }

func (g *GroupBy) Pos() token.Pos { return g.Group }
func (g *GroupBy) End() token.Pos { return g.Exprs[len(g.Exprs)-1].End() }

func (h *Having) Pos() token.Pos { return h.Having }
func (h *Having) End() token.Pos { return h.Expr.End() }

func (o *OrderBy) Pos() token.Pos { return o.Order }
func (o *OrderBy) End() token.Pos { return o.Items[len(o.Items)-1].End() }

func (o *OrderByItem) Pos() token.Pos { return o.Expr.Pos() }

func (o *OrderByItem) End() token.Pos {
	if !o.DirPos.Invalid() {
		return o.DirPos + token.Pos(len(o.Dir))
	}
	if o.Collate != nil {
		return o.Collate.End()
	}
	return o.Expr.End()
}

func (c *Collate) Pos() token.Pos { return c.Collate }
func (c *Collate) End() token.Pos { return c.Value.End() }

func (l *Limit) Pos() token.Pos {
	return l.Limit
}

func (l *Limit) End() token.Pos {
	if l.Offset != nil {
		return l.Offset.End()
	}
	return l.Count.End()
}

func (o *Offset) Pos() token.Pos { return o.Offset }
func (o *Offset) End() token.Pos { return o.Value.End() }

// ================================================================================
//
// JOIN
//
// ================================================================================

func (u *Unnest) Pos() token.Pos {
	if !u.Unnest.Invalid() {
		return u.Unnest
	}
	return u.Expr.Pos()
}

func (u *Unnest) End() token.Pos {
	if u.Sample != nil {
		return u.Sample.End()
	}
	if u.WithOffset != nil {
		return u.WithOffset.End()
	}
	if u.As != nil {
		return u.As.End()
	}
	if u.Hint != nil {
		return u.Hint.End()
	}
	if !u.Rparen.Invalid() {
		return u.Rparen + 1
	}
	return u.Expr.End()
}

func (w *WithOffset) Pos() token.Pos {
	return w.With
}

func (w *WithOffset) End() token.Pos {
	if w.As != nil {
		return w.As.End()
	}
	return w.Offset + 6
}

func (t *TableName) Pos() token.Pos {
	return t.Table.Pos()
}

func (t *TableName) End() token.Pos {
	if t.Sample != nil {
		return t.Sample.End()
	}
	if t.As != nil {
		return t.As.End()
	}
	if t.Hint != nil {
		return t.Hint.End()
	}
	return t.Table.End()
}

func (s *SubQueryTableExpr) Pos() token.Pos {
	return s.Lparen
}

func (s *SubQueryTableExpr) End() token.Pos {
	if s.Sample != nil {
		return s.Sample.End()
	}
	if s.As != nil {
		return s.As.End()
	}
	return s.Rparen + 1
}

func (p *ParenTableExpr) Pos() token.Pos {
	return p.Lparen
}

func (p *ParenTableExpr) End() token.Pos {
	if p.Sample != nil {
		return p.Sample.End()
	}
	return p.Rparen + 1
}

func (j *Join) Pos() token.Pos {
	return j.Left.Pos()
}

func (j *Join) End() token.Pos {
	if j.Cond != nil {
		return j.Cond.End()
	}
	return j.Right.End()
}

func (o *On) Pos() token.Pos { return o.On }
func (o *On) End() token.Pos { return o.Expr.End() }

func (u *Using) Pos() token.Pos { return u.Using }
func (u *Using) End() token.Pos { return u.Rparen + 1 }

func (t *TableSample) Pos() token.Pos { return t.TableSample }
func (t *TableSample) End() token.Pos { return t.Size.End() }

func (t *TableSampleSize) Pos() token.Pos { return t.Lparen }
func (t *TableSampleSize) End() token.Pos { return t.Rparen + 1 }

// ================================================================================
//
// Expr
//
// ================================================================================

func (b *BinaryExpr) Pos() token.Pos { return b.Left.Pos() }
func (b *BinaryExpr) End() token.Pos { return b.Right.End() }

func (u *UnaryExpr) Pos() token.Pos { return u.OpPos }
func (u *UnaryExpr) End() token.Pos { return u.Expr.End() }

func (i *InExpr) Pos() token.Pos { return i.Left.Pos() }
func (i *InExpr) End() token.Pos { return i.Right.End() }

func (u *UnnestInCondition) Pos() token.Pos { return u.Unnest }
func (u *UnnestInCondition) End() token.Pos { return u.Rparen + 1 }

func (s *SubQueryInCondition) Pos() token.Pos { return s.Lparen }
func (s *SubQueryInCondition) End() token.Pos { return s.Rparen + 1 }

func (v *ValuesInCondition) Pos() token.Pos { return v.Lparen }
func (v *ValuesInCondition) End() token.Pos { return v.Rparen + 1 }

func (i *IsNullExpr) Pos() token.Pos { return i.Left.Pos() }
func (i *IsNullExpr) End() token.Pos { return i.Null + 4 }

func (i *IsBoolExpr) Pos() token.Pos {
	return i.Left.Pos()
}

func (i *IsBoolExpr) End() token.Pos {
	if i.Right {
		return i.RightPos + 4
	} else {
		return i.RightPos + 5
	}
}

func (b *BetweenExpr) Pos() token.Pos { return b.Left.Pos() }
func (b *BetweenExpr) End() token.Pos { return b.RightEnd.End() }

func (b *SelectorExpr) Pos() token.Pos { return b.Expr.Pos() }
func (b *SelectorExpr) End() token.Pos { return b.Ident.End() }

func (i *IndexExpr) Pos() token.Pos { return i.Expr.Pos() }
func (i *IndexExpr) End() token.Pos { return i.Rbrack + 1 }

func (c *CallExpr) Pos() token.Pos { return c.Func.Pos() }
func (c *CallExpr) End() token.Pos { return c.Rparen + 1 }

func (e *ExprArg) Pos() token.Pos { return e.Expr.Pos() }
func (e *ExprArg) End() token.Pos { return e.Expr.End() }

func (i *IntervalArg) Pos() token.Pos { return i.Interval }
func (i *IntervalArg) End() token.Pos {
	if i.Unit != nil {
		return i.Unit.End()
	}
	return i.Expr.End()
}

func (s *SequenceArg) Pos() token.Pos { return s.Sequence }
func (s *SequenceArg) End() token.Pos { return s.Expr.End() }

func (n *NamedArg) Pos() token.Pos { return n.Name.Pos() }
func (n *NamedArg) End() token.Pos { return n.Value.End() }

func (i *IgnoreNulls) Pos() token.Pos { return i.Ignore }
func (i *IgnoreNulls) End() token.Pos { return i.Nulls + 5 }

func (r *RespectNulls) Pos() token.Pos { return r.Respect }
func (r *RespectNulls) End() token.Pos { return r.Nulls + 5 }

func (h *HavingMax) Pos() token.Pos { return h.Having }
func (h *HavingMax) End() token.Pos { return h.Expr.End() }

func (h *HavingMin) Pos() token.Pos { return h.Having }
func (h *HavingMin) End() token.Pos { return h.Expr.End() }

func (c *CountStarExpr) Pos() token.Pos { return c.Count }
func (c *CountStarExpr) End() token.Pos { return c.Rparen + 1 }

func (e *ExtractExpr) Pos() token.Pos { return e.Extract }
func (e *ExtractExpr) End() token.Pos { return e.Rparen + 1 }

func (a *AtTimeZone) Pos() token.Pos { return a.At }
func (a *AtTimeZone) End() token.Pos { return a.Expr.End() }

func (c *CastExpr) Pos() token.Pos { return c.Cast }
func (c *CastExpr) End() token.Pos { return c.Rparen + 1 }

func (c *CaseExpr) Pos() token.Pos { return c.Case }
func (c *CaseExpr) End() token.Pos { return c.EndPos + 3 }

func (c *CaseWhen) Pos() token.Pos { return c.When }
func (c *CaseWhen) End() token.Pos { return c.Then.End() }

func (c *CaseElse) Pos() token.Pos { return c.Else }
func (c *CaseElse) End() token.Pos { return c.Expr.End() }

func (p *ParenExpr) Pos() token.Pos { return p.Lparen }
func (p *ParenExpr) End() token.Pos { return p.Rparen + 1 }

func (s *ScalarSubQuery) Pos() token.Pos { return s.Lparen }
func (s *ScalarSubQuery) End() token.Pos { return s.Rparen + 1 }

func (a *ArraySubQuery) Pos() token.Pos { return a.Array }
func (a *ArraySubQuery) End() token.Pos { return a.Rparen + 1 }

func (e *ExistsSubQuery) Pos() token.Pos { return e.Exists }
func (e *ExistsSubQuery) End() token.Pos { return e.Rparen + 1 }

// ================================================================================
//
// Literal
//
// ================================================================================

func (p *Param) Pos() token.Pos { return p.Atmark }
func (p *Param) End() token.Pos { return p.Atmark + 1 + token.Pos(len(p.Name)) }

func (i *Ident) Pos() token.Pos { return i.NamePos }
func (i *Ident) End() token.Pos { return i.NameEnd }

func (p *Path) Pos() token.Pos { return firstPos(p.Idents) }
func (p *Path) End() token.Pos { return lastEnd(p.Idents) }

func (a *ArrayLiteral) Pos() token.Pos {
	if !a.Array.Invalid() {
		return a.Array
	}
	return a.Lbrack
}

func (a *ArrayLiteral) End() token.Pos {
	return a.Rbrack + 1
}

func (s *StructLiteral) Pos() token.Pos {
	if !s.Struct.Invalid() {
		return s.Struct
	}
	return s.Lparen
}

func (s *StructLiteral) End() token.Pos {
	return s.Rparen + 1
}

func (n *NullLiteral) Pos() token.Pos { return n.Null }
func (n *NullLiteral) End() token.Pos { return n.Null + 4 }

func (b *BoolLiteral) Pos() token.Pos {
	return b.ValuePos
}

func (b *BoolLiteral) End() token.Pos {
	if b.Value {
		return b.ValuePos + 4
	} else {
		return b.ValuePos + 5
	}
}

func (i *IntLiteral) Pos() token.Pos { return i.ValuePos }
func (i *IntLiteral) End() token.Pos { return i.ValueEnd }

func (f *FloatLiteral) Pos() token.Pos { return f.ValuePos }
func (f *FloatLiteral) End() token.Pos { return f.ValueEnd }

func (s *StringLiteral) Pos() token.Pos { return s.ValuePos }
func (s *StringLiteral) End() token.Pos { return s.ValueEnd }

func (b *BytesLiteral) Pos() token.Pos { return b.ValuePos }
func (b *BytesLiteral) End() token.Pos { return b.ValueEnd }

func (d *DateLiteral) Pos() token.Pos { return d.Date }
func (d *DateLiteral) End() token.Pos { return d.Value.End() }

func (t *TimestampLiteral) Pos() token.Pos { return t.Timestamp }
func (t *TimestampLiteral) End() token.Pos { return t.Value.End() }

func (t *NumericLiteral) Pos() token.Pos { return t.Numeric }
func (t *NumericLiteral) End() token.Pos { return t.Value.End() }

func (t *JSONLiteral) Pos() token.Pos { return t.JSON }
func (t *JSONLiteral) End() token.Pos { return t.Value.End() }

// ================================================================================
//
// Type
//
// ================================================================================

func (s *SimpleType) Pos() token.Pos { return s.NamePos }
func (s *SimpleType) End() token.Pos { return s.NamePos + token.Pos(len(s.Name)) }

func (a *ArrayType) Pos() token.Pos { return a.Array }
func (a *ArrayType) End() token.Pos { return a.Gt + 1 }

func (s *StructType) Pos() token.Pos { return s.Struct }
func (s *StructType) End() token.Pos { return s.Gt + 1 }

func (f *StructField) Pos() token.Pos {
	if f.Ident != nil {
		return f.Ident.Pos()
	}
	return f.Type.Pos()
}

func (f *StructField) End() token.Pos {
	return f.Type.End()
}

func (n *NamedType) Pos() token.Pos { return n.Path[0].Pos() }
func (n *NamedType) End() token.Pos { return n.Path[len(n.Path)-1].End() }

// ================================================================================
//
// Cast for Special Cases
//
// ================================================================================

func (c *CastIntValue) Pos() token.Pos { return c.Cast }
func (c *CastIntValue) End() token.Pos { return c.Rparen + 1 }

func (c *CastNumValue) Pos() token.Pos { return c.Cast }
func (c *CastNumValue) End() token.Pos { return c.Rparen + 1 }

// ================================================================================
//
// DDL
//
// ================================================================================

func (g *Options) Pos() token.Pos { return g.Options }
func (g *Options) End() token.Pos { return g.Rparen + 1 }

func (g *OptionsDef) Pos() token.Pos { return g.Name.Pos() }
func (g *OptionsDef) End() token.Pos { return g.Value.End() }

func (c *CreateDatabase) Pos() token.Pos { return c.Create }
func (c *CreateDatabase) End() token.Pos { return c.Name.End() }

func (c *CreateTable) Pos() token.Pos {
	return c.Create
}

func (c *CreateTable) End() token.Pos {
	if c.RowDeletionPolicy != nil {
		return c.RowDeletionPolicy.End()
	}
	if c.Cluster != nil {
		return c.Cluster.End()
	}
	return c.Rparen + 1
}

func (c *CreateSequence) Pos() token.Pos {
	return c.Create
}

func (c *CreateSequence) End() token.Pos {
	return c.Options.End()
}

func (c *CreateView) Pos() token.Pos {
	return c.Create
}

func (c *CreateView) End() token.Pos {
	return c.Query.End()
}

func (c *ColumnDef) Pos() token.Pos {
	return c.Name.Pos()
}

func (c *ColumnDef) End() token.Pos {
	return firstValid(
		firstValidEnd(c.Options),
		c.Hidden.Add(6),
		firstValidEnd(c.GeneratedExpr, c.DefaultExpr),
		c.Null.Add(4),
		c.Type.End(),
	)
}

func (g *ColumnDefaultExpr) Pos() token.Pos { return g.Default }
func (g *ColumnDefaultExpr) End() token.Pos { return g.Rparen }

func (g *GeneratedColumnExpr) Pos() token.Pos { return g.As }
<<<<<<< HEAD
func (g *GeneratedColumnExpr) End() token.Pos {
	return firstValid(g.Stored.Add(6), g.Rparen.Add(1))
}

func (c *ColumnDefOptions) Pos() token.Pos { return c.Options }
func (c *ColumnDefOptions) End() token.Pos { return c.Rparen + 1 }
=======
func (g *GeneratedColumnExpr) End() token.Pos { return g.Stored + 6 }
>>>>>>> 82b9d09b

func (c *TableConstraint) Pos() token.Pos {
	if c.Name != nil {
		return c.ConstraintPos
	}
	return c.Constraint.Pos()
}

func (c *TableConstraint) End() token.Pos { return c.Constraint.End() }

func (f *ForeignKey) Pos() token.Pos {
	return f.Foreign
}
func (f *ForeignKey) End() token.Pos {
	if !f.OnDeleteEnd.Invalid() {
		return f.OnDeleteEnd
	}
	return f.Rparen + 1
}

func (c *Check) Pos() token.Pos { return c.Check }
func (c *Check) End() token.Pos { return c.Rparen + 1 }

func (i *IndexKey) Pos() token.Pos {
	return i.Name.Pos()
}

func (i *IndexKey) End() token.Pos {
	if !i.DirPos.Invalid() {
		return i.DirPos + token.Pos(len(i.Dir))
	}
	return i.Name.End()
}

func (c *Cluster) Pos() token.Pos {
	return c.Comma
}

func (c *Cluster) End() token.Pos {
	if !c.OnDeleteEnd.Invalid() {
		return c.OnDeleteEnd
	}
	return c.TableName.End()
}

func (c *CreateRowDeletionPolicy) Pos() token.Pos {
	return c.Comma
}

func (c *CreateRowDeletionPolicy) End() token.Pos {
	return c.RowDeletionPolicy.End()
}

func (r *RowDeletionPolicy) Pos() token.Pos {
	return r.Row
}

func (r *RowDeletionPolicy) End() token.Pos {
	return r.Rparen + 1
}

func (a *AlterTable) Pos() token.Pos { return a.Alter }
func (a *AlterTable) End() token.Pos { return a.TableAlteration.End() }

func (a *AddColumn) Pos() token.Pos { return a.Add }
func (a *AddColumn) End() token.Pos { return a.Column.End() }

func (a *AddRowDeletionPolicy) Pos() token.Pos { return a.Add }
func (a *AddRowDeletionPolicy) End() token.Pos { return a.RowDeletionPolicy.End() }

func (a *AddTableConstraint) Pos() token.Pos { return a.Add }
func (a *AddTableConstraint) End() token.Pos { return a.TableConstraint.End() }

func (d *DropColumn) Pos() token.Pos { return d.Drop }
func (d *DropColumn) End() token.Pos { return d.Name.End() }

func (d *DropConstraint) Pos() token.Pos { return d.Drop }
func (d *DropConstraint) End() token.Pos { return d.Name.End() }

func (d *DropRowDeletionPolicy) Pos() token.Pos { return d.Drop }
func (d *DropRowDeletionPolicy) End() token.Pos { return d.Policy + 6 }

func (d *ReplaceRowDeletionPolicy) Pos() token.Pos { return d.Replace }
func (d *ReplaceRowDeletionPolicy) End() token.Pos { return d.RowDeletionPolicy.End() }

func (s *SetOnDelete) Pos() token.Pos { return s.Set }
func (s *SetOnDelete) End() token.Pos { return s.OnDeleteEnd }

func (a *AlterColumn) Pos() token.Pos {
	return a.Alter
}

func (a *AlterColumn) End() token.Pos {
	if a.DefaultExpr != nil {
		return a.DefaultExpr.End()
	}
	if !a.Null.Invalid() {
		return a.Null + 4
	}
	return a.Type.End()
}

func (a *AlterColumnSet) Pos() token.Pos { return a.Alter }

func (a *AlterColumnSet) End() token.Pos {
	if a.Options != nil {
		return a.Options.End()
	}
	return a.DefaultExpr.End()
}

func (d *DropTable) Pos() token.Pos { return d.Drop }
func (d *DropTable) End() token.Pos { return d.Name.End() }

func (c *CreateIndex) Pos() token.Pos {
	return c.Create
}

func (c *CreateIndex) End() token.Pos {
	if c.Storing != nil {
		return c.Storing.End()
	}
	return c.Rparen + 1
}

func (c *CreateVectorIndex) Pos() token.Pos {
	return c.Create
}

func (c *CreateVectorIndex) End() token.Pos {
	return c.Options.Rparen + 1
}

func (c *CreateChangeStream) Pos() token.Pos {
	return c.Create
}

func (c *CreateChangeStream) End() token.Pos {
	if c.Options != nil {
		return c.Options.End()
	}
	if c.For != nil {
		return c.For.End()
	}
	return c.Name.End()
}

func (c *ChangeStreamForAll) Pos() token.Pos    { return c.For }
func (c *ChangeStreamForAll) End() token.Pos    { return c.All }
func (c *ChangeStreamForTables) Pos() token.Pos { return c.For }
func (c *ChangeStreamForTables) End() token.Pos { return c.Tables[len(c.Tables)-1].End() }

func (s *Storing) Pos() token.Pos { return s.Storing }
func (s *Storing) End() token.Pos { return s.Rparen + 1 }

func (i *InterleaveIn) Pos() token.Pos { return i.Comma }
func (i *InterleaveIn) End() token.Pos { return i.TableName.End() }

func (a *AlterIndex) Pos() token.Pos { return a.Alter }
func (a *AlterIndex) End() token.Pos { return a.IndexAlteration.End() }

func (a *AlterSequence) Pos() token.Pos { return a.Alter }
func (a *AlterSequence) End() token.Pos { return a.Options.End() }

func (a *AddStoredColumn) Pos() token.Pos { return a.Add }
func (a *AddStoredColumn) End() token.Pos { return a.Name.End() }

func (a *DropStoredColumn) Pos() token.Pos { return a.Drop }
func (a *DropStoredColumn) End() token.Pos { return a.Name.End() }

func (d *DropIndex) Pos() token.Pos { return d.Drop }
func (d *DropIndex) End() token.Pos { return d.Name.End() }

func (d *DropVectorIndex) Pos() token.Pos { return d.Drop }
func (d *DropVectorIndex) End() token.Pos { return d.Name.End() }

func (d *DropSequence) Pos() token.Pos { return d.Drop }
func (d *DropSequence) End() token.Pos { return d.Name.End() }

func (c *CreateRole) Pos() token.Pos { return c.Create }
func (c *CreateRole) End() token.Pos { return c.Name.End() }

func (d *DropRole) Pos() token.Pos { return d.Drop }
func (d *DropRole) End() token.Pos { return d.Name.End() }

func (d *DropChangeStream) Pos() token.Pos { return d.Drop }
func (d *DropChangeStream) End() token.Pos { return d.Name.End() }

func (a *AlterChangeStream) Pos() token.Pos { return a.Alter }
func (a *AlterChangeStream) End() token.Pos { return a.ChangeStreamAlteration.End() }

func (a *ChangeStreamSetFor) Pos() token.Pos { return a.Set }
func (a *ChangeStreamSetFor) End() token.Pos { return a.For.End() }

func (a *ChangeStreamDropForAll) Pos() token.Pos { return a.Drop }
func (a *ChangeStreamDropForAll) End() token.Pos { return a.All + 3 }

func (a *ChangeStreamSetOptions) Pos() token.Pos { return a.Set }
func (a *ChangeStreamSetOptions) End() token.Pos { return a.Options.Rparen + 1 }

func (g *Grant) Pos() token.Pos { return g.Grant }
func (g *Grant) End() token.Pos { return g.Roles[len(g.Roles)-1].End() }

func (r *Revoke) Pos() token.Pos { return r.Revoke }
func (r *Revoke) End() token.Pos { return r.Roles[len(r.Roles)-1].End() }

func (p *PrivilegeOnTable) Pos() token.Pos { return p.Privileges[0].Pos() }
func (p *PrivilegeOnTable) End() token.Pos { return p.Names[len(p.Names)-1].End() }

func (s *SelectPrivilege) Pos() token.Pos {
	return s.Select
}

func (s *SelectPrivilege) End() token.Pos {
	if !s.Rparen.Invalid() {
		return s.Rparen + 1
	}
	return s.Select + 6
}

func (i *InsertPrivilege) Pos() token.Pos {
	return i.Insert
}

func (i *InsertPrivilege) End() token.Pos {
	if !i.Rparen.Invalid() {
		return i.Rparen + 1
	}
	return i.Insert + 6
}

func (u *UpdatePrivilege) Pos() token.Pos {
	return u.Update
}

func (u *UpdatePrivilege) End() token.Pos {
	if !u.Rparen.Invalid() {
		return u.Rparen + 1
	}
	return u.Update + 6
}

func (d *DeletePrivilege) Pos() token.Pos { return d.Delete }
func (d *DeletePrivilege) End() token.Pos { return d.Delete + 6 }

func (s *SelectPrivilegeOnView) Pos() token.Pos { return s.Select }
func (s *SelectPrivilegeOnView) End() token.Pos { return s.Names[len(s.Names)-1].End() }

func (e *ExecutePrivilegeOnTableFunction) Pos() token.Pos { return e.Execute }
func (e *ExecutePrivilegeOnTableFunction) End() token.Pos { return e.Names[len(e.Names)-1].End() }

func (r *RolePrivilege) Pos() token.Pos { return r.Role }
func (r *RolePrivilege) End() token.Pos { return r.Names[len(r.Names)-1].End() }

// ================================================================================
//
// Types for Schema
//
// ================================================================================

func (s *ScalarSchemaType) Pos() token.Pos { return s.NamePos }
func (s *ScalarSchemaType) End() token.Pos { return s.NamePos + token.Pos(len(s.Name)) }

func (s *SizedSchemaType) Pos() token.Pos { return s.NamePos }
func (s *SizedSchemaType) End() token.Pos { return s.Rparen + 1 }

func (a *ArraySchemaType) Pos() token.Pos { return a.Array }
func (a *ArraySchemaType) End() token.Pos { return a.Gt + 1 }

func (c *ChangeStreamForTable) End() token.Pos {
	if len(c.Columns) == 0 {
		return c.TableName.End()
	}
	return c.Rparen + 1
}

// ================================================================================
//
// Search Index DDL
//
// ================================================================================

func (c *CreateSearchIndex) Pos() token.Pos { return c.Create }

func (c *CreateSearchIndex) End() token.Pos {
	return firstValid(
		firstValidEnd(c.Options,
			c.Interleave,
			c.Where,
			c.OrderBy,
			lastNode(c.PartitionColumns),
			c.Storing),
		c.Rparen.Add(1))
}

func (d *DropSearchIndex) Pos() token.Pos {
	return d.Drop
}

func (d *DropSearchIndex) End() token.Pos {
	return d.Name.End()
}

func (a *AlterSearchIndex) Pos() token.Pos { return a.Alter }
func (a *AlterSearchIndex) End() token.Pos { return a.IndexAlteration.End() }

// ================================================================================
//
// DML
//
// ================================================================================

func (i *Insert) Pos() token.Pos { return i.Insert }
func (i *Insert) End() token.Pos { return i.Input.End() }

func (v *ValuesInput) Pos() token.Pos { return v.Values }
func (v *ValuesInput) End() token.Pos { return v.Rows[len(v.Rows)-1].End() }

func (v *ValuesRow) Pos() token.Pos { return v.Lparen }
func (v *ValuesRow) End() token.Pos { return v.Rparen + 1 }

func (d *DefaultExpr) Pos() token.Pos {
	if !d.DefaultPos.Invalid() {
		return d.DefaultPos
	}
	return d.Expr.Pos()
}

func (d *DefaultExpr) End() token.Pos {
	if !d.DefaultPos.Invalid() {
		return d.DefaultPos + 7
	}
	return d.Expr.End()
}

func (s *SubQueryInput) Pos() token.Pos { return s.Query.Pos() }
func (s *SubQueryInput) End() token.Pos { return s.Query.End() }

func (d *Delete) Pos() token.Pos { return d.Delete }
func (d *Delete) End() token.Pos { return d.Where.End() }

func (u *Update) Pos() token.Pos { return u.Update }
func (u *Update) End() token.Pos { return u.Where.End() }

func (u *UpdateItem) Pos() token.Pos { return u.Path[0].Pos() }
func (u *UpdateItem) End() token.Pos { return u.Expr.End() }<|MERGE_RESOLUTION|>--- conflicted
+++ resolved
@@ -603,16 +603,12 @@
 func (g *ColumnDefaultExpr) End() token.Pos { return g.Rparen }
 
 func (g *GeneratedColumnExpr) Pos() token.Pos { return g.As }
-<<<<<<< HEAD
 func (g *GeneratedColumnExpr) End() token.Pos {
 	return firstValid(g.Stored.Add(6), g.Rparen.Add(1))
 }
 
 func (c *ColumnDefOptions) Pos() token.Pos { return c.Options }
 func (c *ColumnDefOptions) End() token.Pos { return c.Rparen + 1 }
-=======
-func (g *GeneratedColumnExpr) End() token.Pos { return g.Stored + 6 }
->>>>>>> 82b9d09b
 
 func (c *TableConstraint) Pos() token.Pos {
 	if c.Name != nil {
