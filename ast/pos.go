package ast

import (
	"github.com/cloudspannerecosystem/memefish/token"
)

// ================================================================================
//
// SELECT
//
// ================================================================================

func (q *QueryStatement) Pos() token.Pos {
	if q.Hint != nil {
		return q.Hint.Pos()
	}
	if q.With != nil {
		return q.With.Pos()
	}
	return q.Query.Pos()
}

func (q *QueryStatement) End() token.Pos {
	return q.Query.End()
}

func (h *Hint) Pos() token.Pos { return h.Atmark }
func (h *Hint) End() token.Pos { return h.Rbrace + 1 }

func (h *HintRecord) Pos() token.Pos { return h.Key.Pos() }
func (h *HintRecord) End() token.Pos { return h.Value.End() }

func (w *With) Pos() token.Pos { return w.With }
func (w *With) End() token.Pos { return w.CTEs[len(w.CTEs)-1].End() }

func (c *CTE) Pos() token.Pos { return c.Name.Pos() }
func (c *CTE) End() token.Pos { return c.Rparen + 1 }

func (s *Select) Pos() token.Pos { return s.Select }

func (s *Select) End() token.Pos {
	if s.Limit != nil {
		return s.Limit.End()
	}
	if s.OrderBy != nil {
		return s.OrderBy.End()
	}
	if s.Having != nil {
		return s.Having.End()
	}
	if s.GroupBy != nil {
		return s.GroupBy.End()
	}
	if s.Where != nil {
		return s.Where.End()
	}
	if s.From != nil {
		return s.From.End()
	}
	return s.Results[len(s.Results)-1].End()
}

func (c *CompoundQuery) Pos() token.Pos {
	return c.Queries[0].Pos()
}

func (c *CompoundQuery) End() token.Pos {
	if c.Limit != nil {
		return c.Limit.End()
	}
	if c.OrderBy != nil {
		return c.OrderBy.End()
	}
	return c.Queries[len(c.Queries)-1].End()
}

func (s *SubQuery) Pos() token.Pos {
	return s.Lparen
}

func (s *SubQuery) End() token.Pos {
	if s.Limit != nil {
		return s.Limit.End()
	}
	if s.OrderBy != nil {
		return s.OrderBy.End()
	}
	return s.Rparen + 1
}

func (s *Star) Pos() token.Pos { return s.Star }
func (s *Star) End() token.Pos { return s.Star + 1 }

func (s *DotStar) Pos() token.Pos { return s.Expr.Pos() }
func (s *DotStar) End() token.Pos { return s.Star + 1 }

func (a *Alias) Pos() token.Pos { return a.Expr.Pos() }
func (a *Alias) End() token.Pos { return a.As.End() }

func (a *AsAlias) Pos() token.Pos {
	if !a.As.Invalid() {
		return a.As
	}
	return a.Alias.Pos()
}

func (a *AsAlias) End() token.Pos {
	return a.Alias.End()
}

func (e *ExprSelectItem) Pos() token.Pos { return e.Expr.Pos() }
func (e *ExprSelectItem) End() token.Pos { return e.Expr.End() }

func (f *From) Pos() token.Pos { return f.From }
func (f *From) End() token.Pos { return f.Source.End() }

func (w *Where) Pos() token.Pos { return w.Where }
func (w *Where) End() token.Pos { return w.Expr.End() }

func (g *GroupBy) Pos() token.Pos { return g.Group }
func (g *GroupBy) End() token.Pos { return g.Exprs[len(g.Exprs)-1].End() }

func (h *Having) Pos() token.Pos { return h.Having }
func (h *Having) End() token.Pos { return h.Expr.End() }

func (o *OrderBy) Pos() token.Pos { return o.Order }
func (o *OrderBy) End() token.Pos { return o.Items[len(o.Items)-1].End() }

func (o *OrderByItem) Pos() token.Pos { return o.Expr.Pos() }

func (o *OrderByItem) End() token.Pos {
	if !o.DirPos.Invalid() {
		return o.DirPos + token.Pos(len(o.Dir))
	}
	if o.Collate != nil {
		return o.Collate.End()
	}
	return o.Expr.End()
}

func (c *Collate) Pos() token.Pos { return c.Collate }
func (c *Collate) End() token.Pos { return c.Value.End() }

func (l *Limit) Pos() token.Pos {
	return l.Limit
}

func (l *Limit) End() token.Pos {
	if l.Offset != nil {
		return l.Offset.End()
	}
	return l.Count.End()
}

func (o *Offset) Pos() token.Pos { return o.Offset }
func (o *Offset) End() token.Pos { return o.Value.End() }

// ================================================================================
//
// JOIN
//
// ================================================================================

func (u *Unnest) Pos() token.Pos {
	if !u.Unnest.Invalid() {
		return u.Unnest
	}
	return u.Expr.Pos()
}

func (u *Unnest) End() token.Pos {
	if u.Sample != nil {
		return u.Sample.End()
	}
	if u.WithOffset != nil {
		return u.WithOffset.End()
	}
	if u.As != nil {
		return u.As.End()
	}
	if u.Hint != nil {
		return u.Hint.End()
	}
	if !u.Rparen.Invalid() {
		return u.Rparen + 1
	}
	return u.Expr.End()
}

func (w *WithOffset) Pos() token.Pos {
	return w.With
}

func (w *WithOffset) End() token.Pos {
	if w.As != nil {
		return w.As.End()
	}
	return w.Offset + 6
}

func (t *TableName) Pos() token.Pos {
	return t.Table.Pos()
}

func (t *TableName) End() token.Pos {
	if t.Sample != nil {
		return t.Sample.End()
	}
	if t.As != nil {
		return t.As.End()
	}
	if t.Hint != nil {
		return t.Hint.End()
	}
	return t.Table.End()
}

func (s *SubQueryTableExpr) Pos() token.Pos {
	return s.Lparen
}

func (s *SubQueryTableExpr) End() token.Pos {
	if s.Sample != nil {
		return s.Sample.End()
	}
	if s.As != nil {
		return s.As.End()
	}
	return s.Rparen + 1
}

func (p *ParenTableExpr) Pos() token.Pos {
	return p.Lparen
}

func (p *ParenTableExpr) End() token.Pos {
	if p.Sample != nil {
		return p.Sample.End()
	}
	return p.Rparen + 1
}

func (j *Join) Pos() token.Pos {
	return j.Left.Pos()
}

func (j *Join) End() token.Pos {
	if j.Cond != nil {
		return j.Cond.End()
	}
	return j.Right.End()
}

func (o *On) Pos() token.Pos { return o.On }
func (o *On) End() token.Pos { return o.Expr.End() }

func (u *Using) Pos() token.Pos { return u.Using }
func (u *Using) End() token.Pos { return u.Rparen + 1 }

func (t *TableSample) Pos() token.Pos { return t.TableSample }
func (t *TableSample) End() token.Pos { return t.Size.End() }

func (t *TableSampleSize) Pos() token.Pos { return t.Lparen }
func (t *TableSampleSize) End() token.Pos { return t.Rparen + 1 }

// ================================================================================
//
// Expr
//
// ================================================================================

func (b *BinaryExpr) Pos() token.Pos { return b.Left.Pos() }
func (b *BinaryExpr) End() token.Pos { return b.Right.End() }

func (u *UnaryExpr) Pos() token.Pos { return u.OpPos }
func (u *UnaryExpr) End() token.Pos { return u.Expr.End() }

func (i *InExpr) Pos() token.Pos { return i.Left.Pos() }
func (i *InExpr) End() token.Pos { return i.Right.End() }

func (u *UnnestInCondition) Pos() token.Pos { return u.Unnest }
func (u *UnnestInCondition) End() token.Pos { return u.Rparen + 1 }

func (s *SubQueryInCondition) Pos() token.Pos { return s.Lparen }
func (s *SubQueryInCondition) End() token.Pos { return s.Rparen + 1 }

func (v *ValuesInCondition) Pos() token.Pos { return v.Lparen }
func (v *ValuesInCondition) End() token.Pos { return v.Rparen + 1 }

func (i *IsNullExpr) Pos() token.Pos { return i.Left.Pos() }
func (i *IsNullExpr) End() token.Pos { return i.Null + 4 }

func (i *IsBoolExpr) Pos() token.Pos {
	return i.Left.Pos()
}

func (i *IsBoolExpr) End() token.Pos {
	if i.Right {
		return i.RightPos + 4
	} else {
		return i.RightPos + 5
	}
}

func (b *BetweenExpr) Pos() token.Pos { return b.Left.Pos() }
func (b *BetweenExpr) End() token.Pos { return b.RightEnd.End() }

func (b *SelectorExpr) Pos() token.Pos { return b.Expr.Pos() }
func (b *SelectorExpr) End() token.Pos { return b.Ident.End() }

func (i *IndexExpr) Pos() token.Pos { return i.Expr.Pos() }
func (i *IndexExpr) End() token.Pos { return i.Rbrack + 1 }

func (c *CallExpr) Pos() token.Pos { return c.Func.Pos() }
func (c *CallExpr) End() token.Pos { return c.Rparen + 1 }

func (e *ExprArg) Pos() token.Pos { return e.Expr.Pos() }
func (e *ExprArg) End() token.Pos { return e.Expr.End() }

func (i *IntervalArg) Pos() token.Pos { return i.Interval }
func (i *IntervalArg) End() token.Pos {
	if i.Unit != nil {
		return i.Unit.End()
	}
	return i.Expr.End()
}

func (s *SequenceArg) Pos() token.Pos { return s.Sequence }
func (s *SequenceArg) End() token.Pos { return s.Expr.End() }

func (c *CountStarExpr) Pos() token.Pos { return c.Count }
func (c *CountStarExpr) End() token.Pos { return c.Rparen + 1 }

func (e *ExtractExpr) Pos() token.Pos { return e.Extract }
func (e *ExtractExpr) End() token.Pos { return e.Rparen + 1 }

func (a *AtTimeZone) Pos() token.Pos { return a.At }
func (a *AtTimeZone) End() token.Pos { return a.Expr.End() }

func (c *CastExpr) Pos() token.Pos { return c.Cast }
func (c *CastExpr) End() token.Pos { return c.Rparen + 1 }

func (c *CaseExpr) Pos() token.Pos { return c.Case }
func (c *CaseExpr) End() token.Pos { return c.EndPos + 3 }

func (c *CaseWhen) Pos() token.Pos { return c.When }
func (c *CaseWhen) End() token.Pos { return c.Then.End() }

func (c *CaseElse) Pos() token.Pos { return c.Else }
func (c *CaseElse) End() token.Pos { return c.Expr.End() }

func (p *ParenExpr) Pos() token.Pos { return p.Lparen }
func (p *ParenExpr) End() token.Pos { return p.Rparen + 1 }

func (s *ScalarSubQuery) Pos() token.Pos { return s.Lparen }
func (s *ScalarSubQuery) End() token.Pos { return s.Rparen + 1 }

func (a *ArraySubQuery) Pos() token.Pos { return a.Array }
func (a *ArraySubQuery) End() token.Pos { return a.Rparen + 1 }

func (e *ExistsSubQuery) Pos() token.Pos { return e.Exists }
func (e *ExistsSubQuery) End() token.Pos { return e.Rparen + 1 }

// ================================================================================
//
// Literal
//
// ================================================================================

func (p *Param) Pos() token.Pos { return p.Atmark }
func (p *Param) End() token.Pos { return p.Atmark + 1 + token.Pos(len(p.Name)) }

func (i *Ident) Pos() token.Pos { return i.NamePos }
func (i *Ident) End() token.Pos { return i.NameEnd }

func (p *Path) Pos() token.Pos { return p.Idents[0].Pos() }
func (p *Path) End() token.Pos { return p.Idents[len(p.Idents)-1].End() }

func (a *ArrayLiteral) Pos() token.Pos {
	if !a.Array.Invalid() {
		return a.Array
	}
	return a.Lbrack
}

func (a *ArrayLiteral) End() token.Pos {
	return a.Rbrack + 1
}

func (s *StructLiteral) Pos() token.Pos {
	if !s.Struct.Invalid() {
		return s.Struct
	}
	return s.Lparen
}

func (s *StructLiteral) End() token.Pos {
	return s.Rparen + 1
}

func (n *NullLiteral) Pos() token.Pos { return n.Null }
func (n *NullLiteral) End() token.Pos { return n.Null + 4 }

func (b *BoolLiteral) Pos() token.Pos {
	return b.ValuePos
}

func (b *BoolLiteral) End() token.Pos {
	if b.Value {
		return b.ValuePos + 4
	} else {
		return b.ValuePos + 5
	}
}

func (i *IntLiteral) Pos() token.Pos { return i.ValuePos }
func (i *IntLiteral) End() token.Pos { return i.ValueEnd }

func (f *FloatLiteral) Pos() token.Pos { return f.ValuePos }
func (f *FloatLiteral) End() token.Pos { return f.ValueEnd }

func (s *StringLiteral) Pos() token.Pos { return s.ValuePos }
func (s *StringLiteral) End() token.Pos { return s.ValueEnd }

func (b *BytesLiteral) Pos() token.Pos { return b.ValuePos }
func (b *BytesLiteral) End() token.Pos { return b.ValueEnd }

func (d *DateLiteral) Pos() token.Pos { return d.Date }
func (d *DateLiteral) End() token.Pos { return d.Value.End() }

func (t *TimestampLiteral) Pos() token.Pos { return t.Timestamp }
func (t *TimestampLiteral) End() token.Pos { return t.Value.End() }

func (t *NumericLiteral) Pos() token.Pos { return t.Numeric }
func (t *NumericLiteral) End() token.Pos { return t.Value.End() }

// ================================================================================
//
// Type
//
// ================================================================================

func (s *SimpleType) Pos() token.Pos { return s.NamePos }
func (s *SimpleType) End() token.Pos { return s.NamePos + token.Pos(len(s.Name)) }

func (a *ArrayType) Pos() token.Pos { return a.Array }
func (a *ArrayType) End() token.Pos { return a.Gt + 1 }

func (s *StructType) Pos() token.Pos { return s.Struct }
func (s *StructType) End() token.Pos { return s.Gt + 1 }

func (f *StructField) Pos() token.Pos {
	if f.Ident != nil {
		return f.Ident.Pos()
	}
	return f.Type.Pos()
}

func (f *StructField) End() token.Pos {
	return f.Type.End()
}

// ================================================================================
//
// Cast for Special Cases
//
// ================================================================================

func (c *CastIntValue) Pos() token.Pos { return c.Cast }
func (c *CastIntValue) End() token.Pos { return c.Rparen + 1 }

func (c *CastNumValue) Pos() token.Pos { return c.Cast }
func (c *CastNumValue) End() token.Pos { return c.Rparen + 1 }

// ================================================================================
//
// DDL
//
// ================================================================================

func (c *CreateDatabase) Pos() token.Pos { return c.Create }
func (c *CreateDatabase) End() token.Pos { return c.Name.End() }

func (c *CreateTable) Pos() token.Pos {
	return c.Create
}

func (c *CreateTable) End() token.Pos {
	if c.RowDeletionPolicy != nil {
		return c.RowDeletionPolicy.End()
	}
	if c.Cluster != nil {
		return c.Cluster.End()
	}
	return c.Rparen + 1
}

func (c *CreateSequence) Pos() token.Pos {
	return c.Create
}

func (c *CreateSequence) End() token.Pos {
	return c.Rparen + 1
}

func (c *CreateView) Pos() token.Pos {
	return c.Create
}

func (c *CreateView) End() token.Pos {
	return c.Query.End()
}

func (c *ColumnDef) Pos() token.Pos {
	return c.Name.Pos()
}

func (c *ColumnDef) End() token.Pos {
	if c.Options != nil {
		return c.Options.End()
	}
	if c.GeneratedExpr != nil {
		return c.GeneratedExpr.End()
	}
	if c.DefaultExpr != nil {
		return c.DefaultExpr.End()
	}
	if !c.Null.Invalid() {
		return c.Null + 4
	}
	return c.Type.End()
}

func (g *ColumnDefaultExpr) Pos() token.Pos { return g.Default }
func (g *ColumnDefaultExpr) End() token.Pos { return g.Rparen }

func (g *GeneratedColumnExpr) Pos() token.Pos { return g.As }
func (g *GeneratedColumnExpr) End() token.Pos { return g.Stored }

func (c *ColumnDefOptions) Pos() token.Pos { return c.Options }
func (c *ColumnDefOptions) End() token.Pos { return c.Rparen + 1 }

func (c *TableConstraint) Pos() token.Pos {
	if c.Name != nil {
		return c.ConstraintPos
	}
	return c.Constraint.Pos()
}

func (c *TableConstraint) End() token.Pos { return c.Constraint.End() }

func (f *ForeignKey) Pos() token.Pos {
	return f.Foreign
}
func (f *ForeignKey) End() token.Pos {
	if !f.OnDeleteEnd.Invalid() {
		return f.OnDeleteEnd
	}
	return f.Rparen + 1
}

func (c *Check) Pos() token.Pos { return c.Check }
func (c *Check) End() token.Pos { return c.Rparen + 1 }

func (i *IndexKey) Pos() token.Pos {
	return i.Name.Pos()
}

func (i *IndexKey) End() token.Pos {
	if !i.DirPos.Invalid() {
		return i.DirPos + token.Pos(len(i.Dir))
	}
	return i.Name.End()
}

func (c *Cluster) Pos() token.Pos {
	return c.Comma
}

func (c *Cluster) End() token.Pos {
	if !c.OnDeleteEnd.Invalid() {
		return c.OnDeleteEnd
	}
	return c.TableName.End()
}

func (c *CreateRowDeletionPolicy) Pos() token.Pos {
	return c.Comma
}

func (c *CreateRowDeletionPolicy) End() token.Pos {
	return c.RowDeletionPolicy.End()
}

func (r *RowDeletionPolicy) Pos() token.Pos {
	return r.Row
}

func (r *RowDeletionPolicy) End() token.Pos {
	return r.Rparen + 1
}

func (a *AlterTable) Pos() token.Pos { return a.Alter }
func (a *AlterTable) End() token.Pos { return a.TableAlternation.End() }

func (a *AddColumn) Pos() token.Pos { return a.Add }
func (a *AddColumn) End() token.Pos { return a.Column.End() }

func (a *AddRowDeletionPolicy) Pos() token.Pos { return a.Add }
func (a *AddRowDeletionPolicy) End() token.Pos { return a.RowDeletionPolicy.End() }

func (a *AddTableConstraint) Pos() token.Pos { return a.Add }
func (a *AddTableConstraint) End() token.Pos { return a.TableConstraint.End() }

func (d *DropColumn) Pos() token.Pos { return d.Drop }
func (d *DropColumn) End() token.Pos { return d.Name.End() }

func (d *DropConstraint) Pos() token.Pos { return d.Drop }
func (d *DropConstraint) End() token.Pos { return d.Name.End() }

func (d *DropRowDeletionPolicy) Pos() token.Pos { return d.Drop }
func (d *DropRowDeletionPolicy) End() token.Pos { return d.Policy + 6 }

func (d *ReplaceRowDeletionPolicy) Pos() token.Pos { return d.Replace }
func (d *ReplaceRowDeletionPolicy) End() token.Pos { return d.RowDeletionPolicy.End() }

func (s *SetOnDelete) Pos() token.Pos { return s.Set }
func (s *SetOnDelete) End() token.Pos { return s.OnDeleteEnd }

func (a *AlterColumn) Pos() token.Pos {
	return a.Alter
}

func (a *AlterColumn) End() token.Pos {
	if a.DefaultExpr != nil {
		return a.DefaultExpr.End()
	}
	if !a.Null.Invalid() {
		return a.Null + 4
	}
	return a.Type.End()
}

func (a *AlterColumnSet) Pos() token.Pos { return a.Alter }

func (a *AlterColumnSet) End() token.Pos {
	if a.Options != nil {
		return a.Options.End()
	}
	return a.DefaultExpr.End()
}

func (d *DropTable) Pos() token.Pos { return d.Drop }
func (d *DropTable) End() token.Pos { return d.Name.End() }

func (c *CreateIndex) Pos() token.Pos {
	return c.Create
}

func (c *CreateIndex) End() token.Pos {
	if c.Storing != nil {
		return c.Storing.End()
	}
	return c.Rparen + 1
}

<<<<<<< HEAD
func (c *CreateRole) Pos() token.Pos {
	return c.Create
}

func (c *CreateRole) End() token.Pos {
	return c.Name.End()
}

func (c *CreateChangeStream) Pos() token.Pos {
	return c.Create
}

func (c *CreateChangeStream) End() token.Pos {
	if c.Options != nil {
		return c.Options.Rparen + token.Pos(len(")"))
	}
	if c.Watch != nil {
		return c.Watch.End()
	}
	return c.Name.End()
}

=======
>>>>>>> 9247a6af
func (s *Storing) Pos() token.Pos { return s.Storing }
func (s *Storing) End() token.Pos { return s.Rparen + 1 }

func (i *InterleaveIn) Pos() token.Pos { return i.Comma }
func (i *InterleaveIn) End() token.Pos { return i.TableName.End() }

func (d *DropIndex) Pos() token.Pos { return d.Drop }
func (d *DropIndex) End() token.Pos { return d.Name.End() }

func (c *CreateRole) Pos() token.Pos { return c.Create }
func (c *CreateRole) End() token.Pos { return c.Name.End() }

func (d *DropRole) Pos() token.Pos { return d.Drop }
func (d *DropRole) End() token.Pos { return d.Name.End() }

func (d *DropChangeStream) Pos() token.Pos { return d.Drop }
func (d *DropChangeStream) End() token.Pos { return d.Name.End() }

func (a *AlterChangeStream) Pos() token.Pos { return a.Alter }
func (a *AlterChangeStream) End() token.Pos {
	if a.Options != nil {
		return a.Options.Rparen + token.Pos(len(")"))
	}
	if a.Watch != nil {
		return a.Watch.End()
	}
	if a.DropAll {
		return a.DropAllPos + token.Pos(len("ALL"))
	}
	return a.Name.End()
}

func (g *Grant) Pos() token.Pos { return g.Grant }
func (g *Grant) End() token.Pos { return g.Roles[len(g.Roles)-1].End() }

func (r *Revoke) Pos() token.Pos { return r.Revoke }
func (r *Revoke) End() token.Pos { return r.Roles[len(r.Roles)-1].End() }

func (p *PrivilegeOnTable) Pos() token.Pos { return p.Privileges[0].Pos() }
func (p *PrivilegeOnTable) End() token.Pos { return p.Names[len(p.Names)-1].End() }

func (s *SelectPrivilege) Pos() token.Pos {
	return s.Select
}

func (s *SelectPrivilege) End() token.Pos {
	if !s.Rparen.Invalid() {
		return s.Rparen + 1
	}
	return s.Select + 6
}

func (i *InsertPrivilege) Pos() token.Pos {
	return i.Insert
}

func (i *InsertPrivilege) End() token.Pos {
	if !i.Rparen.Invalid() {
		return i.Rparen + 1
	}
	return i.Insert + 6
}

func (u *UpdatePrivilege) Pos() token.Pos {
	return u.Update
}

func (u *UpdatePrivilege) End() token.Pos {
	if !u.Rparen.Invalid() {
		return u.Rparen + 1
	}
	return u.Update + 6
}

func (d *DeletePrivilege) Pos() token.Pos { return d.Delete }
func (d *DeletePrivilege) End() token.Pos { return d.Delete + 6 }

func (s *SelectPrivilegeOnView) Pos() token.Pos { return s.Select }
func (s *SelectPrivilegeOnView) End() token.Pos { return s.Names[len(s.Names)-1].End() }

func (e *ExecutePrivilegeOnTableFunction) Pos() token.Pos { return e.Execute }
func (e *ExecutePrivilegeOnTableFunction) End() token.Pos { return e.Names[len(e.Names)-1].End() }

func (r *RolePrivilege) Pos() token.Pos { return r.Role }
func (r *RolePrivilege) End() token.Pos { return r.Names[len(r.Names)-1].End() }

// ================================================================================
//
// Types for Schema
//
// ================================================================================

func (s *ScalarSchemaType) Pos() token.Pos { return s.NamePos }
func (s *ScalarSchemaType) End() token.Pos { return s.NamePos + token.Pos(len(s.Name)) }

func (s *SizedSchemaType) Pos() token.Pos { return s.NamePos }
func (s *SizedSchemaType) End() token.Pos { return s.Rparen + 1 }

func (a *ArraySchemaType) Pos() token.Pos { return a.Array }
func (a *ArraySchemaType) End() token.Pos { return a.Gt + 1 }

<<<<<<< HEAD
func (p *Privilege) Pos() token.Pos { return p.NamePos }
func (p *Privilege) End() token.Pos {
	if len(p.Columns) > 0 {
		return p.Rparen + 1
	}
	return p.NamePos + token.Pos(len(p.Name))
}

func (c *ChangeStreamWatch) End() token.Pos {
	if len(c.WatchTables) == 0 {
		return c.SetForAllPos + token.Pos(len("ALL"))
	}
	last := c.WatchTables[len(c.WatchTables)-1]
	if len(last.Columns) == 0 {
		return last.TableName.End()
	}

	return last.Rparen + token.Pos(len(")"))
}

=======
>>>>>>> 9247a6af
// ================================================================================
//
// DML
//
// ================================================================================

func (i *Insert) Pos() token.Pos { return i.Insert }
func (i *Insert) End() token.Pos { return i.Input.End() }

func (v *ValuesInput) Pos() token.Pos { return v.Values }
func (v *ValuesInput) End() token.Pos { return v.Rows[len(v.Rows)-1].End() }

func (v *ValuesRow) Pos() token.Pos { return v.Lparen }
func (v *ValuesRow) End() token.Pos { return v.Rparen + 1 }

func (d *DefaultExpr) Pos() token.Pos {
	if !d.DefaultPos.Invalid() {
		return d.DefaultPos
	}
	return d.Expr.Pos()
}

func (d *DefaultExpr) End() token.Pos {
	if !d.DefaultPos.Invalid() {
		return d.DefaultPos + 7
	}
	return d.Expr.End()
}

func (s *SubQueryInput) Pos() token.Pos { return s.Query.Pos() }
func (s *SubQueryInput) End() token.Pos { return s.Query.End() }

func (d *Delete) Pos() token.Pos { return d.Delete }
func (d *Delete) End() token.Pos { return d.Where.End() }

func (u *Update) Pos() token.Pos { return u.Update }
func (u *Update) End() token.Pos { return u.Where.End() }

func (u *UpdateItem) Pos() token.Pos { return u.Path[0].Pos() }
func (u *UpdateItem) End() token.Pos { return u.Expr.End() }

func (o *SequenceOption) Pos() token.Pos { return o.Name.Pos() }
func (o *SequenceOption) End() token.Pos { return o.Value.End() }<|MERGE_RESOLUTION|>--- conflicted
+++ resolved
@@ -664,15 +664,6 @@
 	return c.Rparen + 1
 }
 
-<<<<<<< HEAD
-func (c *CreateRole) Pos() token.Pos {
-	return c.Create
-}
-
-func (c *CreateRole) End() token.Pos {
-	return c.Name.End()
-}
-
 func (c *CreateChangeStream) Pos() token.Pos {
 	return c.Create
 }
@@ -687,8 +678,6 @@
 	return c.Name.End()
 }
 
-=======
->>>>>>> 9247a6af
 func (s *Storing) Pos() token.Pos { return s.Storing }
 func (s *Storing) End() token.Pos { return s.Rparen + 1 }
 
@@ -790,15 +779,6 @@
 func (a *ArraySchemaType) Pos() token.Pos { return a.Array }
 func (a *ArraySchemaType) End() token.Pos { return a.Gt + 1 }
 
-<<<<<<< HEAD
-func (p *Privilege) Pos() token.Pos { return p.NamePos }
-func (p *Privilege) End() token.Pos {
-	if len(p.Columns) > 0 {
-		return p.Rparen + 1
-	}
-	return p.NamePos + token.Pos(len(p.Name))
-}
-
 func (c *ChangeStreamWatch) End() token.Pos {
 	if len(c.WatchTables) == 0 {
 		return c.SetForAllPos + token.Pos(len("ALL"))
@@ -811,8 +791,6 @@
 	return last.Rparen + token.Pos(len(")"))
 }
 
-=======
->>>>>>> 9247a6af
 // ================================================================================
 //
 // DML
