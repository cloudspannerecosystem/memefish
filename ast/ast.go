// Package ast provides AST nodes definitions.
//
// The definitions of ASTs are based on the following document.
//
//   - <https://cloud.google.com/spanner/docs/reference/standard-sql/data-definition-language>
//   - <https://cloud.google.com/spanner/docs/query-syntax>
//
// Each `Node`'s documentation describes its syntax (SQL representation) in a `text/template`
// fashion with thw following custom functions.
//
//   - `sql node`: Returns the SQL representation of `node`.
//   - `sqlOpt node`: Like `sql node`, but returns the empty string if `node` is `nil`.
//   - `sqlJoin sep nodes`: Concatenates the SQL representations of `nodes` with `sep`.
//   - `sqlIdentQuote x`: Quotes the given identifier string if needed.
//   - `sqlStringQuote s`: Returns the SQL quoted string of `s`.
//   - `sqlBytesQuote bs`: Returns the SQL quotes bytes of `bs`.
//   - `isnil v`: Checks whether `v` is `nil` or others.
//
// Each `Node`s documentation has `pos` and `end` information using the following EBNF.
//
//	PosChoice -> PosExpr ("||" PosExpr)*
//	PosExpr   -> PosAtom ("+" IntAtom)?
//	PosAtom   -> PosVar | NodeExpr "." ("pos" | "end")
//	NodeExpr  -> NodeAtom | "(" NodeAtom ("??" NodeAtom)* ")"
//	NodeAtom  -> NodeVar | NodeSliceVar "[" (IntAtom | "$") "]"
//	IntAtom   -> IntVal
//	           | "len" "(" StringVar ")"
//	           | "(" BoolVar "?" IntAtom ":" IntAtom ")"
//	IntVal    -> "0" | "1" | ...
//
//	(PosVar, NodeVar, NodeSliceVar, and BoolVar are derived by its `struct` definition.)
package ast

import (
	"github.com/cloudspannerecosystem/memefish/token"
)

// Node is base interface of Spanner SQL AST nodes.
type Node interface {
	Pos() token.Pos
	End() token.Pos

	// Convert AST node into SQL source string (a.k.a. Unparse).
	SQL() string
}

// Statement represents toplevel statement node of Spanner SQL.
type Statement interface {
	Node
	isStatement()
}

// The order of this list follows the official documentation:
//
// - https://cloud.google.com/spanner/docs/reference/standard-sql/data-definition-language
// - https://cloud.google.com/spanner/docs/reference/standard-sql/dml-syntax

func (QueryStatement) isStatement()     {}
func (CreateDatabase) isStatement()     {}
func (CreateTable) isStatement()        {}
func (AlterTable) isStatement()         {}
func (DropTable) isStatement()          {}
func (CreateIndex) isStatement()        {}
func (AlterIndex) isStatement()         {}
func (DropIndex) isStatement()          {}
func (CreateView) isStatement()         {}
func (DropView) isStatement()           {}
func (CreateChangeStream) isStatement() {}
func (AlterChangeStream) isStatement()  {}
func (DropChangeStream) isStatement()   {}
func (CreateRole) isStatement()         {}
func (DropRole) isStatement()           {}
func (Grant) isStatement()              {}
func (Revoke) isStatement()             {}
func (CreateSequence) isStatement()     {}
func (AlterSequence) isStatement()      {}
func (DropSequence) isStatement()       {}
func (CreateVectorIndex) isStatement()  {}
func (DropVectorIndex) isStatement()    {}
func (Insert) isStatement()             {}
func (Delete) isStatement()             {}
func (Update) isStatement()             {}
<<<<<<< HEAD
func (Grant) isStatement()              {}
func (Revoke) isStatement()             {}
func (CreateChangeStream) isStatement() {}
func (AlterChangeStream) isStatement()  {}
func (DropChangeStream) isStatement()   {}
func (CreateSearchIndex) isStatement()  {}
func (DropSearchIndex) isStatement()    {}
func (AlterSearchIndex) isStatement()   {}
=======
>>>>>>> 91ea26d6

// QueryExpr represents set operator operands.
type QueryExpr interface {
	Node
	isQueryExpr()
}

func (Select) isQueryExpr()        {}
func (SubQuery) isQueryExpr()      {}
func (CompoundQuery) isQueryExpr() {}

// SelectItem represents expression in SELECT clause result columns list.
type SelectItem interface {
	Node
	isSelectItem()
}

func (Star) isSelectItem()           {}
func (DotStar) isSelectItem()        {}
func (Alias) isSelectItem()          {}
func (ExprSelectItem) isSelectItem() {}

// SelectAs represents AS VALUE/STRUCT/typename clause in SELECT clause.
type SelectAs interface {
	Node
	isSelectAs()
}

func (AsStruct) isSelectAs()   {}
func (AsValue) isSelectAs()    {}
func (AsTypeName) isSelectAs() {}

// TableExpr represents JOIN operands.
type TableExpr interface {
	Node
	isTableExpr()
}

func (Unnest) isTableExpr()            {}
func (TableName) isTableExpr()         {}
func (SubQueryTableExpr) isTableExpr() {}
func (ParenTableExpr) isTableExpr()    {}
func (Join) isTableExpr()              {}

// JoinCondition represents condition part of JOIN expression.
type JoinCondition interface {
	Node
	isJoinCondition()
}

func (On) isJoinCondition()    {}
func (Using) isJoinCondition() {}

// Expr repersents an expression in SQL.
type Expr interface {
	Node
	isExpr()
}

func (BinaryExpr) isExpr()       {}
func (UnaryExpr) isExpr()        {}
func (InExpr) isExpr()           {}
func (IsNullExpr) isExpr()       {}
func (IsBoolExpr) isExpr()       {}
func (BetweenExpr) isExpr()      {}
func (SelectorExpr) isExpr()     {}
func (IndexExpr) isExpr()        {}
func (CallExpr) isExpr()         {}
func (CountStarExpr) isExpr()    {}
func (CastExpr) isExpr()         {}
func (ExtractExpr) isExpr()      {}
func (CaseExpr) isExpr()         {}
func (ParenExpr) isExpr()        {}
func (ScalarSubQuery) isExpr()   {}
func (ArraySubQuery) isExpr()    {}
func (ExistsSubQuery) isExpr()   {}
func (Param) isExpr()            {}
func (Ident) isExpr()            {}
func (Path) isExpr()             {}
func (ArrayLiteral) isExpr()     {}
func (StructLiteral) isExpr()    {}
func (NullLiteral) isExpr()      {}
func (BoolLiteral) isExpr()      {}
func (IntLiteral) isExpr()       {}
func (FloatLiteral) isExpr()     {}
func (StringLiteral) isExpr()    {}
func (BytesLiteral) isExpr()     {}
func (DateLiteral) isExpr()      {}
func (TimestampLiteral) isExpr() {}
func (NumericLiteral) isExpr()   {}
func (JSONLiteral) isExpr()      {}

// Arg represents argument of function call.
type Arg interface {
	Node
	isArg()
}

func (ExprArg) isArg()     {}
func (IntervalArg) isArg() {}
func (SequenceArg) isArg() {}

// NullHandlingModifier represents IGNORE/RESPECT NULLS of aggregate function calls
type NullHandlingModifier interface {
	Node
	isNullHandlingModifier()
}

func (IgnoreNulls) isNullHandlingModifier()  {}
func (RespectNulls) isNullHandlingModifier() {}

// HavingModifier represents HAVING clause of aggregate function calls.
type HavingModifier interface {
	Node
	isHavingModifier()
}

func (HavingMax) isHavingModifier() {}
func (HavingMin) isHavingModifier() {}

// InCondition is right-side value of IN operator.
type InCondition interface {
	Node
	isInCondition()
}

func (UnnestInCondition) isInCondition()   {}
func (SubQueryInCondition) isInCondition() {}
func (ValuesInCondition) isInCondition()   {}

// Type represents type node.
type Type interface {
	Node
	isType()
}

func (SimpleType) isType() {}
func (ArrayType) isType()  {}
func (StructType) isType() {}
func (NamedType) isType()  {}

// IntValue represents integer values in SQL.
type IntValue interface {
	Node
	isIntValue()
}

func (Param) isIntValue()        {}
func (IntLiteral) isIntValue()   {}
func (CastIntValue) isIntValue() {}

// NumValue represents number values in SQL.
type NumValue interface {
	Node
	isNumValue()
}

func (Param) isNumValue()        {}
func (IntLiteral) isNumValue()   {}
func (FloatLiteral) isNumValue() {}
func (CastNumValue) isNumValue() {}

// StringValue represents string value in SQL.
type StringValue interface {
	Node
	isStringValue()
}

func (Param) isStringValue()         {}
func (StringLiteral) isStringValue() {}

// DDL represents data definition language in SQL.
//
// https://cloud.google.com/spanner/docs/data-definition-language
type DDL interface {
	Statement
	isDDL()
}

// The order of this list follows the official documentation:
//
// - https://cloud.google.com/spanner/docs/reference/standard-sql/data-definition-language

func (CreateDatabase) isDDL()     {}
func (CreateTable) isDDL()        {}
func (AlterTable) isDDL()         {}
func (DropTable) isDDL()          {}
func (CreateIndex) isDDL()        {}
func (AlterIndex) isDDL()         {}
func (DropIndex) isDDL()          {}
func (CreateView) isDDL()         {}
func (DropView) isDDL()           {}
func (CreateChangeStream) isDDL() {}
func (AlterChangeStream) isDDL()  {}
func (DropChangeStream) isDDL()   {}
func (CreateRole) isDDL()         {}
func (DropRole) isDDL()           {}
func (Grant) isDDL()              {}
func (Revoke) isDDL()             {}
<<<<<<< HEAD
func (CreateChangeStream) isDDL() {}
func (AlterChangeStream) isDDL()  {}
func (DropChangeStream) isDDL()   {}
func (CreateSearchIndex) isDDL()  {}
func (DropSearchIndex) isDDL()    {}
func (AlterSearchIndex) isDDL()   {}
=======
func (CreateSequence) isDDL()     {}
func (AlterSequence) isDDL()      {}
func (DropSequence) isDDL()       {}
func (CreateVectorIndex) isDDL()  {}
func (DropVectorIndex) isDDL()    {}
>>>>>>> 91ea26d6

// Constraint represents table constraint of CONSTARINT clause.
type Constraint interface {
	Node
	isConstraint()
}

func (ForeignKey) isConstraint() {}
func (Check) isConstraint()      {}

// TableAlteration represents ALTER TABLE action.
type TableAlteration interface {
	Node
	isTableAlteration()
}

func (AddColumn) isTableAlteration()                {}
func (AddTableConstraint) isTableAlteration()       {}
func (AddRowDeletionPolicy) isTableAlteration()     {}
func (DropColumn) isTableAlteration()               {}
func (DropConstraint) isTableAlteration()           {}
func (DropRowDeletionPolicy) isTableAlteration()    {}
func (ReplaceRowDeletionPolicy) isTableAlteration() {}
func (SetOnDelete) isTableAlteration()              {}
func (AlterColumn) isTableAlteration()              {}

// ColumnAlteration represents ALTER COLUMN action in ALTER TABLE.
type ColumnAlteration interface {
	Node
	isColumnAlteration()
}

func (AlterColumnType) isColumnAlteration()        {}
func (AlterColumnSetOptions) isColumnAlteration()  {}
func (AlterColumnSetDefault) isColumnAlteration()  {}
func (AlterColumnDropDefault) isColumnAlteration() {}

// Privilege represents privileges specified by GRANT and REVOKE.
type Privilege interface {
	Node
	isPrivilege()
}

func (PrivilegeOnTable) isPrivilege()                {}
func (SelectPrivilegeOnView) isPrivilege()           {}
func (ExecutePrivilegeOnTableFunction) isPrivilege() {}
func (RolePrivilege) isPrivilege()                   {}

// TablePrivilege represents privileges on table.
type TablePrivilege interface {
	Node
	isTablePrivilege()
}

func (SelectPrivilege) isTablePrivilege() {}
func (InsertPrivilege) isTablePrivilege() {}
func (UpdatePrivilege) isTablePrivilege() {}
func (DeletePrivilege) isTablePrivilege() {}

// SchemaType represents types for schema.
type SchemaType interface {
	Node
	isSchemaType()
}

func (ScalarSchemaType) isSchemaType() {}
func (SizedSchemaType) isSchemaType()  {}
func (ArraySchemaType) isSchemaType()  {}
func (NamedType) isSchemaType()        {}

// IndexAlteration represents ALTER INDEX action.
type IndexAlteration interface {
	Node
	isIndexAlteration()
}

func (AddStoredColumn) isIndexAlteration()  {}
func (DropStoredColumn) isIndexAlteration() {}

// DML represents data manipulation language in SQL.
//
// https://cloud.google.com/spanner/docs/data-definition-language
type DML interface {
	Statement
	isDML()
}

func (Insert) isDML() {}
func (Delete) isDML() {}
func (Update) isDML() {}

// InsertInput represents input values of INSERT statement.
type InsertInput interface {
	Node
	isInsertInput()
}

func (ValuesInput) isInsertInput()   {}
func (SubQueryInput) isInsertInput() {}

// ChangeStreamFor represents FOR clause in CREATE/ALTER CHANGE STREAM statement.
type ChangeStreamFor interface {
	Node
	isChangeStreamFor()
}

func (ChangeStreamForAll) isChangeStreamFor()    {}
func (ChangeStreamForTables) isChangeStreamFor() {}

// ChangeStreamAlteration represents ALTER CHANGE STREAM action.
type ChangeStreamAlteration interface {
	Node
	isChangeStreamAlteration()
}

func (ChangeStreamSetFor) isChangeStreamAlteration()     {}
func (ChangeStreamDropForAll) isChangeStreamAlteration() {}
func (ChangeStreamSetOptions) isChangeStreamAlteration() {}

// ================================================================================
//
// SELECT
//
// ================================================================================

// QueryStatement is query statement node.
//
//	{{if .Hint}}{{.Hint | sql}}{{end}}
//	{{.Expr | sql}}
//
// https://cloud.google.com/spanner/docs/query-syntax
type QueryStatement struct {
	// pos = (Hint ?? With ?? Expr).pos
	// end = Expr.end

	Hint  *Hint // optional
	With  *With // optional
	Query QueryExpr
}

// Hint is hint node.
//
//	@{{"{"}}{{.Records | sqlJoin ","}}{{"}"}}
type Hint struct {
	// pos = Atmark
	// end = Rbrace + 1

	Atmark token.Pos // position of "@"
	Rbrace token.Pos // position of "}"

	Records []*HintRecord // len(Records) > 0
}

// HintRecord is hint record node.
//
//	{{.Key | sql}}={{.Value | sql}}
type HintRecord struct {
	// pos = Key.pos
	// end = Value.end

	Key   *Ident
	Value Expr
}

// With is with clause node.
//
//	WITH {{.CTEs | sqlJoin ","}}
type With struct {
	// pos = With
	// end = CTEs[$].end

	With token.Pos // position of "WITH" keyword

	CTEs []*CTE
}

// CTE is common table expression node.
//
//	{{.Name}} AS ({{.QueryExpr}})
type CTE struct {
	// pos = Name.pos
	// end = Rparen + 1

	Rparen token.Pos // position of ")"

	Name      *Ident
	QueryExpr QueryExpr
}

// Select is SELECT statement node.
//
//	SELECT
//	  {{if .Distinct}}DISTINCT{{end}}
//	  {{.As | sqlOpt}}
//	  {{.Results | sqlJoin ","}}
//	  {{.From | sqlOpt}}
//	  {{.Where | sqlOpt}}
//	  {{.GroupBy | sqlOpt}}
//	  {{.Having | sqlOpt}}
//	  {{.OrderBy | sqlOpt}}
//	  {{.Limit | sqlOpt}}
type Select struct {
	// pos = Select
	// end = (Limit ?? OrderBy ?? Having ?? GroupBy ?? Where ?? From ?? Results[$]).end

	Select token.Pos // position of "select" keyword

	Distinct bool
	As       SelectAs     // optional
	Results  []SelectItem // len(Results) > 0
	From     *From        // optional
	Where    *Where       // optional
	GroupBy  *GroupBy     // optional
	Having   *Having      // optional
	OrderBy  *OrderBy     // optional
	Limit    *Limit       // optional
}

// AsStruct represents AS STRUCT node in SELECT clause.
//
//	AS STRUCT
type AsStruct struct {
	// pos = As
	// end = Struct + 6
	As     token.Pos
	Struct token.Pos
}

// AsValue represents AS VALUE node in SELECT clause.
//
//	AS VALUE
type AsValue struct {
	// pos = As
	// end = Value + 5

	As    token.Pos
	Value token.Pos
}

// AsTypeName represents AS typename node in SELECT clause.
//
//	AS {{.TypeName | sql}}
type AsTypeName struct {
	// pos = As
	// end = TypeName.end

	As       token.Pos
	TypeName *NamedType
}

// CompoundQuery is query statement node compounded by set operators.
//
//	{{.Queries | sqlJoin (printf "%s %s" .Op or(and(.Distinct, "DISTINCT"), "ALL"))}}
//	  {{.OrderBy | sqlOpt}}
//	  {{.Limit | sqlOpt}}
type CompoundQuery struct {
	// pos = Queries[0].pos
	// end = (Limit ?? OrderBy ?? Queries[$]).end

	Op       SetOp
	Distinct bool
	Queries  []QueryExpr // len(List) >= 2
	OrderBy  *OrderBy    // optional
	Limit    *Limit      // optional
}

// SubQuery is subquery statement node.
//
//	({{.Expr | sql}} {{.OrderBy | sqlOpt}} {{.Limit | sqlOpt}})
type SubQuery struct {
	// pos = Lparen
	// end = (Query ?? Limit).end || Rparen + 1

	Lparen, Rparen token.Pos // position of "(" and ")"

	Query   QueryExpr
	OrderBy *OrderBy // optional
	Limit   *Limit   // optional
}

// Star is a single * in SELECT result columns list.
//
//	*
type Star struct {
	// pos = Star
	// end = Star + 1

	Star token.Pos // position of "*"
}

// DotStar is expression with * in SELECT result columns list.
//
//	{{.Expr | sql}}.*
type DotStar struct {
	// pos = Expr.pos
	// end = Star + 1

	Star token.Pos // position of "*"

	Expr Expr
}

// Alias is aliased expression by AS clause in SELECT result columns list.
//
//	{{.Expr | sql}} {{.As | sql}}
type Alias struct {
	// pos = Expr.pos
	// end = As.end

	Expr Expr
	As   *AsAlias
}

// AsAlias is AS clause node for general purpose.
//
// It is used in Alias node and some JoinExpr nodes.
//
// NOTE: Sometime keyword AS can be omited.
//
//	  In this case, it.token.Pos() == it.Alias.token.Pos(), so we can detect this.
//
//	AS {{.Alias | sql}}
type AsAlias struct {
	// pos = As || Alias.pos
	// end = Alias.end

	As token.Pos // position of "AS" keyword

	Alias *Ident
}

// ExprSelectItem is Expr wrapper for SelectItem.
//
//	{{.Expr | sql}}
type ExprSelectItem struct {
	// pos = Expr.pos
	// end = Expr.end

	Expr Expr
}

// From is FROM clause node.
//
//	FROM {{.Source | sql}}
type From struct {
	// pos = From
	// end = Source.end

	From token.Pos // position of "FROM" keyword

	Source TableExpr
}

// Where is WHERE clause node.
//
//	WHERE {{.Expr | sql}}
type Where struct {
	// pos = Where
	// end = Expr.end

	Where token.Pos // position of "WHERE" keyword

	Expr Expr
}

// GroupBy is GROUP BY clause node.
//
//	GROUP BY {{.Exprs | sqlJoin ","}}
type GroupBy struct {
	// pos = Group
	// end = Exprs[$].end

	Group token.Pos // position of "GROUP" keyword

	Exprs []Expr // len(Exprs) > 0
}

// Having is HAVING clause node.
//
//	HAVING {{.Expr | sql}}
type Having struct {
	// pos = Having
	// end = Expr.end

	Having token.Pos // position of "HAVING" keyword

	Expr Expr
}

// OrderBy is ORDER BY clause node.
//
//	ORDER BY {{.Items | sqlJoin ","}}
type OrderBy struct {
	// pos = Order
	// end = Items[$].end

	Order token.Pos // position of "ORDER" keyword

	Items []*OrderByItem // len(Items) > 0
}

// OrderByItem is expression node in ORDER BY clause list.
//
//	{{.Expr | sql}} {{.Collate | sqlOpt}} {{.Direction}}
type OrderByItem struct {
	// pos = Expr.pos
	// end = DirPos + len(Dir) || (Collate ?? Expr).end

	DirPos token.Pos // position of Dir

	Expr    Expr
	Collate *Collate  // optional
	Dir     Direction // optional
}

// Collate is COLLATE clause node in ORDER BY item.
//
//	COLLATE {{.Value | sql}}
type Collate struct {
	// pos = Collate
	// end = Value.end

	Collate token.Pos // position of "COLLATE" keyword

	Value StringValue
}

// Limit is LIMIT clause node.
//
//	LIMIT {{.Count | sql}} {{.Offset | sqlOpt}}
type Limit struct {
	// pos = Limit
	// end = (Offset ?? Count).end

	Limit token.Pos // position of "LIMIT" keyword

	Count  IntValue
	Offset *Offset // optional
}

// Offset is OFFSET clause node in LIMIT clause.
//
//	OFFSET {{.Value | sql}}
type Offset struct {
	// pos = Offset
	// end = Value.end

	Offset token.Pos // position of "OFFSET" keyword

	Value IntValue
}

// ================================================================================
//
// JOIN
//
// ================================================================================

// Unnest is UNNEST call in FROM clause.
//
//	{{if .Implicit}}{{.Expr | sql}}{{else}}UNNEST({{.Expr | sql}}){{end}}
//	  {{.Hint | sqlOpt}}
//	  {{.As | sqlOpt}}
//	  {{.WithOffset | sqlOpt}}
//	  {{.Sample | sqlOpt}}
type Unnest struct {
	// pos = Unnest || Expr.pos
	// end = (Sample ?? WithOffset ?? As ?? Hint).end || Rparen + 1 || Expr.end

	Unnest token.Pos // position of "UNNEST"
	Rparen token.Pos // position of ")"

	Implicit   bool
	Expr       Expr         // Path or Ident when Implicit is true
	Hint       *Hint        // optional
	As         *AsAlias     // optional
	WithOffset *WithOffset  // optional
	Sample     *TableSample // optional
}

// WithOffset is WITH OFFSET clause node after UNNEST call.
//
//	WITH OFFSET {{.As | sqlOpt}}
type WithOffset struct {
	// pos = With
	// end = As.end || Offset + 6

	With, Offset token.Pos // position of "WITH" and "OFFSET" keywords

	As *AsAlias // optional
}

// TableName is table name node in FROM clause.
//
//	{{.Table | sql}} {{.Hint | sqlOpt}} {{.As | sqlOpt}} {{.Sample | sqlOpt}}
type TableName struct {
	// pos = Table.pos
	// end = (Sample ?? As ?? Hint ?? Table).end

	Table  *Ident
	Hint   *Hint        // optional
	As     *AsAlias     // optional
	Sample *TableSample // optional
}

// SubQueryTableExpr is subquery inside JOIN expression.
//
//	({{.Query | sql}}) {{.As | sqlOpt}} {{.Sample | sqlOpt}}
type SubQueryTableExpr struct {
	// pos = Lparen
	// end = (Sample ?? As).end || Rparen + 1

	Lparen, Rparen token.Pos // position of "(" and ")"

	Query  QueryExpr
	As     *AsAlias     // optional
	Sample *TableSample // optional
}

// ParenTableExpr is parenthesized JOIN expression.
//
//	({{.Source | sql}}) {{.Sample | sqlOpt}}
type ParenTableExpr struct {
	// pos = Lparen
	// end = Sample.end || Rparen + 1

	Lparen, Rparen token.Pos // position of "(" and ")"

	Source TableExpr    // SubQueryJoinExpr (without As) or Join
	Sample *TableSample // optional
}

// Join is JOIN expression.
//
//	{{.Left | sql}}
//	  {{.Op}} {{.Method}} {{.Hint | sqlOpt}}
//	  {{.Right | sql}}
//	{{.Cond | sqlOpt}}
type Join struct {
	// pos = Left.pos
	// end = (Cond ?? Right).pos

	Op          JoinOp
	Method      JoinMethod
	Hint        *Hint // optional
	Left, Right TableExpr
	Cond        JoinCondition // nil when Op is CrossJoin, otherwise it must be set.
}

// On is ON condition of JOIN expression.
//
//	ON {{.Expr | sql}}
type On struct {
	// pos = On
	// end = Expr.end

	On token.Pos // position of "ON" keyword

	Expr Expr
}

// Using is Using condition of JOIN expression.
//
//	USING ({{Idents | sqlJoin ","}})
type Using struct {
	// pos = Using
	// end = Rparen + 1

	Using  token.Pos // position of "USING" keyword
	Rparen token.Pos // position of ")"

	Idents []*Ident // len(Idents) > 0
}

// TableSample is TABLESAMPLE clause node.
//
//	TABLESAMPLE {{.Method}} {{.Size | sql}}
type TableSample struct {
	// pos = TableSample
	// end = Size.end

	TableSample token.Pos // position of "TABLESAMPLE" keyword

	Method TableSampleMethod
	Size   *TableSampleSize
}

// TableSampleSize is size part of TABLESAMPLE clause.
//
//	({{.Value | sql}} {{.Unit}})
type TableSampleSize struct {
	// pos = Lparen
	// end = Rparen + 1

	Lparen, Rparen token.Pos // position of "(" and ")"

	Value NumValue
	Unit  TableSampleUnit
}

// ================================================================================
//
// Expr
//
// ================================================================================

// BinaryExpr is binary operator expression node.
//
//	{{.Left | sql}} {{.Op}} {{.Right | sql}}
type BinaryExpr struct {
	// pos = Left.pos
	// end = Right.pos

	Op BinaryOp

	Left, Right Expr
}

// UnaryExpr is unary operator expression node.
//
//	{{.Op}} {{.Expr | sql}}
type UnaryExpr struct {
	// pos = OpPos
	// end = Expr.end

	OpPos token.Pos // position of Op

	Op   UnaryOp
	Expr Expr
}

// InExpr is IN expression node.
//
//	{{.Left | sql}} {{if .Not}}NOT{{end}} IN {{.Right | sql}}
type InExpr struct {
	// pos = Left.pos
	// end = Right.end

	Not   bool
	Left  Expr
	Right InCondition
}

// UnnestInCondition is UNNEST call at IN condition.
//
//	UNNEST({{.Expr | sql}})
type UnnestInCondition struct {
	// pos = Unnest
	// end = Rparen + 1

	Unnest token.Pos
	Rparen token.Pos

	Expr Expr
}

// SubQueryInCondition is subquery at IN condition.
//
//	({{.Query | sql}})
type SubQueryInCondition struct {
	// pos = Lparen
	// end = Rparen + 1

	Lparen, Rparen token.Pos // position of "(" and ")"

	Query QueryExpr
}

// ValuesInCondition is parenthesized values at IN condition.
//
//	({{.Exprs | sqlJoin ","}})
type ValuesInCondition struct {
	// pos = Lparen
	// end = Rparen + 1

	Lparen, Rparen token.Pos // position of "(" and ")"

	Exprs []Expr // len(Exprs) > 0
}

// IsNullExpr is IS NULL expression node.
//
//	{{.Left | sql}} IS {{if .Not}}NOT{{end}} NULL
type IsNullExpr struct {
	// pos = Expr.pos
	// end = Null + 4

	Null token.Pos // position of "NULL"

	Not  bool
	Left Expr
}

// IsBoolExpr is IS TRUE/FALSE expression node.
//
//	{{.Left | sql}} IS {{if .Not}}NOT{{end}} {{if .Right}}TRUE{{else}}FALSE{{end}}
type IsBoolExpr struct {
	// pos = Expr.pos
	// end = RightPos + (Right ? 4 : 5)

	RightPos token.Pos // position of Right

	Not   bool
	Left  Expr
	Right bool
}

// BetweenExpr is BETWEEN expression node.
//
//	{{.Left | sql}} {{if .Not}}NOT{{end}} BETWEEN {{.RightStart | sql}} AND {{.RightEnd | sql}}
type BetweenExpr struct {
	// pos = Left.pos
	// end = RightEnd.end

	Not                        bool
	Left, RightStart, RightEnd Expr
}

// SelectorExpr is struct field access expression node.
//
//	{{.Expr | sql}}.{{.Ident | sql}}
type SelectorExpr struct {
	// pos = Expr.pos
	// end = Ident.pos

	Expr  Expr
	Ident *Ident
}

// IndexExpr is array item access expression node.
//
//	{{.Expr | sql}}[{{if .Ordinal}}ORDINAL{{else}}OFFSET{{end}}({{.Index | sql}})]
type IndexExpr struct {
	// pos = Expr.pos
	// end = Rbrack + 1

	Rbrack token.Pos // position of "]"

	Ordinal     bool
	Expr, Index Expr
}

// CallExpr is function call expression node.
//
//	{{.Func | sql}}(
//		{{if .Distinct}}DISTINCT{{end}}
//		{{.Args | sqlJoin ", "}}
//		{{if len(.Args) > 0 && len(.NamedArgs) > 0}}, {{end}}
//		{{.NamedArgs | sqlJoin ", "}}
//		{{.NullHandling | sqlOpt}}
//		{{.Having | sqlOpt}}
//	)
type CallExpr struct {
	// pos = Func.pos
	// end = Rparen + 1

	Rparen token.Pos // position of ")"

	Func         *Ident
	Distinct     bool
	Args         []Arg
	NamedArgs    []*NamedArg
	NullHandling NullHandlingModifier // optional
	Having       HavingModifier       // optional
}

// ExprArg is argument of the generic function call.
//
//	{{.Expr | sql}}
type ExprArg struct {
	// pos = Expr.pos
	// end = Expr.end

	Expr Expr
}

// IntervalArg is argument of date function call.
//
//	INTERVAL {{.Expr | sql}} {{.Unit | sqlOpt}}
type IntervalArg struct {
	// pos = Interval
	// end = (Unit ?? Expr).end

	Interval token.Pos // position of "INTERVAL" keyword

	Expr Expr
	Unit *Ident // optional
}

// SequenceArg is argument of sequence function call.
//
//	SEQUENCE {{.Expr | sql}}
type SequenceArg struct {
	// pos = Sequence
	// end = Expr.end

	Sequence token.Pos // position of "SEQUENCE" keyword

	Expr Expr
}

// NamedArg represents a name and value pair in named arguments
//
//	{{.Name | sql}} => {{.Value | sql}}
type NamedArg struct {
	// pos = Name.pos
	// end = Value.end

	Name  *Ident
	Value Expr
}

// IgnoreNulls represents IGNORE NULLS of aggregate function calls.
//
//	IGNORE NULLS
type IgnoreNulls struct {
	// pos = Ignore
	// end = Nulls + 5

	Ignore token.Pos
	Nulls  token.Pos
}

// RespectNulls represents RESPECT NULLS of aggregate function calls
//
//	RESPECT NULLS
type RespectNulls struct {
	// pos = Respect
	// end = Nulls + 5

	Respect token.Pos
	Nulls   token.Pos
}

// HavingMax represents HAVING MAX of aggregate function calls.
//
//	HAVING MAX {{Expr | sql}}
type HavingMax struct {
	// pos = Having
	// end = Expr.end

	Having token.Pos
	Expr   Expr
}

// HavingMin represents HAVING MIN of aggregate function calls.
//
//	HAVING MIN {{Expr | sql}}
type HavingMin struct {
	// pos = Having
	// end = Expr.end

	Having token.Pos
	Expr   Expr
}

// CountStarExpr is node just for COUNT(*).
//
//	COUNT(*)
type CountStarExpr struct {
	// pos = Count
	// end = Rparen + 1

	Count  token.Pos // position of "COUNT"
	Rparen token.Pos // position of ")"
}

// ExtractExpr is EXTRACT call expression node.
//
//	EXTRACT({{.Part | sql}} FROM {{.Expr | sql}} {{.AtTimeZone | sqlOpt}})
type ExtractExpr struct {
	// pos = Extract
	// end = Rparen + 1

	Extract token.Pos // position of "EXTRACT" keyword
	Rparen  token.Pos // position of ")"

	Part       *Ident
	Expr       Expr
	AtTimeZone *AtTimeZone // optional
}

// AtTimeZone is AT TIME ZONE clause in EXTRACT call.
//
//	AT TIME ZONE {{.Expr | sql}}
type AtTimeZone struct {
	// pos = At
	// end = Expr.end

	At token.Pos // position of "AT" keyword

	Expr Expr
}

// CastExpr is CAST/SAFE_CAST call expression node.
//
//	{{if .Safe}}SAFE_{{end}}CAST({{.Expr | sql}} AS {{.Type | sql}})
type CastExpr struct {
	// pos = Cast
	// end = Rparen + 1

	Cast   token.Pos // position of "CAST" keyword or "SAFE_CAST" pseudo keyword
	Rparen token.Pos // position of ")"

	Safe bool

	Expr Expr
	Type Type
}

// CaseExpr is CASE expression node.
//
//	CASE {{.Expr | sqlOpt}}
//	  {{.Whens | sqlJoin "\n"}}
//	  {{.Else | sqlOpt}}
//	END
type CaseExpr struct {
	// pos = Case
	// end = EndPos + 3

	Case, EndPos token.Pos // position of "CASE" and "END" keywords

	Expr  Expr        // optional
	Whens []*CaseWhen // len(Whens) > 0
	Else  *CaseElse   // optional
}

// CaseWhen is WHEN clause in CASE expression.
//
//	WHEN {{.Cond | sql}} THEN {{.Then | sql}}
type CaseWhen struct {
	// pos = Case
	// end = Then.end

	When token.Pos // position of "WHEN" keyword

	Cond, Then Expr
}

// CaseElse is ELSE clause in CASE expression.
//
//	ELSE {{.Expr | sql}}
type CaseElse struct {
	// pos = Else
	// end = Expr.end

	Else token.Pos // position of "ELSE" keyword

	Expr Expr
}

// ParenExpr is parenthesized expression node.
//
//	({{. | sql}})
type ParenExpr struct {
	// pos = Lparen
	// end = Rparen + 1

	Lparen, Rparen token.Pos // position of "(" and ")"

	Expr Expr
}

// ScalarSubQuery is subquery in expression.
//
//	({{.Query | sql}})
type ScalarSubQuery struct {
	// pos = Lparen
	// end = Rparen + 1

	Lparen, Rparen token.Pos // position of "(" and ")"

	Query QueryExpr
}

// ArraySubQuery is subquery in ARRAY call.
//
//	ARRAY({{.Query | sql}})
type ArraySubQuery struct {
	// pos = Array
	// end = Rparen + 1

	Array  token.Pos // position of "ARRAY" keyword
	Rparen token.Pos // position of ")"

	Query QueryExpr
}

// ExistsSubQuery is subquery in EXISTS call.
//
//	EXISTS {{.Hint | sqlOpt}} ({{.Query | sql}})
type ExistsSubQuery struct {
	// pos = Exists
	// end = Rparen + 1

	Exists token.Pos // position of "EXISTS" keyword
	Rparen token.Pos // position of ")"

	Hint  *Hint
	Query QueryExpr
}

// ================================================================================
//
// Literal
//
// ================================================================================

// Param is Query parameter node.
//
//	@{{.Name}}
type Param struct {
	// pos = Atmark
	// end = pos + 1 + len(Name)

	Atmark token.Pos

	Name string
}

// Ident is identifier node.
//
//	{{.Name | sqlIdentQuote}}
type Ident struct {
	// pos = IdentPos
	// end = IdentEnd

	NamePos, NameEnd token.Pos // position of this name

	Name string
}

// Path is dot-chained identifier list.
//
//	{{.Idents | sqlJoin "."}}
type Path struct {
	// pos = Idents[0].pos
	// end = idents[$].end

	Idents []*Ident // len(Idents) >= 2
}

// ArrayLiteral is array literal node.
//
//	{{if .Array.Invalid | not}}ARRAY{{end}}{{if .Type}}<{{.Type | sql}}>{{end}}[{{.Values | sqlJoin ","}}]
type ArrayLiteral struct {
	// pos = Array || Lbrack
	// end = Rbrack + 1

	Array          token.Pos // position of "ARRAY" keyword, optional
	Lbrack, Rbrack token.Pos // position of "[" and "]"

	Type   Type // optional
	Values []Expr
}

// StructLiteral is struct literal node.
//
//	STRUCT{{if not (isnil .Fields)}}<{{.Fields | sqlJoin ","}}>{{end}}({{.Values | sqlJoin ","}})
type StructLiteral struct {
	// pos = Struct || Lparen
	// end = Rparen + 1

	Struct         token.Pos // position of "STRUCT"
	Lparen, Rparen token.Pos // position of "(" and ")"

	// NOTE: Distinguish nil from len(Fields) == 0 case.
	//       nil means type is not specified, or empty slice means this struct has 0 fields.
	Fields []*StructField
	Values []Expr
}

// NullLiteral is just NULL literal.
//
//	NULL
type NullLiteral struct {
	// pos = Null
	// end = Null + 4

	Null token.Pos // position of "NULL"
}

// BoolLiteral is boolean literal node.
//
//	{{if .Value}}TRUE{{else}}FALSE{{end}}
type BoolLiteral struct {
	// pos = ValuePos
	// end = ValuePos + (Value ? 4 : 5)

	ValuePos token.Pos // position of this value

	Value bool
}

// IntLiteral is integer literal node.
//
//	{{.Value}}
type IntLiteral struct {
	// pos = ValuePos
	// end = ValueEnd

	ValuePos, ValueEnd token.Pos // position of this value

	Base  int // 10 or 16
	Value string
}

// FloatLiteral is floating point number literal node.
//
//	{{.Value}}
type FloatLiteral struct {
	// pos = ValuePos
	// end = ValueEnd

	ValuePos, ValueEnd token.Pos // position of this value

	Value string
}

// StringLiteral is string literal node.
//
//	{{.Value | sqlStringQuote}}
type StringLiteral struct {
	// pos = ValuePos
	// end = ValueEnd

	ValuePos, ValueEnd token.Pos // position of this value

	Value string
}

// BytesLiteral is bytes literal node.
//
//	B{{.Value | sqlBytesQuote}}
type BytesLiteral struct {
	// pos = ValuePos
	// end = ValueEnd

	ValuePos, ValueEnd token.Pos // position of this value

	Value []byte
}

// DateLiteral is date literal node.
//
//	DATE {{.Value | sql}}
type DateLiteral struct {
	// pos = Date
	// end = Value.end

	Date token.Pos // position of "DATE"

	Value *StringLiteral
}

// TimestampLiteral is timestamp literal node.
//
//	TIMESTAMP {{.Value | sql}}
type TimestampLiteral struct {
	// pos = Timestamp
	// end = ValueEnd.end

	Timestamp token.Pos // position of "TIMESTAMP"

	Value *StringLiteral
}

// NumericLiteral is numeric literal node.
//
//	NUMERIC {{.Value | sql}}
type NumericLiteral struct {
	// pos = Numeric
	// end = ValueEnd.end

	Numeric token.Pos // position of "NUMERIC"

	Value *StringLiteral
}

// JSONLiteral is JSON literal node.
//
//	JSON {{.Value | sql}}
type JSONLiteral struct {
	// pos = JSON
	// end = ValueEnd.end

	JSON token.Pos // position of "JSON"

	Value *StringLiteral
}

// ================================================================================
//
// Type
//
// ================================================================================

// SimpleType is type node having no parameter like INT64, STRING.
//
//	{{.Name}}
type SimpleType struct {
	// pos = NamePos
	// end = NamePos + len(Name)

	NamePos token.Pos // position of this name

	Name ScalarTypeName
}

// ArrayType is array type node.
//
//	ARRAY<{{.Item | sql}}>
type ArrayType struct {
	// pos = Array
	// end = Gt + 1

	Array token.Pos // position of "ARRAY" keyword
	Gt    token.Pos // position of ">"

	Item Type
}

// StructType is struct type node.
//
//	STRUCT<{{.Fields | sqlJoin ","}}>
type StructType struct {
	// pos = Struct
	// end = Gt + 1

	Struct token.Pos // position of "STRUCT"
	Gt     token.Pos // position of ">"

	Fields []*StructField
}

// StructField is field in struct type node.
//
//	{{if .Ident}}{{.Ident | sql}}{{end}} {{.Type | sql}}
type StructField struct {
	// pos = (Ident ?? Type).pos
	// end = Type.end

	Ident *Ident
	Type  Type
}

// NamedType is named type node.
// It is currently PROTO or ENUM.
// Name is full qualified name, but it can be len(Name) == 1 if it doesn't contain ".".
//
//	{{.Path | sqlJoin "."}}
type NamedType struct {
	// pos = Name.pos
	// end = Name.end

	Path []*Ident // len(Path) > 0
}

// ================================================================================
//
// Cast for Special Cases
//
// ================================================================================

// CastIntValue is cast call in integer value context.
//
//	CAST({{.Expr | sql}} AS INT64)
type CastIntValue struct {
	// pos = Cast
	// end = Rparen + 1

	Cast   token.Pos // position of "CAST" keyword
	Rparen token.Pos // position of ")"

	Expr IntValue // IntLit or Param
}

// CasrNumValue is cast call in number value context.
//
//	CAST({{.Expr | sql}} AS {{.Type}})
type CastNumValue struct {
	// pos = Cast
	// end = Rparen + 1

	Cast   token.Pos // position of "CAST" keyword
	Rparen token.Pos // position of ")"

	Expr NumValue       // IntLit, FloatLit or Param
	Type ScalarTypeName // Int64Type or Float64Type
}

// ================================================================================
//
// DDL
//
// ================================================================================

// Options is generic OPTIONS clause node without key and value checking.
//
//	OPTIONS ({{.Records | sqlJoin ","}})
type Options struct {
	// pos = Options
	// end = Rparen + 1

	Options token.Pos // position of "OPTIONS" keyword
	Rparen  token.Pos // position of ")"

	Records []*OptionsDef // len(Records) > 0
}

// OptionsDef is single option definition for DDL statements.
//
//	{{.Name | sql}} = {{.Value | sql}}
type OptionsDef struct {
	// pos = Name.pos
	// end = Value.end

	Name  *Ident
	Value Expr
}

// CreateDatabase is CREATE DATABASE statement node.
//
//	CREATE DATABASE {{.Name | sql}}
type CreateDatabase struct {
	// pos = Create
	// end = Name.end

	Create token.Pos // position of "CREATE" keyword

	Name *Ident
}

// CreateTable is CREATE TABLE statement node.
//
//	CREATE TABLE {{if .IfNotExists}}IF NOT EXISTS{{end}} {{.Name | sql}} (
//	  {{.Columns | sqlJoin ","}}
//	  {{if and .Columns .TableConstrains}},{{end}}{{.TableConstraints | sqlJoin ","}}
//	)
//	PRIMARY KEY ({{.PrimaryKeys | sqlJoin ","}})
//	{{.Cluster | sqlOpt}}
//	{{.CreateRowDeletionPolicy | sqlOpt}}
//
// Spanner SQL allows to mix `Columns` and `TableConstraints`, however they are
// separated in AST definition for historical reasons. If you want to get
// the original order of them, please sort them by their `Pos()`.
type CreateTable struct {
	// pos = Create
	// end = CreateRowDeletionPolicy.end || Cluster.end || Rparen + 1

	Create token.Pos // position of "CREATE" keyword
	Rparen token.Pos // position of ")" of PRIMARY KEY clause

	IfNotExists       bool
	Name              *Ident
	Columns           []*ColumnDef
	TableConstraints  []*TableConstraint
	PrimaryKeys       []*IndexKey
	Cluster           *Cluster                 // optional
	RowDeletionPolicy *CreateRowDeletionPolicy // optional
}

// CreateSequence is CREATE SEQUENCE statement node.
//
//	CREATE SEQUENCE {{if .IfNotExists}}IF NOT EXISTS{{end}} {{.Name | sql}} }} {{.Options | sql}}
type CreateSequence struct {
	// pos = Create
	// end = Options.end

	Create token.Pos // position of "CREATE" keyword

	Name        *Ident
	IfNotExists bool
	Options     *Options
}

// ColumnDef is column definition in CREATE TABLE.
//
//	{{.Name | sql}}
//	{{.Type | sql}} {{if .NotNull}}NOT NULL{{end}}
//	{{.DefaultExpr | sqlOpt}}
//	{{.GeneratedExpr | sqlOpt}}
//	{{if .Hidden.Invalid | not)}}HIDDEN{{end}}
//	{{.Options | sqlOpt}}
type ColumnDef struct {
	// pos = Name.pos
	// end = Options.end || Hidden + 6 || GeneratedExpr.end || DefaultExpr.end || Null + 4 || Type.end

	Null token.Pos // position of "NULL"

	Name          *Ident
	Type          SchemaType
	NotNull       bool
	DefaultExpr   *ColumnDefaultExpr   // optional
	GeneratedExpr *GeneratedColumnExpr // optional
	Hidden        token.Pos            // InvalidPos if not hidden
	Options       *Options             // optional
}

// ColumnDefaultExpr is a default value expression for the column.
//
//	DEFAULT ({{.Expr | sql}})
type ColumnDefaultExpr struct {
	// pos = Default
	// end = Rparen

	Default token.Pos // position of "DEFAULT" keyword
	Rparen  token.Pos // position of ")"

	Expr Expr
}

// GeneratedColumnExpr is generated column expression.
//
//	AS ({{.Expr | sql}}) {{if .IsStored}}STORED{{end}}
type GeneratedColumnExpr struct {
	// pos = As
	// end = Stored + 6 || Rparen + 1

	As     token.Pos // position of "AS" keyword
	Stored token.Pos // position of "STORED" keyword, optional
	Rparen token.Pos // position of ")"

	Expr Expr
}

// ColumnDefOption is options for column definition.
//
//	OPTIONS(allow_commit_timestamp = {{if .AllowCommitTimestamp}}true{{else}null{{end}}})
type ColumnDefOptions struct {
	// pos = Options
	// end = Rparen + 1

	Options token.Pos // position of "OPTIONS" keyword
	Rparen  token.Pos // position of ")"

	AllowCommitTimestamp bool
}

// TableConstraint is table constraint in CREATE TABLE and ALTER TABLE.
//
//	{{if .Name}}CONSTRAINT {{.Name}}{{end}}{{.Constraint | sql}}
type TableConstraint struct {
	// pos = ConstraintPos || Constraint.pos
	// end = Constraint.end

	ConstraintPos token.Pos // position of "CONSTRAINT" keyword when Name presents

	Name       *Ident // optional
	Constraint Constraint
}

// ForeignKey is foreign key specifier in CREATE TABLE and ALTER TABLE.
//
//	FOREIGN KEY ({{.ColumnNames | sqlJoin ","}}) REFERENCES {{.ReferenceTable}} ({{.ReferenceColumns | sqlJoin ","}}) {{.OnDelete}}
type ForeignKey struct {
	// pos = Foreign
	// end = OnDeleteEnd || Rparen + 1

	Foreign     token.Pos // position of "FOREIGN" keyword
	Rparen      token.Pos // position of ")" after reference columns
	OnDeleteEnd token.Pos // end position of ON DELETE clause

	Columns          []*Ident
	ReferenceTable   *Ident
	ReferenceColumns []*Ident       // len(ReferenceColumns) > 0
	OnDelete         OnDeleteAction // optional
}

// Check is check constraint in CREATE TABLE and ALTER TABLE.
//
//	Check ({{.Expr}})
type Check struct {
	// pos = Check
	// end = Rparen + 1

	Check  token.Pos // position of "CHECK" keyword
	Rparen token.Pos // position of ")" after Expr

	Expr Expr
}

// IndexKey is index key specifier in CREATE TABLE and CREATE INDEX.
//
//	{{.Name | sql}} {{.Dir}}
type IndexKey struct {
	// pos = Name.Pos
	// end = DirPos + len(Dir) || Name.end

	DirPos token.Pos // position of Dir

	Name *Ident
	Dir  Direction // optional
}

// Cluster is INTERLEAVE IN PARENT clause in CREATE TABLE.
//
//	, INTERLEAVE IN PARENT {{.TableName | sql}} {{.OnDelete}}
type Cluster struct {
	// pos = Comma
	// end = OnDeleteEnd || TableName.end

	Comma       token.Pos // position of ","
	OnDeleteEnd token.Pos // end position of ON DELETE clause

	TableName *Ident
	OnDelete  OnDeleteAction // optional
}

// CreateRowDeletionPolicy is ROW DELETION POLICY clause in CREATE TABLE.
//
//	, {{.RowDeletionPolicy}}
type CreateRowDeletionPolicy struct {
	// pos = Comma
	// end = RowDeletionPolicy.end

	Comma token.Pos // position of ","

	RowDeletionPolicy *RowDeletionPolicy
}

// RowDeletionPolicy is ROW DELETION POLICY clause.
//
//	ROW DELETION POLICY (OLDER_THAN({{.ColymnName | sql}}, INTERVAL {{.NumDays}} DAY))
type RowDeletionPolicy struct {
	// pos = Row
	// end = Rparen + 1

	Row    token.Pos // position of "ROW"
	Rparen token.Pos // position of ")"

	ColumnName *Ident
	NumDays    *IntLiteral
}

// CreateView is CREATE VIEW statement node.
//
//	CREATE {{if .OrReplace}}OR REPLACE{{end}} VIEW {{.Name | sql}}
//	SQL SECURITY {{.SecurityType}} AS
//	{{.Query | sql}}
type CreateView struct {
	// pos = Create
	// end = Query.end

	Create token.Pos

	Name         *Ident
	OrReplace    bool
	SecurityType SecurityType
	Query        QueryExpr
}

// DropView is DROP VIEW statement node.
//
//	DROP VIEW {{.Name | sql}}
type DropView struct {
	// pos = Drop
	// end = Name.end

	Drop token.Pos

	Name *Ident
}

// AlterTable is ALTER TABLE statement node.
//
//	ALTER TABLE {{.Name | sql}} {{.TableAlteration | sql}}
type AlterTable struct {
	// pos = Alter
	// end = TableAlteration.end

	Alter token.Pos // position of "ALTER" keyword

	Name            *Ident
	TableAlteration TableAlteration
}

// AlterIndex is ALTER INDEX statement node.
//
//	ALTER INDEX {{.Name | sql}} {{.IndexAlteration | sql}}
type AlterIndex struct {
	// pos = Alter
	// end = IndexAlteration.end

	Alter token.Pos // position of "ALTER" keyword

	Name            *Ident
	IndexAlteration IndexAlteration
}

// AlterSequence is ALTER SEQUENCE statement node.
type AlterSequence struct {
	// pos = Alter
	// end = Options.end

	Alter token.Pos // position of "ALTER" keyword

	Name    *Ident
	Options *Options
}

// AlterChangeStream is ALTER CHANGE STREAM statement node.
//
//	ALTER CHANGE STREAM {{.Name | sql}} {{.ChangeStreamAlteration | sql}}
type AlterChangeStream struct {
	// pos = Alter
	// end = ChangeStreamAlteration.end

	Alter token.Pos // position of "ALTER" keyword

	Name                   *Ident
	ChangeStreamAlteration ChangeStreamAlteration
}

// AddColumn is ADD COLUMN clause in ALTER TABLE.
//
//	ADD COLUMN {{if .IfNotExists}}IF NOT EXISTS{{end}} {{.Column | sql}}
type AddColumn struct {
	// pos = Add
	// end = Column.end

	Add token.Pos // position of "ADD" keyword

	IfNotExists bool
	Column      *ColumnDef
}

// AddTableConstraint is ADD table_constraint clause in ALTER TABLE.
//
//	ADD {{.TableConstraint}}
type AddTableConstraint struct {
	// pos = Add
	// end = Constraint.end

	Add token.Pos // position of "ADD" keyword

	TableConstraint *TableConstraint
}

// AddRowDeletionPolicy is ADD ROW DELETION POLICY clause in ALTER TABLE.
//
//	ADD {{.RowDeletionPolicy | sql}}
type AddRowDeletionPolicy struct {
	// pos = Add
	// end = RowDeletionPolicy.end

	Add token.Pos // position of "ADD" keyword

	RowDeletionPolicy *RowDeletionPolicy
}

// DropColumn is DROP COLUMN clause in ALTER TABLE.
//
//	DROP COLUMN {{.Name | sql}}
type DropColumn struct {
	// pos = Drop
	// end = Name.end

	Drop token.Pos // position of  "DROP" keyword

	Name *Ident
}

// DropConstraint is DROP CONSTRAINT clause in ALTER TABLE.
//
//	DROP CONSTRAINT {{.Name | sql}}
type DropConstraint struct {
	// pos = Drop
	// end = Name.end

	Drop token.Pos // position of  "DROP" keyword

	Name *Ident
}

// DropRowDeletionPolicy is DROP ROW DELETION POLICY clause in ALTER TABLE.
//
//	DROP ROW DELETION POLICY
type DropRowDeletionPolicy struct {
	// pos = Drop
	// end = Policy + 6

	Drop   token.Pos // position of  "DROP" keyword
	Policy token.Pos // position of  "POLICY" keyword
}

// ReplaceRowDeletionPolicy is REPLACE ROW DELETION POLICY clause in ALTER TABLE.
//
//	REPLACE {{.RowDeletionPolicy}}
type ReplaceRowDeletionPolicy struct {
	// pos = Replace
	// end = RowDeletionPolicy.end

	Replace token.Pos // position of  "REPLACE" keyword

	RowDeletionPolicy *RowDeletionPolicy
}

// SetOnDelete is SET ON DELETE clause in ALTER TABLE.
//
//	SET ON DELETE {{.OnDelete}}
type SetOnDelete struct {
	// pos = Set
	// end = OnDeleteEnd

	Set         token.Pos // position of "SET" keyword
	OnDeleteEnd token.Pos // end position of ON DELETE clause

	OnDelete OnDeleteAction
}

// AlterColumn is ALTER COLUMN clause in ALTER TABLE.
//
//	ALTER COLUMN {{.Name | sql}} {{.Alteration | sql}}
type AlterColumn struct {
	// pos = Alter
	// end = Alteration.end

	Alter token.Pos // position of "ALTER" keyword

	Name       *Ident
	Alteration ColumnAlteration
}

// AlterColumnType is action to change the data type of the column in ALTER COLUMN.
//
//	{{.Type | sql}} {{if .NotNull}}NOT NULL{{end}} {{.DefaultExpr | sqlOpt}}
type AlterColumnType struct {
	// pos = Type.pos
	// end = DefaultExpr.end || NUll + 4 || Type.end

	Type        SchemaType
	Null        token.Pos // position of "NULL" keyword, optional
	NotNull     bool
	DefaultExpr *ColumnDefaultExpr // optional
}

// AlterColumnSetOptions is SET OPTIONS node in ALTER COLUMN.
//
//	SET {{.Options | sql}}
type AlterColumnSetOptions struct {
	// pos = Set
	// end = Options.end

	Set     token.Pos
	Options *Options
}

// AlterColumnSetDefault is SET DEFAULT node in ALTER COLUMN.
//
//	SET {{.DefaultExpr | sql}}
type AlterColumnSetDefault struct {
	// pos = Set
	// end = DefaultExpr.end

	Set         token.Pos
	DefaultExpr *ColumnDefaultExpr
}

// AlterColumnDropDefault is DROP DEFAULT node in ALTER COLUMN
//
//	DROP DEFAULT
type AlterColumnDropDefault struct {
	// pos = Drop
	// end = Default + 7

	Drop    token.Pos
	Default token.Pos
}

// DropTable is DROP TABLE statement node.
//
//	DROP TABLE {{if .IfExists}}IF NOT EXISTS{{end}} {{.Name | sql}}
type DropTable struct {
	// pos = Drop
	// end = Name.end

	Drop token.Pos // position of "DROP" keyword

	IfExists bool
	Name     *Ident
}

// CreateIndex is CREATE INDEX statement node.
//
//	CREATE
//	  {{if .Unique}}UNIQUE{{end}}
//	  {{if .NullFiltered}}NULL_FILTERED{{end}}
//	INDEX {{if .IfExists}}IF NOT EXISTS{{end}} {{.Name | sql}} ON {{.TableName | sql}} (
//	  {{.Keys | sqlJoin ","}}
//	)
//	{{.Storing | sqlOpt}}
//	{{.InterleaveIn | sqlOpt}}
type CreateIndex struct {
	// pos = Create
	// end = (InterleaveIn ?? Storing).end || Rparen + 1

	Create token.Pos // position of "CREATE" keyword
	Rparen token.Pos // position of ")"

	Unique       bool
	NullFiltered bool
	IfNotExists  bool
	Name         *Ident
	TableName    *Ident
	Keys         []*IndexKey
	Storing      *Storing      // optional
	InterleaveIn *InterleaveIn // optional
}

// CreateVectorIndex is CREATE VECTOR INDEX statement node.
//
//	CREATE VECTOR INDEX {if .IfNotExists}}IF NOT EXISTS{{end}} {{.Name | sql}}
//	ON {{.TableName | sql}}({{.ColumnName | sql}})
//	{{if .Where}}WHERE {{.Where | sql}}{{end}}
//	{{.Options | sql}}

type CreateVectorIndex struct {
	// pos = Create
	// end = Options.end

	Create token.Pos // position of "CREATE" keyword

	IfNotExists bool // optional
	Name        *Ident
	TableName   *Ident
	ColumnName  *Ident

	// It only allows `WHERE column_name IS NOT NULL` for now, but we still relax the condition
	// by reusing the `parseWhere` function for sake of it may be extended more conditions in the future.
	//
	// Reference: https://cloud.google.com/spanner/docs/reference/standard-sql/data-definition-language#vector_index_statements
	Where   *Where // optional
	Options *Options
}

// VectorIndexOption is OPTIONS record node.
//
//	{{.Key | sql}}={{.Expr | sql}}
type VectorIndexOption struct {
	// pos = Key.pos
	// end = Value.end

	Key   *Ident
	Value Expr
}

// CreateChangeStream is CREATE CHANGE STREAM statement node.
//
//	CREATE CHANGE STREAM {{.Name | sql}} {{.For | sqlOpt}} {{.Options | sqlOpt}}
type CreateChangeStream struct {
	// pos = Create
	// end = (Options ?? For ?? Name).end

	Create token.Pos // position of "CREATE" keyword

	Name    *Ident
	For     ChangeStreamFor // optional
	Options *Options        // optional
}

// ChangeStreamForAll is FOR ALL node in CREATE CHANGE STREAM
//
//	FOR ALL
type ChangeStreamForAll struct {
	// pos = For
	// end = All

	For token.Pos // position of "FOR" keyword
	All token.Pos // position of "ALL" keyword
}

// ChangeStreamForTables is FOR tables node in CREATE CHANGE STREAM
//
//	FOR {{.Tables | sqlJoin ","}}
type ChangeStreamForTables struct {
	// pos = For
	// end = Tables[$].end

	For token.Pos // position of "FOR" keyword

	Tables []*ChangeStreamForTable
}

// ChangeStreamForTable table node in CREATE CHANGE STREAM SET FOR
//
//	{{.TableName | sql}}{{if .Columns}}({{.Columns | sqlJoin ","}}){{end}}
type ChangeStreamForTable struct {
	// pos = TableName.pos
	// end = TableName.end || Rparen + 1

	Rparen token.Pos // position of ")"

	TableName *Ident
	Columns   []*Ident
}

// ChangeStreamSetFor is SET FOR tables node in ALTER CHANGE STREAM
//
//	SET FOR {{.For | sql}}
type ChangeStreamSetFor struct {
	// pos = Set
	// end = For.end

	Set token.Pos // position of "SET" keyword

	For ChangeStreamFor
}

// ChangeStreamDropForAll is DROP FOR ALL node in ALTER CHANGE STREAM
//
//	DROP FOR ALL
type ChangeStreamDropForAll struct {
	// pos = Drop
	// end = All + 3

	Drop token.Pos // position of "DROP" keyword
	All  token.Pos // position of "ALL" keyword
}

// ChangeStreamSetOptions is SET OPTIONS node in ALTER CHANGE STREAM
//
//	SET {{.Options | sql}}
type ChangeStreamSetOptions struct {
	// pos = Set
	// end = Options.Rparen + 1

	Set token.Pos // position of "SET" keyword

	Options *Options
}

// Storing is STORING clause in CREATE INDEX.
//
//	STORING ({{.Columns | sqlJoin ","}})
type Storing struct {
	// pos = Storing
	// end = Rparen + 1

	Storing token.Pos // position of "STORING" keyword
	Rparen  token.Pos // position of ")"

	Columns []*Ident
}

// InterleaveIn is INTERLEAVE IN clause in CREATE INDEX.
//
//	, INTERLEAVE IN {{.TableName | sql}}
type InterleaveIn struct {
	// pos = Comma
	// end = TableName.end

	Comma token.Pos // position of ","

	TableName *Ident
}

// AddStoredColumn is ADD STORED COLUMN clause in ALTER INDEX.
//
//	ADD STORED COLUMN {{.Name | sql}}
type AddStoredColumn struct {
	// pos = Add
	// end = Name.end

	Add token.Pos // position of "ADD" keyword

	Name *Ident
}

// DropStoredColumn is DROP STORED COLUMN clause in ALTER INDEX.
//
//	DROP STORED COLUMN {{.Name | sql}}
type DropStoredColumn struct {
	// pos = Drop
	// end = Name.end

	Drop token.Pos // position of "DROP" keyword

	Name *Ident
}

// DropIndex is DROP INDEX statement node.
//
//	DROP INDEX {{if .IfExists}}IF EXISTS{{end}} {{.Name | sql}}
type DropIndex struct {
	// pos = Drop
	// end = Name.end

	Drop token.Pos // position of "DROP" keyword

	IfExists bool
	Name     *Ident
}

// DropVectorIndex is DROP VECTOR INDEX statement node.
//
//	DROP VECTOR INDEX {{if .IfExists}}IF EXISTS{{end}} {{.Name | sql}}
type DropVectorIndex struct {
	// pos = Drop
	// end = Name.end

	Drop token.Pos // position of "DROP" keyword

	IfExists bool
	Name     *Ident
}

// DropSequence is DROP SEQUENCE statement node.
//
//	DROP SEQUENCE {{if .IfExists}}IF EXISTS{{end}} {{.Name | sql}}
type DropSequence struct {
	// pos = Drop
	// end = Name.end
	Drop     token.Pos
	IfExists bool
	Name     *Ident
}

// CreateRole is CREATE ROLE statement node.
//
//	CREATE ROLE {{.Name | sql}}
type CreateRole struct {
	// pos = Create
	// end = Name.end

	Create token.Pos // position of "CREATE" keyword

	Name *Ident
}

// DropRole is DROP ROLE statement node.
//
//	DROP ROLE {{.Name | sql}}
type DropRole struct {
	// pos = Drop
	// end = Name.end

	Drop token.Pos // position of "DROP" keyword

	Name *Ident
}

// DropChangeStream is DROP CHANGE STREAM  statement node.
//
//	DROP CHANGE STREAM {{.Name | sql}}
type DropChangeStream struct {
	// pos = Drop
	// end = Name.end

	Drop token.Pos // position of "DROP" keyword

	Name *Ident
}

// Grant is GRANT statement node.
//
//	GRANT {{.Privilege | sql}} TO ROLE {{.Roles | sqlJoin ","}}
type Grant struct {
	// pos = Grant
	// end = Roles[$].end

	Grant token.Pos // position of "GRANT" keyword

	Privilege Privilege
	Roles     []*Ident
}

// Revoke is REVOKE statement node.
//
//	REVOKE {{.Privilege | sql}} FROM ROLE {{.Roles | sqlJoin ","}}
type Revoke struct {
	// pos = Revoke
	// end = Roles[$].end

	Revoke token.Pos // position of "REVOKE" keyword

	Privilege Privilege // len(Privileges) > 0
	Roles     []*Ident  // len(Roles) > 0
}

// PrivilegeOnTable is ON TABLE privilege node in GRANT and REVOKE.
//
//	{{.Privileges | sqlJoin ","}} ON TABLE {{.Names | sqlJoin ","}}
type PrivilegeOnTable struct {
	// pos = Privileges[0].pos
	// end = Names[$].end

	Privileges []TablePrivilege // len(Privileges) > 0
	Names      []*Ident         // len(Names) > 0
}

// SelectPrivilege is SELECT ON TABLE privilege node in GRANT and REVOKE.
//
//	SELECT{{if .Columns}}({{.Columns | sqlJoin ","}}){{end}}
type SelectPrivilege struct {
	// pos = Select
	// end = Rparen + 1 || Select + 6

	Select token.Pos // position of "SELECT" keyword
	Rparen token.Pos // position of ")" when len(Columns) > 0

	Columns []*Ident
}

// InsertPrivilege is INSERT ON TABLE privilege node in GRANT and REVOKE.
//
//	INSERT{{if .Columns}}({{.Columns | sqlJoin ","}}){{end}}
type InsertPrivilege struct {
	// pos = Insert
	// end = Rparen + 1 || Insert + 6

	Insert token.Pos // position of "INSERT" keyword
	Rparen token.Pos // position of ")" when len(Columns) > 0

	Columns []*Ident
}

// UpdatePrivilege is UPDATE ON TABLE privilege node in GRANT and REVOKE.
//
//	UPDATE{{if .Columns}}({{.Columns | sqlJoin ","}}){{end}}
type UpdatePrivilege struct {
	// pos = Update
	// end = Rparen + 1 || Update + 6

	Update token.Pos // position of "UPDATE" keyword
	Rparen token.Pos // position of ")" when len(Columns) > 0

	Columns []*Ident
}

// DeletePrivilege is DELETE ON TABLE privilege node in GRANT and REVOKE.
//
//	DELETE
type DeletePrivilege struct {
	// pos = Delete
	// end = Delete + 6

	Delete token.Pos // position of "DELETE" keyword
}

// SelectPrivilegeOnView is SELECT ON VIEW privilege node in GRANT and REVOKE.
//
//	SELECT ON VIEW {{.Names | sqlJoin ","}}
type SelectPrivilegeOnView struct {
	// pos = Select
	// end = Name[$].end

	Select token.Pos

	Names []*Ident // len(Names) > 0
}

// ExecutePrivilegeOnTableFunction is EXECUTE ON TABLE FUNCTION privilege node in GRANT and REVOKE.
//
//	EXECUTE ON TABLE FUNCTION {{.Names | sqlJoin ","}}
type ExecutePrivilegeOnTableFunction struct {
	// pos = Execute
	// end = Names[$].end

	Execute token.Pos

	Names []*Ident // len(Names) > 0
}

// RolePrivilege is ROLE privilege node in GRANT and REVOKE.
//
//	ROLE {{.Names | sqlJoin ","}}
type RolePrivilege struct {
	// pos = Role
	// end = Names[$].end

	Role token.Pos

	Names []*Ident // len(Names) > 0
}

// ================================================================================
//
// Types for Schema
//
// ================================================================================

// ScalarSchemaType is scalar type node in schema.
//
//	{{.Name}}
type ScalarSchemaType struct {
	// pos = NamePos
	// end = NamePos + len(Name)

	NamePos token.Pos // position of this name

	Name ScalarTypeName // except for StringTypeName and BytesTypeName
}

// SizedSchemaType is sized type node in schema.
//
//	{{.Name}}({{if .Max}}MAX{{else}}{{.Size | sql}}{{end}})
type SizedSchemaType struct {
	// pos = NamePos
	// end = Rparen + 1

	NamePos token.Pos // position of this name
	Rparen  token.Pos // position of ")"

	Name ScalarTypeName // StringTypeName or BytesTypeName
	// either Max or Size must be set
	Max  bool
	Size IntValue
}

// ArraySchemaType is array type node in schema.
//
//	ARRAY<{{.Item | sql}}>
type ArraySchemaType struct {
	// pos = Array
	// end = Gt + 1

	Array token.Pos // position of "ARRAY" keyword
	Gt    token.Pos // position of ">"

	Item SchemaType // ScalarSchemaType or SizedSchemaType
}

// ================================================================================
//
// Search Index DDL
//
// ================================================================================

// CreateSearchIndex represents CREATE SEARCH INDEX statement
//
//	CREATE SEARCH INDEX {{.Name | sql}}
//	ON {{.TableName | sql}}
//	({{.TokenListPart | sqlJoin ", "}})
//	{{.Storing | sqlOpt}}
//	{{if not(.PartitionColumns | isnil)}}PARTITION BY {{.PartitionColumns  | sqlJoin ", "}}{{end}}
//	{{.OrderBy | sqlOpt}}
//	{{.Where | sqlOpt}}
//	{{.Interleave | sqlOpt}}
//	{{.Options | sqlOpt}}
type CreateSearchIndex struct {
	// pos = Create
	// end = (Options ?? Interleave ?? Where ?? OrderBy ?? PartitionColumns[$] ?? Storing).end || Rparen + 1

	Create token.Pos

	Name             *Ident
	TableName        *Ident
	TokenListPart    []*Ident
	Rparen           token.Pos     // position of ")" after TokenListPart
	Storing          *Storing      // optional
	PartitionColumns []*Ident      // optional
	OrderBy          *OrderBy      // optional
	Where            *Where        // optional
	Interleave       *InterleaveIn // optional
	Options          *Options      // optional
}

// DropSearchIndex represents DROP SEARCH INDEX statement.
//
//	DROP SEARCH INDEX {{.IfExists | strOpt "IF EXISTS "}}{{Name | sql}}
type DropSearchIndex struct {
	// pos = Drop
	// end = Name.end

	Drop     token.Pos
	IfExists bool
	Name     *Ident
}

// AlterSearchIndex represents ALTER SEARCH INDEX statement.
//
//	ALTER SEARCH INDEX {{.Name | sql}} {{.IndexAlteration | sql}}
type AlterSearchIndex struct {
	// pos = Alter
	// end = IndexAlteration.end

	Alter           token.Pos
	Name            *Ident
	IndexAlteration IndexAlteration
}

// ================================================================================
//
// DML
//
// ================================================================================

// Insert is INSERT statement node.
//
//	INSERT {{if .InsertOrType}}OR .InsertOrType{{end}}INTO {{.TableName | sql}} ({{.Columns | sqlJoin ","}}) {{.Input | sql}}
type Insert struct {
	// pos = Insert
	// end = Input.end

	Insert token.Pos // position of "INSERT" keyword

	InsertOrType InsertOrType

	TableName *Ident
	Columns   []*Ident
	Input     InsertInput
}

// ValuesInput is VALUES clause in INSERT.
//
//	VALUES {{.Rows | sqlJoin ","}}
type ValuesInput struct {
	// pos = Values
	// end = Rows[$].end

	Values token.Pos // position of "VALUES" keyword

	Rows []*ValuesRow
}

// ValuesRow is row values of VALUES clause.
//
//	({{.Exprs | sqlJoin ","}})
type ValuesRow struct {
	// pos = Lparen
	// end = Rparen + 1

	Lparen, Rparen token.Pos // position of "(" and ")"

	Exprs []*DefaultExpr
}

// DefaultExpr is DEFAULT or Expr.
//
//	{{if .Default}}DEFAULT{{else}}{{.Expr | sql}}{{end}}
type DefaultExpr struct {
	// pos = DefaultPos || Expr.pos
	// end = DefaultPos + 7 || Expr.end

	DefaultPos token.Pos // position of "DEFAULT"

	Default bool
	Expr    Expr
}

// SubQueryInput is query clause in INSERT.
//
//	{{.Query | sql}}
type SubQueryInput struct {
	// pos = Query.pos
	// end = Query.end

	Query QueryExpr
}

// Delete is DELETE statement.
//
//	DELETE FROM {{.TableName | sql}} {{.As | sqlOpt}} {{.Where | sql}}
type Delete struct {
	// pos = Delete
	// end = Where.end

	Delete token.Pos // position of "DELETE" keyword

	TableName *Ident
	As        *AsAlias // optional
	Where     *Where
}

// Update is UPDATE statement.
//
//	UPDATE {{.TableName | sql}} {{.As | sqlOpt}}
//	SET {{.Updates | sqlJoin ","}} {{.Where | sql}}
type Update struct {
	// pos = Update
	// end = Where.end

	Update token.Pos // position of "UPDATE" keyword

	TableName *Ident
	As        *AsAlias      // optional
	Updates   []*UpdateItem // len(Updates) > 0
	Where     *Where
}

// UpdateItem is SET clause items in UPDATE.
//
//	{{.Path | sqlJoin "."}} = {{.Expr | sql}}
type UpdateItem struct {
	// pos = Path[0].pos
	// end = Expr.end

	Path []*Ident // len(Path) > 0
	Expr Expr
}<|MERGE_RESOLUTION|>--- conflicted
+++ resolved
@@ -63,6 +63,9 @@
 func (CreateIndex) isStatement()        {}
 func (AlterIndex) isStatement()         {}
 func (DropIndex) isStatement()          {}
+func (CreateSearchIndex) isStatement()  {}
+func (DropSearchIndex) isStatement()    {}
+func (AlterSearchIndex) isStatement()   {}
 func (CreateView) isStatement()         {}
 func (DropView) isStatement()           {}
 func (CreateChangeStream) isStatement() {}
@@ -80,17 +83,6 @@
 func (Insert) isStatement()             {}
 func (Delete) isStatement()             {}
 func (Update) isStatement()             {}
-<<<<<<< HEAD
-func (Grant) isStatement()              {}
-func (Revoke) isStatement()             {}
-func (CreateChangeStream) isStatement() {}
-func (AlterChangeStream) isStatement()  {}
-func (DropChangeStream) isStatement()   {}
-func (CreateSearchIndex) isStatement()  {}
-func (DropSearchIndex) isStatement()    {}
-func (AlterSearchIndex) isStatement()   {}
-=======
->>>>>>> 91ea26d6
 
 // QueryExpr represents set operator operands.
 type QueryExpr interface {
@@ -282,6 +274,9 @@
 func (AlterIndex) isDDL()         {}
 func (DropIndex) isDDL()          {}
 func (CreateView) isDDL()         {}
+func (CreateSearchIndex) isDDL()  {}
+func (DropSearchIndex) isDDL()    {}
+func (AlterSearchIndex) isDDL()   {}
 func (DropView) isDDL()           {}
 func (CreateChangeStream) isDDL() {}
 func (AlterChangeStream) isDDL()  {}
@@ -290,20 +285,11 @@
 func (DropRole) isDDL()           {}
 func (Grant) isDDL()              {}
 func (Revoke) isDDL()             {}
-<<<<<<< HEAD
-func (CreateChangeStream) isDDL() {}
-func (AlterChangeStream) isDDL()  {}
-func (DropChangeStream) isDDL()   {}
-func (CreateSearchIndex) isDDL()  {}
-func (DropSearchIndex) isDDL()    {}
-func (AlterSearchIndex) isDDL()   {}
-=======
 func (CreateSequence) isDDL()     {}
 func (AlterSequence) isDDL()      {}
 func (DropSequence) isDDL()       {}
 func (CreateVectorIndex) isDDL()  {}
 func (DropVectorIndex) isDDL()    {}
->>>>>>> 91ea26d6
 
 // Constraint represents table constraint of CONSTARINT clause.
 type Constraint interface {
