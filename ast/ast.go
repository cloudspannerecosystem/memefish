--- conflicted
+++ resolved
@@ -54,71 +54,44 @@
 	isStatement()
 }
 
-<<<<<<< HEAD
+// The order of this list follows the official documentation:
+//
+// - https://cloud.google.com/spanner/docs/reference/standard-sql/data-definition-language
+// - https://cloud.google.com/spanner/docs/reference/standard-sql/dml-syntax
+
 func (QueryStatement) isStatement()      {}
 func (CreateDatabase) isStatement()      {}
+func (AlterDatabase) isStatement()       {}
 func (CreateTable) isStatement()         {}
+func (AlterTable) isStatement()          {}
+func (DropTable) isStatement()           {}
+func (RenameTable) isStatement()         {}
+func (CreateIndex) isStatement()         {}
+func (AlterIndex) isStatement()          {}
+func (DropIndex) isStatement()           {}
+func (CreateSearchIndex) isStatement()   {}
+func (DropSearchIndex) isStatement()     {}
+func (AlterSearchIndex) isStatement()    {}
+func (CreateView) isStatement()          {}
+func (DropView) isStatement()            {}
+func (CreateChangeStream) isStatement()  {}
+func (AlterChangeStream) isStatement()   {}
+func (DropChangeStream) isStatement()    {}
+func (CreateRole) isStatement()          {}
+func (DropRole) isStatement()            {}
+func (Grant) isStatement()               {}
+func (Revoke) isStatement()              {}
 func (CreateSequence) isStatement()      {}
-func (CreateView) isStatement()          {}
-func (CreateIndex) isStatement()         {}
+func (AlterSequence) isStatement()       {}
+func (DropSequence) isStatement()        {}
+func (AlterStatistics) isStatement()     {}
 func (CreateVectorIndex) isStatement()   {}
-func (CreateRole) isStatement()          {}
-func (AlterTable) isStatement()          {}
-func (AlterIndex) isStatement()          {}
-func (AlterSequence) isStatement()       {}
-func (DropTable) isStatement()           {}
-func (DropIndex) isStatement()           {}
 func (DropVectorIndex) isStatement()     {}
-func (DropSequence) isStatement()        {}
-func (DropRole) isStatement()            {}
+func (CreatePropertyGraph) isStatement() {}
+func (DropPropertyGraph) isStatement()   {}
 func (Insert) isStatement()              {}
 func (Delete) isStatement()              {}
 func (Update) isStatement()              {}
-func (Grant) isStatement()               {}
-func (Revoke) isStatement()              {}
-func (CreateChangeStream) isStatement()  {}
-func (AlterChangeStream) isStatement()   {}
-func (DropChangeStream) isStatement()    {}
-func (CreatePropertyGraph) isStatement() {}
-func (DropPropertyGraph) isStatement()   {}
-=======
-// The order of this list follows the official documentation:
-//
-// - https://cloud.google.com/spanner/docs/reference/standard-sql/data-definition-language
-// - https://cloud.google.com/spanner/docs/reference/standard-sql/dml-syntax
-
-func (QueryStatement) isStatement()     {}
-func (CreateDatabase) isStatement()     {}
-func (AlterDatabase) isStatement()      {}
-func (CreateTable) isStatement()        {}
-func (AlterTable) isStatement()         {}
-func (DropTable) isStatement()          {}
-func (RenameTable) isStatement()        {}
-func (CreateIndex) isStatement()        {}
-func (AlterIndex) isStatement()         {}
-func (DropIndex) isStatement()          {}
-func (CreateSearchIndex) isStatement()  {}
-func (DropSearchIndex) isStatement()    {}
-func (AlterSearchIndex) isStatement()   {}
-func (CreateView) isStatement()         {}
-func (DropView) isStatement()           {}
-func (CreateChangeStream) isStatement() {}
-func (AlterChangeStream) isStatement()  {}
-func (DropChangeStream) isStatement()   {}
-func (CreateRole) isStatement()         {}
-func (DropRole) isStatement()           {}
-func (Grant) isStatement()              {}
-func (Revoke) isStatement()             {}
-func (CreateSequence) isStatement()     {}
-func (AlterSequence) isStatement()      {}
-func (DropSequence) isStatement()       {}
-func (AlterStatistics) isStatement()    {}
-func (CreateVectorIndex) isStatement()  {}
-func (DropVectorIndex) isStatement()    {}
-func (Insert) isStatement()             {}
-func (Delete) isStatement()             {}
-func (Update) isStatement()             {}
->>>>>>> f9eeaa39
 
 // QueryExpr represents set operator operands.
 type QueryExpr interface {
@@ -299,62 +272,39 @@
 	isDDL()
 }
 
-<<<<<<< HEAD
+// The order of this list follows the official documentation:
+//
+// - https://cloud.google.com/spanner/docs/reference/standard-sql/data-definition-language
+
 func (CreateDatabase) isDDL()      {}
+func (AlterDatabase) isDDL()       {}
 func (CreateTable) isDDL()         {}
-func (CreateView) isDDL()          {}
-func (CreateSequence) isDDL()      {}
 func (AlterTable) isDDL()          {}
 func (DropTable) isDDL()           {}
+func (RenameTable) isDDL()         {}
 func (CreateIndex) isDDL()         {}
-func (CreateVectorIndex) isDDL()   {}
 func (AlterIndex) isDDL()          {}
-func (AlterSequence) isDDL()       {}
 func (DropIndex) isDDL()           {}
-func (DropVectorIndex) isDDL()     {}
-func (DropSequence) isDDL()        {}
+func (CreateView) isDDL()          {}
+func (CreateSearchIndex) isDDL()   {}
+func (DropSearchIndex) isDDL()     {}
+func (AlterSearchIndex) isDDL()    {}
+func (DropView) isDDL()            {}
+func (CreateChangeStream) isDDL()  {}
+func (AlterChangeStream) isDDL()   {}
+func (DropChangeStream) isDDL()    {}
 func (CreateRole) isDDL()          {}
 func (DropRole) isDDL()            {}
 func (Grant) isDDL()               {}
 func (Revoke) isDDL()              {}
-func (CreateChangeStream) isDDL()  {}
-func (AlterChangeStream) isDDL()   {}
-func (DropChangeStream) isDDL()    {}
+func (CreateSequence) isDDL()      {}
+func (AlterSequence) isDDL()       {}
+func (DropSequence) isDDL()        {}
+func (AlterStatistics) isDDL()     {}
+func (CreateVectorIndex) isDDL()   {}
+func (DropVectorIndex) isDDL()     {}
 func (CreatePropertyGraph) isDDL() {}
 func (DropPropertyGraph) isDDL()   {}
-=======
-// The order of this list follows the official documentation:
-//
-// - https://cloud.google.com/spanner/docs/reference/standard-sql/data-definition-language
-
-func (CreateDatabase) isDDL()     {}
-func (AlterDatabase) isDDL()      {}
-func (CreateTable) isDDL()        {}
-func (AlterTable) isDDL()         {}
-func (DropTable) isDDL()          {}
-func (RenameTable) isDDL()        {}
-func (CreateIndex) isDDL()        {}
-func (AlterIndex) isDDL()         {}
-func (DropIndex) isDDL()          {}
-func (CreateView) isDDL()         {}
-func (CreateSearchIndex) isDDL()  {}
-func (DropSearchIndex) isDDL()    {}
-func (AlterSearchIndex) isDDL()   {}
-func (DropView) isDDL()           {}
-func (CreateChangeStream) isDDL() {}
-func (AlterChangeStream) isDDL()  {}
-func (DropChangeStream) isDDL()   {}
-func (CreateRole) isDDL()         {}
-func (DropRole) isDDL()           {}
-func (Grant) isDDL()              {}
-func (Revoke) isDDL()             {}
-func (CreateSequence) isDDL()     {}
-func (AlterSequence) isDDL()      {}
-func (DropSequence) isDDL()       {}
-func (AlterStatistics) isDDL()    {}
-func (CreateVectorIndex) isDDL()  {}
-func (DropVectorIndex) isDDL()    {}
->>>>>>> f9eeaa39
 
 // Constraint represents table constraint of CONSTARINT clause.
 type Constraint interface {
@@ -2710,297 +2660,6 @@
 
 // ================================================================================
 //
-<<<<<<< HEAD
-// GQL schema statements
-//
-// ================================================================================
-
-// PropertyGraphLabelsOrProperties represents labels with properties or a single properties of node or edge.
-type PropertyGraphLabelsOrProperties interface {
-	Node
-	isPropertyGraphLabelsOrProperties()
-}
-
-func (*PropertyGraphSingleProperties) isPropertyGraphLabelsOrProperties()       {}
-func (*PropertyGraphLabelAndPropertiesList) isPropertyGraphLabelsOrProperties() {}
-
-// PropertyGraphElementLabel represents a element label definition.
-type PropertyGraphElementLabel interface {
-	Node
-	isPropertyGraphElementLabel()
-}
-
-func (*PropertyGraphElementLabelLabelName) isPropertyGraphElementLabel()    {}
-func (*PropertyGraphElementLabelDefaultLabel) isPropertyGraphElementLabel() {}
-
-// PropertyGraphElementKeys represents PropertyGraphNodeElementKey or PropertyGraphEdgeElementKeys.
-type PropertyGraphElementKeys interface {
-	Node
-	isPropertyGraphElementKeys()
-}
-
-func (*PropertyGraphNodeElementKey) isPropertyGraphElementKeys()  {}
-func (*PropertyGraphEdgeElementKeys) isPropertyGraphElementKeys() {}
-
-// PropertyGraphElementProperties represents a definition of properties.
-// See https://cloud.google.com/spanner/docs/reference/standard-sql/graph-schema-statements#element_table_property_definition.
-type PropertyGraphElementProperties interface {
-	Node
-	isPropertyGraphElementProperties()
-}
-
-func (*PropertyGraphNoProperties) isPropertyGraphElementProperties()        {}
-func (*PropertyGraphPropertiesAre) isPropertyGraphElementProperties()       {}
-func (*PropertyGraphDerivedPropertyList) isPropertyGraphElementProperties() {}
-
-// CreatePropertyGraph is CREATE PROPERTY GRAPH statement node.
-//
-//	CREATE {{if .OrReplace}}OR REPLACE{{end}} PROPERTY GRAPH
-//	{{if .IfNotExists}}IF NOT EXISTS{{end}}
-//	{{.Name | sql}}
-//	{{.Content | sql}}
-type CreatePropertyGraph struct {
-	// pos = Create
-	// end = Content.end
-
-	Create      token.Pos // position of "CREATE" keyword
-	OrReplace   bool
-	IfNotExists bool
-	Name        *Ident
-	Content     *PropertyGraphContent
-}
-
-// PropertyGraphContent represents body of CREATE PROPERTY GRAPH statement.
-//
-//	NODE TABLES {{.NodeTables | sql}} {{.EdgeTables | sqlOpt}}
-type PropertyGraphContent struct {
-	// pos = NodeTables.pos
-	// end = (EdgeTables ?? NodeTables).end
-
-	NodeTables *PropertyGraphNodeTables
-	EdgeTables *PropertyGraphEdgeTables //optional
-}
-
-// PropertyGraphNodeTables is NODE TABLES node in CREATE PROPERTY GRAPH statement.
-type PropertyGraphNodeTables struct {
-	// pos = Node
-	// end = Tables.end
-
-	Node   token.Pos
-	Tables *PropertyGraphElementList
-}
-
-// PropertyGraphEdgeTables is EDGE TABLES node in CREATE PROPERTY GRAPH statement.
-type PropertyGraphEdgeTables struct {
-	// pos = Edge
-	// end = Tables.end
-
-	Edge   token.Pos
-	Tables *PropertyGraphElementList
-}
-
-// PropertyGraphElementList represents element list in NODE TABLES or EDGE TABLES.
-//
-//	({{.Elements | sqlJoin ", "}})
-type PropertyGraphElementList struct {
-	// pos = Lparen
-	// end = Rparen + 1
-
-	Lparen, Rparen token.Pos
-	Elements       []*PropertyGraphElement
-}
-
-// PropertyGraphElement represents a single element in NODE TABLES or EDGE TABLES.
-//
-//	{{.Name | sql}} {{if .Alias | isnil | not)}}AS {{.Alias | sql}}{{end}}
-//	{{.Keys | sqlOpt}} {{.Properties | sqlOpt}}
-type PropertyGraphElement struct {
-	// pos = Name.pos
-	// end = (Properties ?? Keys ?? Alias ?? Name).end
-
-	Name       *Ident
-	Alias      *Ident                          // optional
-	Keys       PropertyGraphElementKeys        // optional
-	Properties PropertyGraphLabelsOrProperties // optional
-}
-
-// PropertyGraphSingleProperties is wrapper node for PropertyGraphElementProperties in PropertyGraphElement.
-// It implements PropertyGraphLabelsOrProperties.
-//
-//	{{.Properties | sql}}
-type PropertyGraphSingleProperties struct {
-	// pos = Properties.pos
-	// end = Properties.end
-
-	Properties PropertyGraphElementProperties
-}
-
-// PropertyGraphLabelAndPropertiesList represents whitespace-separated list of PropertyGraphLabelAndProperties.
-// It implements PropertyGraphLabelsOrProperties.
-//
-//	{{.LabelAndProperties | sqlJoin " "}}
-type PropertyGraphLabelAndPropertiesList struct {
-	// pos = LabelAndProperties[0].pos
-	// end = LabelAndProperties[$].end
-
-	LabelAndProperties []*PropertyGraphLabelAndProperties
-}
-
-// PropertyGraphLabelAndProperties represents label and properties definition for a single label.
-//
-//	{{.Label | sql}} {{.Properties | sqlOpt}}
-type PropertyGraphLabelAndProperties struct {
-	// pos = Label.pos
-	// end = (Properties ?? Label).end
-
-	Label      PropertyGraphElementLabel
-	Properties PropertyGraphElementProperties // optional
-}
-
-// PropertyGraphElementLabelLabelName represents LABEL label_name node.
-//
-//	LABEL {{.Name | sql}}
-type PropertyGraphElementLabelLabelName struct {
-	// pos = Label
-	// end = Name.end
-
-	Label token.Pos
-	Name  *Ident
-}
-
-// PropertyGraphElementLabelDefaultLabel represents DEFAULT LABEL node.
-//
-//	DEFAULT LABEL
-type PropertyGraphElementLabelDefaultLabel struct {
-	// pos = Default
-	// end = Label + 5
-
-	Default token.Pos
-	Label   token.Pos
-}
-
-// PropertyGraphNodeElementKey is a wrapper of PropertyGraphElementKey to implement PropertyGraphElementKeys
-// without deeper AST hierarchy.
-//
-//	{{.PropertyGraphElementKey | sql}}
-type PropertyGraphNodeElementKey struct {
-	// pos = PropertyGraphElementKey.pos
-	// end = PropertyGraphElementKey.end
-
-	Key PropertyGraphElementKey
-}
-
-// PropertyGraphEdgeElementKeys represents PropertyGraphSourceKey and PropertyGraphDestinationKey with optional PropertyGraphElementKey.
-//
-//	{{.Element | sqlOpt}} {{.Source | sql}} {{.Destination | sql}}
-type PropertyGraphEdgeElementKeys struct {
-	// pos = Element.pos
-	// end = Destination.end
-	Element     *PropertyGraphElementKey // optional
-	Source      *PropertyGraphSourceKey
-	Destination *PropertyGraphDestinationKey
-}
-
-// PropertyGraphElementKey represents the key that identifies the node or edge element.
-//
-//	KEY {{.Keys | sql}}
-type PropertyGraphElementKey struct {
-	// pos = Key
-	// end = Keys.end
-
-	Key  token.Pos
-	Keys *PropertyGraphColumnNameList
-}
-
-// PropertyGraphSourceKey represents the key for the source node of the edge.
-//
-//	SOURCE KEY {{.Keys | sql}}
-//	REFERENCES {{.ElementReference | sql}} {{.ReferenceColumns | sqlOpt}}
-type PropertyGraphSourceKey struct {
-	// pos = Source
-	// end = (ReferenceColumns ?? ElementReference).end
-
-	Source           token.Pos
-	Keys             *PropertyGraphColumnNameList
-	ElementReference *Ident
-	ReferenceColumns *PropertyGraphColumnNameList // optional
-}
-
-// PropertyGraphDestinationKey represents the key for the destination node of the edge.
-//
-//	DESTINATION KEY {{.Keys | sql}}
-//	REFERENCES {{.ElementReference | sql}} {{.ReferenceColumns | sqlOpt}}
-type PropertyGraphDestinationKey struct {
-	// pos = Destination
-	// end = (ReferenceColumns ?? ElementReference).end
-
-	Destination      token.Pos
-	Keys             *PropertyGraphColumnNameList
-	ElementReference *Ident
-	ReferenceColumns *PropertyGraphColumnNameList // optional
-}
-
-// PropertyGraphColumnNameList represents one or more columns to assign to a key.
-//
-//	({{.ColumnNameList | sqlJoin ", "}})
-type PropertyGraphColumnNameList struct {
-	// pos = LParen
-	// end = RParen + 1
-	LParen, RParen token.Pos
-	ColumnNameList []*Ident
-}
-
-// PropertyGraphNoProperties represents the element doesn't have properties.
-//
-//	NO PROPERTIES
-type PropertyGraphNoProperties struct {
-	// pos = No
-	// end = Properties + 10
-
-	No, Properties token.Pos // position of "NO" and "PROPERTIES"
-}
-
-// PropertyGraphPropertiesAre defines which columns to include as element properties.
-//
-//	PROPERTIES ARE ALL COLUMNS{{if .ExceptColumns | isnil | not}} EXCEPT {{.ExceptColumns | sql}}{{end}}
-type PropertyGraphPropertiesAre struct {
-	// pos = Properties
-	// end = ExceptColumns.end || Columns + 7
-
-	Properties    token.Pos                    // position of "PROPERTIES"
-	Columns       token.Pos                    // position of "COLUMNS"
-	ExceptColumns *PropertyGraphColumnNameList // optional
-}
-
-// PropertyGraphDerivedPropertyList represents a list of PropertyGraphDerivedProperty.
-// NOTE: In current syntax reference, "(" and ")" are missing.
-//
-//	PROPERTIES ({{.DerivedProperties | sqlJoin ", "}})
-type PropertyGraphDerivedPropertyList struct {
-	// pos = Properties
-	// end = Rparen.end
-
-	Properties        token.Pos                       // position of "PROPERTIES"
-	Rparen            token.Pos                       // position of ")"
-	DerivedProperties []*PropertyGraphDerivedProperty // len(DerivedProperties) > 0
-}
-
-// PropertyGraphDerivedProperty represents an expression that defines a property and can optionally reference the input table columns.
-//
-//	{{.Expr | sql}} {{if .PropertyName | isnil | not}}AS {{.Alias | sql}}{{end}}
-type PropertyGraphDerivedProperty struct {
-	// pos = Expr.pos
-	// end = (PropertyName ?? Expr).end
-
-	Expr  Expr
-	Alias *Ident //optional
-}
-
-// DropPropertyGraph is DROP PROPERTY GRAPH statement node.
-//
-//	DROP PROPERTY GRAPH {{if .IfExists}}IF EXISTS{{end}} {{.Name | sql}}
-type DropPropertyGraph struct {
-=======
 // Search Index DDL
 //
 // ================================================================================
@@ -3038,7 +2697,6 @@
 //
 //	DROP SEARCH INDEX{{if .IfExists}}IF EXISTS{{end}} {{Name | sql}}
 type DropSearchIndex struct {
->>>>>>> f9eeaa39
 	// pos = Drop
 	// end = Name.end
 
@@ -3047,8 +2705,6 @@
 	Name     *Ident
 }
 
-<<<<<<< HEAD
-=======
 // AlterSearchIndex represents ALTER SEARCH INDEX statement.
 //
 //	ALTER SEARCH INDEX {{.Name | sql}} {{.IndexAlteration | sql}}
@@ -3061,7 +2717,305 @@
 	IndexAlteration IndexAlteration
 }
 
->>>>>>> f9eeaa39
+// ================================================================================
+//
+// GQL schema statements
+//
+// ================================================================================
+
+// PropertyGraphLabelsOrProperties represents labels with properties or a single properties of node or edge.
+type PropertyGraphLabelsOrProperties interface {
+	Node
+	isPropertyGraphLabelsOrProperties()
+}
+
+func (*PropertyGraphSingleProperties) isPropertyGraphLabelsOrProperties()       {}
+func (*PropertyGraphLabelAndPropertiesList) isPropertyGraphLabelsOrProperties() {}
+
+// PropertyGraphElementLabel represents a element label definition.
+type PropertyGraphElementLabel interface {
+	Node
+	isPropertyGraphElementLabel()
+}
+
+func (*PropertyGraphElementLabelLabelName) isPropertyGraphElementLabel()    {}
+func (*PropertyGraphElementLabelDefaultLabel) isPropertyGraphElementLabel() {}
+
+// PropertyGraphElementKeys represents PropertyGraphNodeElementKey or PropertyGraphEdgeElementKeys.
+type PropertyGraphElementKeys interface {
+	Node
+	isPropertyGraphElementKeys()
+}
+
+func (*PropertyGraphNodeElementKey) isPropertyGraphElementKeys()  {}
+func (*PropertyGraphEdgeElementKeys) isPropertyGraphElementKeys() {}
+
+// PropertyGraphElementProperties represents a definition of properties.
+// See https://cloud.google.com/spanner/docs/reference/standard-sql/graph-schema-statements#element_table_property_definition.
+type PropertyGraphElementProperties interface {
+	Node
+	isPropertyGraphElementProperties()
+}
+
+func (*PropertyGraphNoProperties) isPropertyGraphElementProperties()        {}
+func (*PropertyGraphPropertiesAre) isPropertyGraphElementProperties()       {}
+func (*PropertyGraphDerivedPropertyList) isPropertyGraphElementProperties() {}
+
+// CreatePropertyGraph is CREATE PROPERTY GRAPH statement node.
+//
+//	CREATE {{if .OrReplace}}OR REPLACE{{end}} PROPERTY GRAPH
+//	{{if .IfNotExists}}IF NOT EXISTS{{end}}
+//	{{.Name | sql}}
+//	{{.Content | sql}}
+type CreatePropertyGraph struct {
+	// pos = Create
+	// end = Content.end
+
+	Create      token.Pos // position of "CREATE" keyword
+	OrReplace   bool
+	IfNotExists bool
+	Name        *Ident
+	Content     *PropertyGraphContent
+}
+
+// PropertyGraphContent represents body of CREATE PROPERTY GRAPH statement.
+//
+//	NODE TABLES {{.NodeTables | sql}} {{.EdgeTables | sqlOpt}}
+type PropertyGraphContent struct {
+	// pos = NodeTables.pos
+	// end = (EdgeTables ?? NodeTables).end
+
+	NodeTables *PropertyGraphNodeTables
+	EdgeTables *PropertyGraphEdgeTables //optional
+}
+
+// PropertyGraphNodeTables is NODE TABLES node in CREATE PROPERTY GRAPH statement.
+type PropertyGraphNodeTables struct {
+	// pos = Node
+	// end = Tables.end
+
+	Node   token.Pos
+	Tables *PropertyGraphElementList
+}
+
+// PropertyGraphEdgeTables is EDGE TABLES node in CREATE PROPERTY GRAPH statement.
+type PropertyGraphEdgeTables struct {
+	// pos = Edge
+	// end = Tables.end
+
+	Edge   token.Pos
+	Tables *PropertyGraphElementList
+}
+
+// PropertyGraphElementList represents element list in NODE TABLES or EDGE TABLES.
+//
+//	({{.Elements | sqlJoin ", "}})
+type PropertyGraphElementList struct {
+	// pos = Lparen
+	// end = Rparen + 1
+
+	Lparen, Rparen token.Pos
+	Elements       []*PropertyGraphElement
+}
+
+// PropertyGraphElement represents a single element in NODE TABLES or EDGE TABLES.
+//
+//	{{.Name | sql}} {{if .Alias | isnil | not)}}AS {{.Alias | sql}}{{end}}
+//	{{.Keys | sqlOpt}} {{.Properties | sqlOpt}}
+type PropertyGraphElement struct {
+	// pos = Name.pos
+	// end = (Properties ?? Keys ?? Alias ?? Name).end
+
+	Name       *Ident
+	Alias      *Ident                          // optional
+	Keys       PropertyGraphElementKeys        // optional
+	Properties PropertyGraphLabelsOrProperties // optional
+}
+
+// PropertyGraphSingleProperties is wrapper node for PropertyGraphElementProperties in PropertyGraphElement.
+// It implements PropertyGraphLabelsOrProperties.
+//
+//	{{.Properties | sql}}
+type PropertyGraphSingleProperties struct {
+	// pos = Properties.pos
+	// end = Properties.end
+
+	Properties PropertyGraphElementProperties
+}
+
+// PropertyGraphLabelAndPropertiesList represents whitespace-separated list of PropertyGraphLabelAndProperties.
+// It implements PropertyGraphLabelsOrProperties.
+//
+//	{{.LabelAndProperties | sqlJoin " "}}
+type PropertyGraphLabelAndPropertiesList struct {
+	// pos = LabelAndProperties[0].pos
+	// end = LabelAndProperties[$].end
+
+	LabelAndProperties []*PropertyGraphLabelAndProperties
+}
+
+// PropertyGraphLabelAndProperties represents label and properties definition for a single label.
+//
+//	{{.Label | sql}} {{.Properties | sqlOpt}}
+type PropertyGraphLabelAndProperties struct {
+	// pos = Label.pos
+	// end = (Properties ?? Label).end
+
+	Label      PropertyGraphElementLabel
+	Properties PropertyGraphElementProperties // optional
+}
+
+// PropertyGraphElementLabelLabelName represents LABEL label_name node.
+//
+//	LABEL {{.Name | sql}}
+type PropertyGraphElementLabelLabelName struct {
+	// pos = Label
+	// end = Name.end
+
+	Label token.Pos
+	Name  *Ident
+}
+
+// PropertyGraphElementLabelDefaultLabel represents DEFAULT LABEL node.
+//
+//	DEFAULT LABEL
+type PropertyGraphElementLabelDefaultLabel struct {
+	// pos = Default
+	// end = Label + 5
+
+	Default token.Pos
+	Label   token.Pos
+}
+
+// PropertyGraphNodeElementKey is a wrapper of PropertyGraphElementKey to implement PropertyGraphElementKeys
+// without deeper AST hierarchy.
+//
+//	{{.Key | sql}}
+type PropertyGraphNodeElementKey struct {
+	// pos = Key.pos
+	// end = Key.end
+
+	Key *PropertyGraphElementKey
+}
+
+// PropertyGraphEdgeElementKeys represents PropertyGraphSourceKey and PropertyGraphDestinationKey with optional PropertyGraphElementKey.
+//
+//	{{.Element | sqlOpt}} {{.Source | sql}} {{.Destination | sql}}
+type PropertyGraphEdgeElementKeys struct {
+	// pos = Element.pos
+	// end = Destination.end
+	Element     *PropertyGraphElementKey // optional
+	Source      *PropertyGraphSourceKey
+	Destination *PropertyGraphDestinationKey
+}
+
+// PropertyGraphElementKey represents the key that identifies the node or edge element.
+//
+//	KEY {{.Keys | sql}}
+type PropertyGraphElementKey struct {
+	// pos = Key
+	// end = Keys.end
+
+	Key  token.Pos
+	Keys *PropertyGraphColumnNameList
+}
+
+// PropertyGraphSourceKey represents the key for the source node of the edge.
+//
+//	SOURCE KEY {{.Keys | sql}}
+//	REFERENCES {{.ElementReference | sql}} {{.ReferenceColumns | sqlOpt}}
+type PropertyGraphSourceKey struct {
+	// pos = Source
+	// end = (ReferenceColumns ?? ElementReference).end
+
+	Source           token.Pos
+	Keys             *PropertyGraphColumnNameList
+	ElementReference *Ident
+	ReferenceColumns *PropertyGraphColumnNameList // optional
+}
+
+// PropertyGraphDestinationKey represents the key for the destination node of the edge.
+//
+//	DESTINATION KEY {{.Keys | sql}}
+//	REFERENCES {{.ElementReference | sql}} {{.ReferenceColumns | sqlOpt}}
+type PropertyGraphDestinationKey struct {
+	// pos = Destination
+	// end = (ReferenceColumns ?? ElementReference).end
+
+	Destination      token.Pos
+	Keys             *PropertyGraphColumnNameList
+	ElementReference *Ident
+	ReferenceColumns *PropertyGraphColumnNameList // optional
+}
+
+// PropertyGraphColumnNameList represents one or more columns to assign to a key.
+//
+//	({{.ColumnNameList | sqlJoin ", "}})
+type PropertyGraphColumnNameList struct {
+	// pos = LParen
+	// end = RParen + 1
+	LParen, RParen token.Pos
+	ColumnNameList []*Ident
+}
+
+// PropertyGraphNoProperties represents the element doesn't have properties.
+//
+//	NO PROPERTIES
+type PropertyGraphNoProperties struct {
+	// pos = No
+	// end = Properties + 10
+
+	No, Properties token.Pos // position of "NO" and "PROPERTIES"
+}
+
+// PropertyGraphPropertiesAre defines which columns to include as element properties.
+//
+//	PROPERTIES ARE ALL COLUMNS{{if .ExceptColumns | isnil | not}} EXCEPT {{.ExceptColumns | sql}}{{end}}
+type PropertyGraphPropertiesAre struct {
+	// pos = Properties
+	// end = ExceptColumns.end || Columns + 7
+
+	Properties    token.Pos                    // position of "PROPERTIES"
+	Columns       token.Pos                    // position of "COLUMNS"
+	ExceptColumns *PropertyGraphColumnNameList // optional
+}
+
+// PropertyGraphDerivedPropertyList represents a list of PropertyGraphDerivedProperty.
+// NOTE: In current syntax reference, "(" and ")" are missing.
+//
+//	PROPERTIES ({{.DerivedProperties | sqlJoin ", "}})
+type PropertyGraphDerivedPropertyList struct {
+	// pos = Properties
+	// end = Rparen
+
+	Properties        token.Pos                       // position of "PROPERTIES"
+	Rparen            token.Pos                       // position of ")"
+	DerivedProperties []*PropertyGraphDerivedProperty // len(DerivedProperties) > 0
+}
+
+// PropertyGraphDerivedProperty represents an expression that defines a property and can optionally reference the input table columns.
+//
+//	{{.Expr | sql}} {{if .Alias}}AS {{.Alias | sql}}{{end}}
+type PropertyGraphDerivedProperty struct {
+	// pos = Expr.pos
+	// end = (Alias ?? Expr).end
+
+	Expr  Expr
+	Alias *Ident //optional
+}
+
+// DropPropertyGraph is DROP PROPERTY GRAPH statement node.
+//
+//	DROP PROPERTY GRAPH {{if .IfExists}}IF EXISTS{{end}} {{.Name | sql}}
+type DropPropertyGraph struct {
+	// pos = Drop
+	// end = Name.end
+
+	Drop     token.Pos
+	IfExists bool
+	Name     *Ident
+}
+
 // ================================================================================
 //
 // DML
