--- conflicted
+++ resolved
@@ -32,10 +32,7 @@
 package ast
 
 import (
-	"errors"
-	"fmt"
 	"github.com/cloudspannerecosystem/memefish/token"
-	"strconv"
 )
 
 // Node is base interface of Spanner SQL AST nodes.
@@ -985,7 +982,7 @@
 
 // IndexExpr is array item access expression node.
 //
-//	{{.Expr | sql}}[{{if .Ordinal}}ORDINAL{{else}}OFFSET{{end}}({{.Name | sql}})]
+//	{{.Expr | sql}}[{{if .Ordinal}}ORDINAL{{else}}OFFSET{{end}}({{.Index | sql}})]
 type IndexExpr struct {
 	// pos = Expr.pos
 	// end = Rbrack + 1
@@ -1506,94 +1503,6 @@
 	Options token.Pos // position of "OPTIONS" keyword
 	Rparen  token.Pos // position of ")"
 
-<<<<<<< HEAD
-	Records []*OptionsRecord // len(Records) > 0
-}
-
-// Field finds name in Records, and return its value as Expr.
-// The second return value indicates that the name was found in Records.
-// It is not exposed because you can use *Field methods.
-func (o *Options) Field(name string) (expr Expr, found bool) {
-	for _, r := range o.Records {
-		if r.Name.Name != name {
-			continue
-		}
-		return r.Value, true
-	}
-	return nil, false
-}
-
-var FieldNotFound = errors.New("field not found")
-
-// BoolField finds name in records, and return its value as *bool.
-// If Options doesn't have a record with name, it returns FieldNotFound error.
-// If record have NullLiteral value, it returns nil.
-// If record have BoolLiteral value, it returns pointer of bool value.
-// If record have value which is neither NullLiteral nor BoolLiteral, it returns error.
-func (o *Options) BoolField(name string) (*bool, error) {
-	v, ok := o.Field(name)
-	if !ok {
-		return nil, FieldNotFound
-	}
-	switch v := v.(type) {
-	case *BoolLiteral:
-		return &v.Value, nil
-	case *NullLiteral:
-		return nil, nil
-	default:
-		return nil, fmt.Errorf("expect BoolLiteral or NullLiteral, but have unknown type %T", v)
-	}
-}
-
-// IntegerField finds name in records, and return its value as *int64.
-// If Options doesn't have a record with name, it returns FieldNotFound error.
-// If record have NullLiteral value, it returns nil.
-// If record have IntegerLiteral value, it returns pointer of int64 value.
-// If record have value which is neither NullLiteral nor BoolLiteral, it returns error.
-func (o *Options) IntegerField(name string) (*int64, error) {
-	v, ok := o.Field(name)
-	if !ok {
-		return nil, FieldNotFound
-	}
-	switch v := v.(type) {
-	case *IntLiteral:
-		n, err := strconv.ParseInt(v.Value, 10, 64)
-		if err != nil {
-			return nil, err
-		}
-		return &n, nil
-	case *NullLiteral:
-		return nil, nil
-	default:
-		return nil, fmt.Errorf("expect IntLiteral or NullLiteral, but have unknown type %T", v)
-	}
-}
-
-// StringField finds name in records, and return its value as *string.
-// If Options doesn't have a record with name, it returns FieldNotFound error.
-// If record have NullLiteral value, it returns nil.
-// If record have StringLiteral value, it returns pointer of string value.
-// If record have value which is neither NullLiteral nor StringLiteral, it returns error.
-func (o *Options) StringField(name string) (*string, error) {
-	v, ok := o.Field(name)
-	if !ok {
-		return nil, FieldNotFound
-	}
-	switch v := v.(type) {
-	case *StringLiteral:
-		return &v.Value, nil
-	case *NullLiteral:
-		return nil, nil
-	default:
-		return nil, fmt.Errorf("expect StringLiteral or NullLiteral, but have unknown type %T", v)
-	}
-}
-
-// OptionsRecord is generic option for CREATE statements.
-//
-//	{{.Name | sql}} = {{.Value | sql}}
-type OptionsRecord struct {
-=======
 	Records []*OptionsDef // len(Records) > 0
 }
 
@@ -1601,7 +1510,6 @@
 //
 //	{{.Name | sql}} = {{.Value | sql}}
 type OptionsDef struct {
->>>>>>> e1b0c122
 	// pos = Name.pos
 	// end = Value.end
 
@@ -1670,7 +1578,7 @@
 //	{{.Type | sql}} {{if .NotNull}}NOT NULL{{end}}
 //	{{.DefaultExpr | sqlOpt}}
 //	{{.GeneratedExpr | sqlOpt}}
-//	{{if not(.Hidden.Invalid())}}HIDDEN{{end}}
+//	{{if .Hidden.Invalid | not)}}HIDDEN{{end}}
 //	{{.Options | sqlOpt}}
 type ColumnDef struct {
 	// pos = Name.pos
@@ -1683,12 +1591,8 @@
 	NotNull       bool
 	DefaultExpr   *ColumnDefaultExpr   // optional
 	GeneratedExpr *GeneratedColumnExpr // optional
-<<<<<<< HEAD
 	Hidden        token.Pos            // InvalidPos if not hidden
-	Options       *ColumnDefOptions    // optional
-=======
 	Options       *Options             // optional
->>>>>>> e1b0c122
 }
 
 // ColumnDefaultExpr is a default value expression for the column.
@@ -1716,6 +1620,19 @@
 	Rparen token.Pos // position of ")"
 
 	Expr Expr
+}
+
+// ColumnDefOption is options for column definition.
+//
+//	OPTIONS(allow_commit_timestamp = {{if .AllowCommitTimestamp}}true{{else}null{{end}}})
+type ColumnDefOptions struct {
+	// pos = Options
+	// end = Rparen + 1
+
+	Options token.Pos // position of "OPTIONS" keyword
+	Rparen  token.Pos // position of ")"
+
+	AllowCommitTimestamp bool
 }
 
 // TableConstraint is table constraint in CREATE TABLE and ALTER TABLE.
