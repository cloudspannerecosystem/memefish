--- conflicted
+++ resolved
@@ -77,20 +77,12 @@
 func (CreateSequence) isStatement()     {}
 func (AlterSequence) isStatement()      {}
 func (DropSequence) isStatement()       {}
+func (AlterStatistics) isStatement()    {}
 func (CreateVectorIndex) isStatement()  {}
 func (DropVectorIndex) isStatement()    {}
 func (Insert) isStatement()             {}
 func (Delete) isStatement()             {}
 func (Update) isStatement()             {}
-<<<<<<< HEAD
-func (Grant) isStatement()              {}
-func (Revoke) isStatement()             {}
-func (CreateChangeStream) isStatement() {}
-func (AlterChangeStream) isStatement()  {}
-func (DropChangeStream) isStatement()   {}
-func (AlterStatistics) isStatement()    {}
-=======
->>>>>>> 5770de87
 
 // QueryExpr represents set operator operands.
 type QueryExpr interface {
@@ -293,18 +285,12 @@
 func (DropRole) isDDL()           {}
 func (Grant) isDDL()              {}
 func (Revoke) isDDL()             {}
-<<<<<<< HEAD
-func (CreateChangeStream) isDDL() {}
-func (AlterChangeStream) isDDL()  {}
-func (DropChangeStream) isDDL()   {}
-func (AlterStatistics) isDDL()    {}
-=======
 func (CreateSequence) isDDL()     {}
 func (AlterSequence) isDDL()      {}
 func (DropSequence) isDDL()       {}
+func (AlterStatistics) isDDL()    {}
 func (CreateVectorIndex) isDDL()  {}
 func (DropVectorIndex) isDDL()    {}
->>>>>>> 5770de87
 
 // Constraint represents table constraint of CONSTARINT clause.
 type Constraint interface {
