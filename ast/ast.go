--- conflicted
+++ resolved
@@ -59,41 +59,6 @@
 // - https://cloud.google.com/spanner/docs/reference/standard-sql/data-definition-language
 // - https://cloud.google.com/spanner/docs/reference/standard-sql/dml-syntax
 
-<<<<<<< HEAD
-func (QueryStatement) isStatement()      {}
-func (CreateDatabase) isStatement()      {}
-func (AlterDatabase) isStatement()       {}
-func (CreateTable) isStatement()         {}
-func (AlterTable) isStatement()          {}
-func (DropTable) isStatement()           {}
-func (RenameTable) isStatement()         {}
-func (CreateIndex) isStatement()         {}
-func (AlterIndex) isStatement()          {}
-func (DropIndex) isStatement()           {}
-func (CreateSearchIndex) isStatement()   {}
-func (DropSearchIndex) isStatement()     {}
-func (AlterSearchIndex) isStatement()    {}
-func (CreateView) isStatement()          {}
-func (DropView) isStatement()            {}
-func (CreateChangeStream) isStatement()  {}
-func (AlterChangeStream) isStatement()   {}
-func (DropChangeStream) isStatement()    {}
-func (CreateRole) isStatement()          {}
-func (DropRole) isStatement()            {}
-func (Grant) isStatement()               {}
-func (Revoke) isStatement()              {}
-func (CreateSequence) isStatement()      {}
-func (AlterSequence) isStatement()       {}
-func (DropSequence) isStatement()        {}
-func (AlterStatistics) isStatement()     {}
-func (CreateVectorIndex) isStatement()   {}
-func (DropVectorIndex) isStatement()     {}
-func (CreatePropertyGraph) isStatement() {}
-func (DropPropertyGraph) isStatement()   {}
-func (Insert) isStatement()              {}
-func (Delete) isStatement()              {}
-func (Update) isStatement()              {}
-=======
 func (QueryStatement) isStatement()     {}
 func (CreateSchema) isStatement()       {}
 func (DropSchema) isStatement()         {}
@@ -132,10 +97,11 @@
 func (Analyze) isStatement()            {}
 func (CreateVectorIndex) isStatement()  {}
 func (DropVectorIndex) isStatement()    {}
+func (CreatePropertyGraph) isStatement() {}
+func (DropPropertyGraph) isStatement()   {}
 func (Insert) isStatement()             {}
 func (Delete) isStatement()             {}
 func (Update) isStatement()             {}
->>>>>>> 10486147
 
 // QueryExpr represents query expression, which can be body of QueryStatement or subqueries.
 // Select and FromQuery are leaf QueryExpr and others wrap other QueryExpr.
@@ -378,37 +344,6 @@
 //
 // - https://cloud.google.com/spanner/docs/reference/standard-sql/data-definition-language
 
-<<<<<<< HEAD
-func (CreateDatabase) isDDL()      {}
-func (AlterDatabase) isDDL()       {}
-func (CreateTable) isDDL()         {}
-func (AlterTable) isDDL()          {}
-func (DropTable) isDDL()           {}
-func (RenameTable) isDDL()         {}
-func (CreateIndex) isDDL()         {}
-func (AlterIndex) isDDL()          {}
-func (DropIndex) isDDL()           {}
-func (CreateView) isDDL()          {}
-func (CreateSearchIndex) isDDL()   {}
-func (DropSearchIndex) isDDL()     {}
-func (AlterSearchIndex) isDDL()    {}
-func (DropView) isDDL()            {}
-func (CreateChangeStream) isDDL()  {}
-func (AlterChangeStream) isDDL()   {}
-func (DropChangeStream) isDDL()    {}
-func (CreateRole) isDDL()          {}
-func (DropRole) isDDL()            {}
-func (Grant) isDDL()               {}
-func (Revoke) isDDL()              {}
-func (CreateSequence) isDDL()      {}
-func (AlterSequence) isDDL()       {}
-func (DropSequence) isDDL()        {}
-func (AlterStatistics) isDDL()     {}
-func (CreateVectorIndex) isDDL()   {}
-func (DropVectorIndex) isDDL()     {}
-func (CreatePropertyGraph) isDDL() {}
-func (DropPropertyGraph) isDDL()   {}
-=======
 func (CreateSchema) isDDL()       {}
 func (DropSchema) isDDL()         {}
 func (CreateDatabase) isDDL()     {}
@@ -446,7 +381,8 @@
 func (Analyze) isDDL()            {}
 func (CreateVectorIndex) isDDL()  {}
 func (DropVectorIndex) isDDL()    {}
->>>>>>> 10486147
+func (CreatePropertyGraph) isDDL() {}
+func (DropPropertyGraph) isDDL()   {}
 
 // Constraint represents table constraint of CONSTARINT clause.
 type Constraint interface {
