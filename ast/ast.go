// Package ast provides AST nodes definitions.
//
// The definitions of ASTs are based on the following document.
//
//   - <https://cloud.google.com/spanner/docs/reference/standard-sql/data-definition-language>
//   - <https://cloud.google.com/spanner/docs/query-syntax>
//
// Each `Node`'s documentation describes its syntax (SQL representation) in a `text/template`
// fashion with thw following custom functions.
//
//   - `sql node`: Returns the SQL representation of `node`.
//   - `sqlOpt node`: Like `sql node`, but returns the empty string if `node` is `nil`.
//   - `sqlJoin sep nodes`: Concatenates the SQL representations of `nodes` with `sep`.
//   - `sqlIdentQuote x`: Quotes the given identifier string if needed.
//   - `sqlStringQuote s`: Returns the SQL quoted string of `s`.
//   - `sqlBytesQuote bs`: Returns the SQL quotes bytes of `bs`.
//   - `isnil v`: Checks whether `v` is `nil` or others.
//
// Each `Node`s documentation has `pos` and `end` information using the following EBNF.
//
//	PosChoice -> PosExpr ("||" PosExpr)*
//	PosExpr   -> PosAtom ("+" IntAtom)?
//	PosAtom   -> PosVar | NodeExpr "." ("pos" | "end")
//	NodeExpr  -> NodeAtom | "(" NodeAtom ("??" NodeAtom)* ")"
//	NodeAtom  -> NodeVar | NodeSliceVar "[" (IntAtom | "$") "]"
//	IntAtom   -> IntVal
//	           | "len" "(" StringVar ")"
//	           | "(" BoolVar "?" IntAtom ":" IntAtom ")"
//	IntVal    -> "0" | "1" | ...
//
//	(PosVar, NodeVar, NodeSliceVar, and BoolVar are derived by its `struct` definition.)
package ast

import (
	"github.com/cloudspannerecosystem/memefish/token"
)

// Node is base interface of Spanner SQL AST nodes.
type Node interface {
	Pos() token.Pos
	End() token.Pos

	// Convert AST node into SQL source string (a.k.a. Unparse).
	SQL() string
}

// Statement represents toplevel statement node of Spanner SQL.
type Statement interface {
	Node
	isStatement()
}

func (QueryStatement) isStatement()     {}
func (CreateDatabase) isStatement()     {}
func (CreateTable) isStatement()        {}
func (CreateSequence) isStatement()     {}
func (CreateView) isStatement()         {}
func (CreateIndex) isStatement()        {}
func (CreateVectorIndex) isStatement()  {}
func (CreateRole) isStatement()         {}
func (AlterTable) isStatement()         {}
func (AlterIndex) isStatement()         {}
func (AlterSequence) isStatement()      {}
func (DropTable) isStatement()          {}
func (DropIndex) isStatement()          {}
func (DropVectorIndex) isStatement()    {}
func (DropSequence) isStatement()       {}
func (DropRole) isStatement()           {}
func (Insert) isStatement()             {}
func (Delete) isStatement()             {}
func (Update) isStatement()             {}
func (Grant) isStatement()              {}
func (Revoke) isStatement()             {}
func (CreateChangeStream) isStatement() {}
func (AlterChangeStream) isStatement()  {}
func (DropChangeStream) isStatement()   {}
func (CreateSearchIndex) isStatement()  {}
func (DropSearchIndex) isStatement()    {}
func (AlterSearchIndex) isStatement()   {}

// QueryExpr represents set operator operands.
type QueryExpr interface {
	Node
	isQueryExpr()
}

func (Select) isQueryExpr()        {}
func (SubQuery) isQueryExpr()      {}
func (CompoundQuery) isQueryExpr() {}

// SelectItem represents expression in SELECT clause result columns list.
type SelectItem interface {
	Node
	isSelectItem()
}

func (Star) isSelectItem()           {}
func (DotStar) isSelectItem()        {}
func (Alias) isSelectItem()          {}
func (ExprSelectItem) isSelectItem() {}

// SelectAs represents AS VALUE/STRUCT/typename clause in SELECT clause.
type SelectAs interface {
	Node
	isSelectAs()
}

func (AsStruct) isSelectAs()   {}
func (AsValue) isSelectAs()    {}
func (AsTypeName) isSelectAs() {}

// TableExpr represents JOIN operands.
type TableExpr interface {
	Node
	isTableExpr()
}

func (Unnest) isTableExpr()            {}
func (TableName) isTableExpr()         {}
func (SubQueryTableExpr) isTableExpr() {}
func (ParenTableExpr) isTableExpr()    {}
func (Join) isTableExpr()              {}

// JoinCondition represents condition part of JOIN expression.
type JoinCondition interface {
	Node
	isJoinCondition()
}

func (On) isJoinCondition()    {}
func (Using) isJoinCondition() {}

// Expr repersents an expression in SQL.
type Expr interface {
	Node
	isExpr()
}

func (BinaryExpr) isExpr()       {}
func (UnaryExpr) isExpr()        {}
func (InExpr) isExpr()           {}
func (IsNullExpr) isExpr()       {}
func (IsBoolExpr) isExpr()       {}
func (BetweenExpr) isExpr()      {}
func (SelectorExpr) isExpr()     {}
func (IndexExpr) isExpr()        {}
func (CallExpr) isExpr()         {}
func (CountStarExpr) isExpr()    {}
func (CastExpr) isExpr()         {}
func (ExtractExpr) isExpr()      {}
func (CaseExpr) isExpr()         {}
func (ParenExpr) isExpr()        {}
func (ScalarSubQuery) isExpr()   {}
func (ArraySubQuery) isExpr()    {}
func (ExistsSubQuery) isExpr()   {}
func (Param) isExpr()            {}
func (Ident) isExpr()            {}
func (Path) isExpr()             {}
func (ArrayLiteral) isExpr()     {}
func (StructLiteral) isExpr()    {}
func (NullLiteral) isExpr()      {}
func (BoolLiteral) isExpr()      {}
func (IntLiteral) isExpr()       {}
func (FloatLiteral) isExpr()     {}
func (StringLiteral) isExpr()    {}
func (BytesLiteral) isExpr()     {}
func (DateLiteral) isExpr()      {}
func (TimestampLiteral) isExpr() {}
func (NumericLiteral) isExpr()   {}
func (JSONLiteral) isExpr()      {}

// Arg represents argument of function call.
type Arg interface {
	Node
	isArg()
}

func (ExprArg) isArg()     {}
func (IntervalArg) isArg() {}
func (SequenceArg) isArg() {}

// NullHandlingModifier represents IGNORE/RESPECT NULLS of aggregate function calls
type NullHandlingModifier interface {
	Node
	isNullHandlingModifier()
}

func (IgnoreNulls) isNullHandlingModifier()  {}
func (RespectNulls) isNullHandlingModifier() {}

// HavingModifier represents HAVING clause of aggregate function calls.
type HavingModifier interface {
	Node
	isHavingModifier()
}

func (HavingMax) isHavingModifier() {}
func (HavingMin) isHavingModifier() {}

// InCondition is right-side value of IN operator.
type InCondition interface {
	Node
	isInCondition()
}

func (UnnestInCondition) isInCondition()   {}
func (SubQueryInCondition) isInCondition() {}
func (ValuesInCondition) isInCondition()   {}

// Type represents type node.
type Type interface {
	Node
	isType()
}

func (SimpleType) isType() {}
func (ArrayType) isType()  {}
func (StructType) isType() {}
func (NamedType) isType()  {}

// IntValue represents integer values in SQL.
type IntValue interface {
	Node
	isIntValue()
}

func (Param) isIntValue()        {}
func (IntLiteral) isIntValue()   {}
func (CastIntValue) isIntValue() {}

// NumValue represents number values in SQL.
type NumValue interface {
	Node
	isNumValue()
}

func (Param) isNumValue()        {}
func (IntLiteral) isNumValue()   {}
func (FloatLiteral) isNumValue() {}
func (CastNumValue) isNumValue() {}

// StringValue represents string value in SQL.
type StringValue interface {
	Node
	isStringValue()
}

func (Param) isStringValue()         {}
func (StringLiteral) isStringValue() {}

// DDL represents data definition language in SQL.
//
// https://cloud.google.com/spanner/docs/data-definition-language
type DDL interface {
	Statement
	isDDL()
}

func (CreateDatabase) isDDL()     {}
func (CreateTable) isDDL()        {}
func (CreateView) isDDL()         {}
func (CreateSequence) isDDL()     {}
func (AlterTable) isDDL()         {}
func (DropTable) isDDL()          {}
func (CreateIndex) isDDL()        {}
func (CreateVectorIndex) isDDL()  {}
func (AlterIndex) isDDL()         {}
func (AlterSequence) isDDL()      {}
func (DropIndex) isDDL()          {}
func (DropVectorIndex) isDDL()    {}
func (DropSequence) isDDL()       {}
func (CreateRole) isDDL()         {}
func (DropRole) isDDL()           {}
func (Grant) isDDL()              {}
func (Revoke) isDDL()             {}
func (CreateChangeStream) isDDL() {}
func (AlterChangeStream) isDDL()  {}
func (DropChangeStream) isDDL()   {}
func (CreateSearchIndex) isDDL()  {}
func (DropSearchIndex) isDDL()    {}
func (AlterSearchIndex) isDDL()   {}

// Constraint represents table constraint of CONSTARINT clause.
type Constraint interface {
	Node
	isConstraint()
}

func (ForeignKey) isConstraint() {}
func (Check) isConstraint()      {}

// TableAlteration represents ALTER TABLE action.
type TableAlteration interface {
	Node
	isTableAlteration()
}

func (AddColumn) isTableAlteration()                {}
func (AddTableConstraint) isTableAlteration()       {}
func (AddRowDeletionPolicy) isTableAlteration()     {}
func (DropColumn) isTableAlteration()               {}
func (DropConstraint) isTableAlteration()           {}
func (DropRowDeletionPolicy) isTableAlteration()    {}
func (ReplaceRowDeletionPolicy) isTableAlteration() {}
func (SetOnDelete) isTableAlteration()              {}
func (AlterColumn) isTableAlteration()              {}
func (AlterColumnSet) isTableAlteration()           {}

// Privilege represents privileges specified by GRANT and REVOKE.
type Privilege interface {
	Node
	isPrivilege()
}

func (PrivilegeOnTable) isPrivilege()                {}
func (SelectPrivilegeOnView) isPrivilege()           {}
func (ExecutePrivilegeOnTableFunction) isPrivilege() {}
func (RolePrivilege) isPrivilege()                   {}

// TablePrivilege represents privileges on table.
type TablePrivilege interface {
	Node
	isTablePrivilege()
}

func (SelectPrivilege) isTablePrivilege() {}
func (InsertPrivilege) isTablePrivilege() {}
func (UpdatePrivilege) isTablePrivilege() {}
func (DeletePrivilege) isTablePrivilege() {}

// SchemaType represents types for schema.
type SchemaType interface {
	Node
	isSchemaType()
}

func (ScalarSchemaType) isSchemaType() {}
func (SizedSchemaType) isSchemaType()  {}
func (ArraySchemaType) isSchemaType()  {}
func (NamedType) isSchemaType()        {}

// IndexAlteration represents ALTER INDEX action.
type IndexAlteration interface {
	Node
	isIndexAlteration()
}

func (AddStoredColumn) isIndexAlteration()  {}
func (DropStoredColumn) isIndexAlteration() {}

// DML represents data manipulation language in SQL.
//
// https://cloud.google.com/spanner/docs/data-definition-language
type DML interface {
	Statement
	isDML()
}

func (Insert) isDML() {}
func (Delete) isDML() {}
func (Update) isDML() {}

// InsertInput represents input values of INSERT statement.
type InsertInput interface {
	Node
	isInsertInput()
}

func (ValuesInput) isInsertInput()   {}
func (SubQueryInput) isInsertInput() {}

// ChangeStreamFor represents FOR clause in CREATE/ALTER CHANGE STREAM statement.
type ChangeStreamFor interface {
	Node
	isChangeStreamFor()
}

func (ChangeStreamForAll) isChangeStreamFor()    {}
func (ChangeStreamForTables) isChangeStreamFor() {}

// ChangeStreamAlteration represents ALTER CHANGE STREAM action.
type ChangeStreamAlteration interface {
	Node
	isChangeStreamAlteration()
}

func (ChangeStreamSetFor) isChangeStreamAlteration()     {}
func (ChangeStreamDropForAll) isChangeStreamAlteration() {}
func (ChangeStreamSetOptions) isChangeStreamAlteration() {}

// ================================================================================
//
// SELECT
//
// ================================================================================

// QueryStatement is query statement node.
//
//	{{if .Hint}}{{.Hint | sql}}{{end}}
//	{{.Expr | sql}}
//
// https://cloud.google.com/spanner/docs/query-syntax
type QueryStatement struct {
	// pos = (Hint ?? With ?? Expr).pos
	// end = Expr.end

	Hint  *Hint // optional
	With  *With // optional
	Query QueryExpr
}

// Hint is hint node.
//
//	@{{"{"}}{{.Records | sqlJoin ","}}{{"}"}}
type Hint struct {
	// pos = Atmark
	// end = Rbrace + 1

	Atmark token.Pos // position of "@"
	Rbrace token.Pos // position of "}"

	Records []*HintRecord // len(Records) > 0
}

// HintRecord is hint record node.
//
//	{{.Key | sql}}={{.Value | sql}}
type HintRecord struct {
	// pos = Key.pos
	// end = Value.end

	Key   *Ident
	Value Expr
}

// With is with clause node.
//
//	WITH {{.CTEs | sqlJoin ","}}
type With struct {
	// pos = With
	// end = CTEs[$].end

	With token.Pos // position of "WITH" keyword

	CTEs []*CTE
}

// CTE is common table expression node.
//
//	{{.Name}} AS ({{.QueryExpr}})
type CTE struct {
	// pos = Name.pos
	// end = Rparen + 1

	Rparen token.Pos // position of ")"

	Name      *Ident
	QueryExpr QueryExpr
}

// Select is SELECT statement node.
//
//	SELECT
//	  {{if .Distinct}}DISTINCT{{end}}
//	  {{.As | sqlOpt}}
//	  {{.Results | sqlJoin ","}}
//	  {{.From | sqlOpt}}
//	  {{.Where | sqlOpt}}
//	  {{.GroupBy | sqlOpt}}
//	  {{.Having | sqlOpt}}
//	  {{.OrderBy | sqlOpt}}
//	  {{.Limit | sqlOpt}}
type Select struct {
	// pos = Select
	// end = (Limit ?? OrderBy ?? Having ?? GroupBy ?? Where ?? From ?? Results[$]).end

	Select token.Pos // position of "select" keyword

	Distinct bool
	As       SelectAs     // optional
	Results  []SelectItem // len(Results) > 0
	From     *From        // optional
	Where    *Where       // optional
	GroupBy  *GroupBy     // optional
	Having   *Having      // optional
	OrderBy  *OrderBy     // optional
	Limit    *Limit       // optional
}

// AsStruct represents AS STRUCT node in SELECT clause.
//
//	AS STRUCT
type AsStruct struct {
	// pos = As
	// end = Struct + 6
	As     token.Pos
	Struct token.Pos
}

// AsValue represents AS VALUE node in SELECT clause.
//
//	AS VALUE
type AsValue struct {
	// pos = As
	// end = Value + 5

	As    token.Pos
	Value token.Pos
}

// AsTypeName represents AS typename node in SELECT clause.
//
//	AS {{.TypeName | sql}}
type AsTypeName struct {
	// pos = As
	// end = TypeName.end

	As       token.Pos
	TypeName *NamedType
}

// CompoundQuery is query statement node compounded by set operators.
//
//	{{.Queries | sqlJoin (printf "%s %s" .Op or(and(.Distinct, "DISTINCT"), "ALL"))}}
//	  {{.OrderBy | sqlOpt}}
//	  {{.Limit | sqlOpt}}
type CompoundQuery struct {
	// pos = Queries[0].pos
	// end = (Limit ?? OrderBy ?? Queries[$]).end

	Op       SetOp
	Distinct bool
	Queries  []QueryExpr // len(List) >= 2
	OrderBy  *OrderBy    // optional
	Limit    *Limit      // optional
}

// SubQuery is subquery statement node.
//
//	({{.Expr | sql}} {{.OrderBy | sqlOpt}} {{.Limit | sqlOpt}})
type SubQuery struct {
	// pos = Lparen
	// end = (Query ?? Limit).end || Rparen + 1

	Lparen, Rparen token.Pos // position of "(" and ")"

	Query   QueryExpr
	OrderBy *OrderBy // optional
	Limit   *Limit   // optional
}

// Star is a single * in SELECT result columns list.
//
//	*
type Star struct {
	// pos = Star
	// end = Star + 1

	Star token.Pos // position of "*"
}

// DotStar is expression with * in SELECT result columns list.
//
//	{{.Expr | sql}}.*
type DotStar struct {
	// pos = Expr.pos
	// end = Star + 1

	Star token.Pos // position of "*"

	Expr Expr
}

// Alias is aliased expression by AS clause in SELECT result columns list.
//
//	{{.Expr | sql}} {{.As | sql}}
type Alias struct {
	// pos = Expr.pos
	// end = As.end

	Expr Expr
	As   *AsAlias
}

// AsAlias is AS clause node for general purpose.
//
// It is used in Alias node and some JoinExpr nodes.
//
// NOTE: Sometime keyword AS can be omited.
//
//	  In this case, it.token.Pos() == it.Alias.token.Pos(), so we can detect this.
//
//	AS {{.Alias | sql}}
type AsAlias struct {
	// pos = As || Alias.pos
	// end = Alias.end

	As token.Pos // position of "AS" keyword

	Alias *Ident
}

// ExprSelectItem is Expr wrapper for SelectItem.
//
//	{{.Expr | sql}}
type ExprSelectItem struct {
	// pos = Expr.pos
	// end = Expr.end

	Expr Expr
}

// From is FROM clause node.
//
//	FROM {{.Source | sql}}
type From struct {
	// pos = From
	// end = Source.end

	From token.Pos // position of "FROM" keyword

	Source TableExpr
}

// Where is WHERE clause node.
//
//	WHERE {{.Expr | sql}}
type Where struct {
	// pos = Where
	// end = Expr.end

	Where token.Pos // position of "WHERE" keyword

	Expr Expr
}

// GroupBy is GROUP BY clause node.
//
//	GROUP BY {{.Exprs | sqlJoin ","}}
type GroupBy struct {
	// pos = Group
	// end = Exprs[$].end

	Group token.Pos // position of "GROUP" keyword

	Exprs []Expr // len(Exprs) > 0
}

// Having is HAVING clause node.
//
//	HAVING {{.Expr | sql}}
type Having struct {
	// pos = Having
	// end = Expr.end

	Having token.Pos // position of "HAVING" keyword

	Expr Expr
}

// OrderBy is ORDER BY clause node.
//
//	ORDER BY {{.Items | sqlJoin ","}}
type OrderBy struct {
	// pos = Order
	// end = Items[$].end

	Order token.Pos // position of "ORDER" keyword

	Items []*OrderByItem // len(Items) > 0
}

// OrderByItem is expression node in ORDER BY clause list.
//
//	{{.Expr | sql}} {{.Collate | sqlOpt}} {{.Direction}}
type OrderByItem struct {
	// pos = Expr.pos
	// end = DirPos + len(Dir) || (Collate ?? Expr).end

	DirPos token.Pos // position of Dir

	Expr    Expr
	Collate *Collate  // optional
	Dir     Direction // optional
}

// Collate is COLLATE clause node in ORDER BY item.
//
//	COLLATE {{.Value | sql}}
type Collate struct {
	// pos = Collate
	// end = Value.end

	Collate token.Pos // position of "COLLATE" keyword

	Value StringValue
}

// Limit is LIMIT clause node.
//
//	LIMIT {{.Count | sql}} {{.Offset | sqlOpt}}
type Limit struct {
	// pos = Limit
	// end = (Offset ?? Count).end

	Limit token.Pos // position of "LIMIT" keyword

	Count  IntValue
	Offset *Offset // optional
}

// Offset is OFFSET clause node in LIMIT clause.
//
//	OFFSET {{.Value | sql}}
type Offset struct {
	// pos = Offset
	// end = Value.end

	Offset token.Pos // position of "OFFSET" keyword

	Value IntValue
}

// ================================================================================
//
// JOIN
//
// ================================================================================

// Unnest is UNNEST call in FROM clause.
//
//	{{if .Implicit}}{{.Expr | sql}}{{else}}UNNEST({{.Expr | sql}}){{end}}
//	  {{.Hint | sqlOpt}}
//	  {{.As | sqlOpt}}
//	  {{.WithOffset | sqlOpt}}
//	  {{.Sample | sqlOpt}}
type Unnest struct {
	// pos = Unnest || Expr.pos
	// end = (Sample ?? WithOffset ?? As ?? Hint).end || Rparen + 1 || Expr.end

	Unnest token.Pos // position of "UNNEST"
	Rparen token.Pos // position of ")"

	Implicit   bool
	Expr       Expr         // Path or Ident when Implicit is true
	Hint       *Hint        // optional
	As         *AsAlias     // optional
	WithOffset *WithOffset  // optional
	Sample     *TableSample // optional
}

// WithOffset is WITH OFFSET clause node after UNNEST call.
//
//	WITH OFFSET {{.As | sqlOpt}}
type WithOffset struct {
	// pos = With
	// end = As.end || Offset + 6

	With, Offset token.Pos // position of "WITH" and "OFFSET" keywords

	As *AsAlias // optional
}

// TableName is table name node in FROM clause.
//
//	{{.Table | sql}} {{.Hint | sqlOpt}} {{.As | sqlOpt}} {{.Sample | sqlOpt}}
type TableName struct {
	// pos = Table.pos
	// end = (Sample ?? As ?? Hint ?? Table).end

	Table  *Ident
	Hint   *Hint        // optional
	As     *AsAlias     // optional
	Sample *TableSample // optional
}

// SubQueryTableExpr is subquery inside JOIN expression.
//
//	({{.Query | sql}}) {{.As | sqlOpt}} {{.Sample | sqlOpt}}
type SubQueryTableExpr struct {
	// pos = Lparen
	// end = (Sample ?? As).end || Rparen + 1

	Lparen, Rparen token.Pos // position of "(" and ")"

	Query  QueryExpr
	As     *AsAlias     // optional
	Sample *TableSample // optional
}

// ParenTableExpr is parenthesized JOIN expression.
//
//	({{.Source | sql}}) {{.Sample | sqlOpt}}
type ParenTableExpr struct {
	// pos = Lparen
	// end = Sample.end || Rparen + 1

	Lparen, Rparen token.Pos // position of "(" and ")"

	Source TableExpr    // SubQueryJoinExpr (without As) or Join
	Sample *TableSample // optional
}

// Join is JOIN expression.
//
//	{{.Left | sql}}
//	  {{.Op}} {{.Method}} {{.Hint | sqlOpt}}
//	  {{.Right | sql}}
//	{{.Cond | sqlOpt}}
type Join struct {
	// pos = Left.pos
	// end = (Cond ?? Right).pos

	Op          JoinOp
	Method      JoinMethod
	Hint        *Hint // optional
	Left, Right TableExpr
	Cond        JoinCondition // nil when Op is CrossJoin, otherwise it must be set.
}

// On is ON condition of JOIN expression.
//
//	ON {{.Expr | sql}}
type On struct {
	// pos = On
	// end = Expr.end

	On token.Pos // position of "ON" keyword

	Expr Expr
}

// Using is Using condition of JOIN expression.
//
//	USING ({{Idents | sqlJoin ","}})
type Using struct {
	// pos = Using
	// end = Rparen + 1

	Using  token.Pos // position of "USING" keyword
	Rparen token.Pos // position of ")"

	Idents []*Ident // len(Idents) > 0
}

// TableSample is TABLESAMPLE clause node.
//
//	TABLESAMPLE {{.Method}} {{.Size | sql}}
type TableSample struct {
	// pos = TableSample
	// end = Size.end

	TableSample token.Pos // position of "TABLESAMPLE" keyword

	Method TableSampleMethod
	Size   *TableSampleSize
}

// TableSampleSize is size part of TABLESAMPLE clause.
//
//	({{.Value | sql}} {{.Unit}})
type TableSampleSize struct {
	// pos = Lparen
	// end = Rparen + 1

	Lparen, Rparen token.Pos // position of "(" and ")"

	Value NumValue
	Unit  TableSampleUnit
}

// ================================================================================
//
// Expr
//
// ================================================================================

// BinaryExpr is binary operator expression node.
//
//	{{.Left | sql}} {{.Op}} {{.Right | sql}}
type BinaryExpr struct {
	// pos = Left.pos
	// end = Right.pos

	Op BinaryOp

	Left, Right Expr
}

// UnaryExpr is unary operator expression node.
//
//	{{.Op}} {{.Expr | sql}}
type UnaryExpr struct {
	// pos = OpPos
	// end = Expr.end

	OpPos token.Pos // position of Op

	Op   UnaryOp
	Expr Expr
}

// InExpr is IN expression node.
//
//	{{.Left | sql}} {{if .Not}}NOT{{end}} IN {{.Right | sql}}
type InExpr struct {
	// pos = Left.pos
	// end = Right.end

	Not   bool
	Left  Expr
	Right InCondition
}

// UnnestInCondition is UNNEST call at IN condition.
//
//	UNNEST({{.Expr | sql}})
type UnnestInCondition struct {
	// pos = Unnest
	// end = Rparen + 1

	Unnest token.Pos
	Rparen token.Pos

	Expr Expr
}

// SubQueryInCondition is subquery at IN condition.
//
//	({{.Query | sql}})
type SubQueryInCondition struct {
	// pos = Lparen
	// end = Rparen + 1

	Lparen, Rparen token.Pos // position of "(" and ")"

	Query QueryExpr
}

// ValuesInCondition is parenthesized values at IN condition.
//
//	({{.Exprs | sqlJoin ","}})
type ValuesInCondition struct {
	// pos = Lparen
	// end = Rparen + 1

	Lparen, Rparen token.Pos // position of "(" and ")"

	Exprs []Expr // len(Exprs) > 0
}

// IsNullExpr is IS NULL expression node.
//
//	{{.Left | sql}} IS {{if .Not}}NOT{{end}} NULL
type IsNullExpr struct {
	// pos = Expr.pos
	// end = Null + 4

	Null token.Pos // position of "NULL"

	Not  bool
	Left Expr
}

// IsBoolExpr is IS TRUE/FALSE expression node.
//
//	{{.Left | sql}} IS {{if .Not}}NOT{{end}} {{if .Right}}TRUE{{else}}FALSE{{end}}
type IsBoolExpr struct {
	// pos = Expr.pos
	// end = RightPos + (Right ? 4 : 5)

	RightPos token.Pos // position of Right

	Not   bool
	Left  Expr
	Right bool
}

// BetweenExpr is BETWEEN expression node.
//
//	{{.Left | sql}} {{if .Not}}NOT{{end}} BETWEEN {{.RightStart | sql}} AND {{.RightEnd | sql}}
type BetweenExpr struct {
	// pos = Left.pos
	// end = RightEnd.end

	Not                        bool
	Left, RightStart, RightEnd Expr
}

// SelectorExpr is struct field access expression node.
//
//	{{.Expr | sql}}.{{.Ident | sql}}
type SelectorExpr struct {
	// pos = Expr.pos
	// end = Ident.pos

	Expr  Expr
	Ident *Ident
}

// IndexExpr is array item access expression node.
//
//	{{.Expr | sql}}[{{if .Ordinal}}ORDINAL{{else}}OFFSET{{end}}({{.Index | sql}})]
type IndexExpr struct {
	// pos = Expr.pos
	// end = Rbrack + 1

	Rbrack token.Pos // position of "]"

	Ordinal     bool
	Expr, Index Expr
}

// CallExpr is function call expression node.
//
//		{{.Func | sql}}(
//		{{if .Distinct}}DISTINCT{{end}}
//		{{.Args | sqlJoin ", "}}
//		{{if len(.Args) > 0 && len(.NamedArgs) > 0}}, {{end}}
//		{{.NamedArgs | sqlJoin ", "}}
//	    {{.NullHandling | sqlOpt}}
//	    {{.Having | sqlOpt}}
//		)
type CallExpr struct {
	// pos = Func.pos
	// end = Rparen + 1

	Rparen token.Pos // position of ")"

	Func         *Ident
	Distinct     bool
	Args         []Arg
	NamedArgs    []*NamedArg
	NullHandling NullHandlingModifier // optional
	Having       HavingModifier       // optional
}

// ExprArg is argument of the generic function call.
//
//	{{.Expr | sql}}
type ExprArg struct {
	// pos = Expr.pos
	// end = Expr.end

	Expr Expr
}

// IntervalArg is argument of date function call.
//
//	INTERVAL {{.Expr | sql}} {{.Unit | sqlOpt}}
type IntervalArg struct {
	// pos = Interval
	// end = (Unit ?? Expr).end

	Interval token.Pos // position of "INTERVAL" keyword

	Expr Expr
	Unit *Ident // optional
}

// SequenceArg is argument of sequence function call.
//
//	SEQUENCE {{.Expr | sql}}
type SequenceArg struct {
	// pos = Sequence
	// end = Expr.end

	Sequence token.Pos // position of "SEQUENCE" keyword

	Expr Expr
}

// NamedArg represents a name and value pair in named arguments
//
//	{{.Name | sql}} => {{.Value | sql}}
type NamedArg struct {
	// pos = Name.pos
	// end = Value.end

	Name  *Ident
	Value Expr
}

// IgnoreNulls represents IGNORE NULLS of aggregate function calls.
//
//	IGNORE NULLS
type IgnoreNulls struct {
	// pos = Ignore
	// end = Nulls + 5

	Ignore token.Pos
	Nulls  token.Pos
}

// RespectNulls represents RESPECT NULLS of aggregate function calls
//
//	RESPECT NULLS
type RespectNulls struct {
	// pos = Respect
	// end = Nulls + 5

	Respect token.Pos
	Nulls   token.Pos
}

// HavingMax represents HAVING MAX of aggregate function calls.
//
//	HAVING MAX {{Expr | sql}}
type HavingMax struct {
	// pos = Having
	// end = Expr.end

	Having token.Pos
	Expr   Expr
}

// HavingMin represents HAVING MIN of aggregate function calls.
//
//	HAVING MIN {{Expr | sql}}
type HavingMin struct {
	// pos = Having
	// end = Expr.end

	Having token.Pos
	Expr   Expr
}

// CountStarExpr is node just for COUNT(*).
//
//	COUNT(*)
type CountStarExpr struct {
	// pos = Count
	// end = Rparen + 1

	Count  token.Pos // position of "COUNT"
	Rparen token.Pos // position of ")"
}

// ExtractExpr is EXTRACT call expression node.
//
//	EXTRACT({{.Part | sql}} FROM {{.Expr | sql}} {{.AtTimeZone | sqlOpt}})
type ExtractExpr struct {
	// pos = Extract
	// end = Rparen + 1

	Extract token.Pos // position of "EXTRACT" keyword
	Rparen  token.Pos // position of ")"

	Part       *Ident
	Expr       Expr
	AtTimeZone *AtTimeZone // optional
}

// AtTimeZone is AT TIME ZONE clause in EXTRACT call.
//
//	AT TIME ZONE {{.Expr | sql}}
type AtTimeZone struct {
	// pos = At
	// end = Expr.end

	At token.Pos // position of "AT" keyword

	Expr Expr
}

// CastExpr is CAST call expression node.
//
//	CAST({{.Expr | sql}} AS {{.Type | sql}})
type CastExpr struct {
	// pos = Cast
	// end = Rparen + 1

	Cast   token.Pos // position of "CAST" keyword
	Rparen token.Pos // position of ")"

	Expr Expr
	Type Type
}

// CaseExpr is CASE expression node.
//
//	CASE {{.Expr | sqlOpt}}
//	  {{.Whens | sqlJoin "\n"}}
//	  {{.Else | sqlOpt}}
//	END
type CaseExpr struct {
	// pos = Case
	// end = EndPos + 3

	Case, EndPos token.Pos // position of "CASE" and "END" keywords

	Expr  Expr        // optional
	Whens []*CaseWhen // len(Whens) > 0
	Else  *CaseElse   // optional
}

// CaseWhen is WHEN clause in CASE expression.
//
//	WHEN {{.Cond | sql}} THEN {{.Then | sql}}
type CaseWhen struct {
	// pos = Case
	// end = Then.end

	When token.Pos // position of "WHEN" keyword

	Cond, Then Expr
}

// CaseElse is ELSE clause in CASE expression.
//
//	ELSE {{.Expr | sql}}
type CaseElse struct {
	// pos = Else
	// end = Expr.end

	Else token.Pos // position of "ELSE" keyword

	Expr Expr
}

// ParenExpr is parenthesized expression node.
//
//	({{. | sql}})
type ParenExpr struct {
	// pos = Lparen
	// end = Rparen + 1

	Lparen, Rparen token.Pos // position of "(" and ")"

	Expr Expr
}

// ScalarSubQuery is subquery in expression.
//
//	({{.Query | sql}})
type ScalarSubQuery struct {
	// pos = Lparen
	// end = Rparen + 1

	Lparen, Rparen token.Pos // position of "(" and ")"

	Query QueryExpr
}

// ArraySubQuery is subquery in ARRAY call.
//
//	ARRAY({{.Query | sql}})
type ArraySubQuery struct {
	// pos = Array
	// end = Rparen + 1

	Array  token.Pos // position of "ARRAY" keyword
	Rparen token.Pos // position of ")"

	Query QueryExpr
}

// ExistsSubQuery is subquery in EXISTS call.
//
//	EXISTS {{.Hint | sqlOpt}} ({{.Query | sql}})
type ExistsSubQuery struct {
	// pos = Exists
	// end = Rparen + 1

	Exists token.Pos // position of "EXISTS" keyword
	Rparen token.Pos // position of ")"

	Hint  *Hint
	Query QueryExpr
}

// ================================================================================
//
// Literal
//
// ================================================================================

// Param is Query parameter node.
//
//	@{{.Name}}
type Param struct {
	// pos = Atmark
	// end = pos + 1 + len(Name)

	Atmark token.Pos

	Name string
}

// Ident is identifier node.
//
//	{{.Name | sqlIdentQuote}}
type Ident struct {
	// pos = IdentPos
	// end = IdentEnd

	NamePos, NameEnd token.Pos // position of this name

	Name string
}

// Path is dot-chained identifier list.
//
//	{{.Idents | sqlJoin "."}}
type Path struct {
	// pos = Idents[0].pos
	// end = idents[$].end

	Idents []*Ident // len(Idents) >= 2
}

// ArrayLiteral is array literal node.
//
//	{{if .Array.Invalid | not}}ARRAY{{end}}{{if .Type}}<{{.Type | sql}}>{{end}}[{{.Values | sqlJoin ","}}]
type ArrayLiteral struct {
	// pos = Array || Lbrack
	// end = Rbrack + 1

	Array          token.Pos // position of "ARRAY" keyword, optional
	Lbrack, Rbrack token.Pos // position of "[" and "]"

	Type   Type // optional
	Values []Expr
}

// StructLiteral is struct literal node.
//
//	STRUCT{{if not (isnil .Fields)}}<{{.Fields | sqlJoin ","}}>{{end}}({{.Values | sqlJoin ","}})
type StructLiteral struct {
	// pos = Struct || Lparen
	// end = Rparen + 1

	Struct         token.Pos // position of "STRUCT"
	Lparen, Rparen token.Pos // position of "(" and ")"

	// NOTE: Distinguish nil from len(Fields) == 0 case.
	//       nil means type is not specified, or empty slice means this struct has 0 fields.
	Fields []*StructField
	Values []Expr
}

// NullLiteral is just NULL literal.
//
//	NULL
type NullLiteral struct {
	// pos = Null
	// end = Null + 4

	Null token.Pos // position of "NULL"
}

// BoolLiteral is boolean literal node.
//
//	{{if .Value}}TRUE{{else}}FALSE{{end}}
type BoolLiteral struct {
	// pos = ValuePos
	// end = ValuePos + (Value ? 4 : 5)

	ValuePos token.Pos // position of this value

	Value bool
}

// IntLiteral is integer literal node.
//
//	{{.Value}}
type IntLiteral struct {
	// pos = ValuePos
	// end = ValueEnd

	ValuePos, ValueEnd token.Pos // position of this value

	Base  int // 10 or 16
	Value string
}

// FloatLiteral is floating point number literal node.
//
//	{{.Value}}
type FloatLiteral struct {
	// pos = ValuePos
	// end = ValueEnd

	ValuePos, ValueEnd token.Pos // position of this value

	Value string
}

// StringLiteral is string literal node.
//
//	{{.Value | sqlStringQuote}}
type StringLiteral struct {
	// pos = ValuePos
	// end = ValueEnd

	ValuePos, ValueEnd token.Pos // position of this value

	Value string
}

// BytesLiteral is bytes literal node.
//
//	B{{.Value | sqlBytesQuote}}
type BytesLiteral struct {
	// pos = ValuePos
	// end = ValueEnd

	ValuePos, ValueEnd token.Pos // position of this value

	Value []byte
}

// DateLiteral is date literal node.
//
//	DATE {{.Value | sql}}
type DateLiteral struct {
	// pos = Date
	// end = Value.end

	Date token.Pos // position of "DATE"

	Value *StringLiteral
}

// TimestampLiteral is timestamp literal node.
//
//	TIMESTAMP {{.Value | sql}}
type TimestampLiteral struct {
	// pos = Timestamp
	// end = ValueEnd.end

	Timestamp token.Pos // position of "TIMESTAMP"

	Value *StringLiteral
}

// NumericLiteral is numeric literal node.
//
//	NUMERIC {{.Value | sql}}
type NumericLiteral struct {
	// pos = Numeric
	// end = ValueEnd.end

	Numeric token.Pos // position of "NUMERIC"

	Value *StringLiteral
}

// JSONLiteral is JSON literal node.
//
//	JSON {{.Value | sql}}
type JSONLiteral struct {
	// pos = JSON
	// end = ValueEnd.end

	JSON token.Pos // position of "JSON"

	Value *StringLiteral
}

// ================================================================================
//
// Type
//
// ================================================================================

// SimpleType is type node having no parameter like INT64, STRING.
//
//	{{.Name}}
type SimpleType struct {
	// pos = NamePos
	// end = NamePos + len(Name)

	NamePos token.Pos // position of this name

	Name ScalarTypeName
}

// ArrayType is array type node.
//
//	ARRAY<{{.Item | sql}}>
type ArrayType struct {
	// pos = Array
	// end = Gt + 1

	Array token.Pos // position of "ARRAY" keyword
	Gt    token.Pos // position of ">"

	Item Type
}

// StructType is struct type node.
//
//	STRUCT<{{.Fields | sqlJoin ","}}>
type StructType struct {
	// pos = Struct
	// end = Gt + 1

	Struct token.Pos // position of "STRUCT"
	Gt     token.Pos // position of ">"

	Fields []*StructField
}

// StructField is field in struct type node.
//
//	{{if .Ident}}{{.Ident | sql}}{{end}} {{.Type | sql}}
type StructField struct {
	// pos = (Ident ?? Type).pos
	// end = Type.end

	Ident *Ident
	Type  Type
}

// NamedType is named type node.
// It is currently PROTO or ENUM.
// Name is full qualified name, but it can be len(Name) == 1 if it doesn't contain ".".
//
//	{{.Path | sqlJoin "."}}
type NamedType struct {
	// pos = Name.pos
	// end = Name.end

	Path []*Ident // len(Path) > 0
}

// ================================================================================
//
// Cast for Special Cases
//
// ================================================================================

// CastIntValue is cast call in integer value context.
//
//	CAST({{.Expr | sql}} AS INT64)
type CastIntValue struct {
	// pos = Cast
	// end = Rparen + 1

	Cast   token.Pos // position of "CAST" keyword
	Rparen token.Pos // position of ")"

	Expr IntValue // IntLit or Param
}

// CasrNumValue is cast call in number value context.
//
//	CAST({{.Expr | sql}} AS {{.Type}})
type CastNumValue struct {
	// pos = Cast
	// end = Rparen + 1

	Cast   token.Pos // position of "CAST" keyword
	Rparen token.Pos // position of ")"

	Expr NumValue       // IntLit, FloatLit or Param
	Type ScalarTypeName // Int64Type or Float64Type
}

// ================================================================================
//
// DDL
//
// ================================================================================

// Options is generic OPTIONS clause node without key and value checking.
//
//	OPTIONS ({{.Records | sqlJoin ","}})
type Options struct {
	// pos = Options
	// end = Rparen + 1

	Options token.Pos // position of "OPTIONS" keyword
	Rparen  token.Pos // position of ")"

	Records []*OptionsDef // len(Records) > 0
}

// OptionsDef is single option definition for DDL statements.
//
//	{{.Name | sql}} = {{.Value | sql}}
type OptionsDef struct {
	// pos = Name.pos
	// end = Value.end

	Name  *Ident
	Value Expr
}

// CreateDatabase is CREATE DATABASE statement node.
//
//	CREATE DATABASE {{.Name | sql}}
type CreateDatabase struct {
	// pos = Create
	// end = Name.end

	Create token.Pos // position of "CREATE" keyword

	Name *Ident
}

// CreateTable is CREATE TABLE statement node.
//
//	CREATE TABLE {{if .IfNotExists}}IF NOT EXISTS{{end}} {{.Name | sql}} (
//	  {{.Columns | sqlJoin ","}}
//	  {{if and .Columns .TableConstrains}},{{end}}{{.TableConstraints | sqlJoin ","}}
//	)
//	PRIMARY KEY ({{.PrimaryKeys | sqlJoin ","}})
//	{{.Cluster | sqlOpt}}
//	{{.CreateRowDeletionPolicy | sqlOpt}}
//
// Spanner SQL allows to mix `Columns` and `TableConstraints`, however they are
// separated in AST definition for historical reasons. If you want to get
// the original order of them, please sort them by their `Pos()`.
type CreateTable struct {
	// pos = Create
	// end = CreateRowDeletionPolicy.end || Cluster.end || Rparen + 1

	Create token.Pos // position of "CREATE" keyword
	Rparen token.Pos // position of ")" of PRIMARY KEY clause

	IfNotExists       bool
	Name              *Ident
	Columns           []*ColumnDef
	TableConstraints  []*TableConstraint
	PrimaryKeys       []*IndexKey
	Cluster           *Cluster                 // optional
	RowDeletionPolicy *CreateRowDeletionPolicy // optional
}

// CreateSequence is CREATE SEQUENCE statement node.
//
//	CREATE SEQUENCE {{if .IfNotExists}}IF NOT EXISTS{{end}} {{.Name | sql}} }} {{.Options | sql}}
type CreateSequence struct {
	// pos = Create
	// end = Options.end

	Create token.Pos // position of "CREATE" keyword

	Name        *Ident
	IfNotExists bool
	Options     *Options
}

// ColumnDef is column definition in CREATE TABLE.
//
//	{{.Name | sql}}
//	{{.Type | sql}} {{if .NotNull}}NOT NULL{{end}}
//	{{.DefaultExpr | sqlOpt}}
//	{{.GeneratedExpr | sqlOpt}}
//	{{if .Hidden.Invalid | not)}}HIDDEN{{end}}
//	{{.Options | sqlOpt}}
type ColumnDef struct {
	// pos = Name.pos
	// end = Options.end || Hidden + 6 || GeneratedExpr.end || DefaultExpr.end || Null + 4 || Type.end

	Null token.Pos // position of "NULL"

	Name          *Ident
	Type          SchemaType
	NotNull       bool
	DefaultExpr   *ColumnDefaultExpr   // optional
	GeneratedExpr *GeneratedColumnExpr // optional
	Hidden        token.Pos            // InvalidPos if not hidden
	Options       *Options             // optional
}

// ColumnDefaultExpr is a default value expression for the column.
//
//	DEFAULT ({{.Expr | sql}})
type ColumnDefaultExpr struct {
	// pos = Default
	// end = Rparen

	Default token.Pos // position of "DEFAULT" keyword
	Rparen  token.Pos // position of ")"

	Expr Expr
}

// GeneratedColumnExpr is generated column expression.
//
//	AS ({{.Expr | sql}}) {{if .IsStored}}STORED{{end}}
type GeneratedColumnExpr struct {
	// pos = As
<<<<<<< HEAD
	// end = Stored + 6 || Rparen + 1
=======
	// end = Stored + 6
>>>>>>> 82b9d09b

	As     token.Pos // position of "AS" keyword
	Stored token.Pos // position of "STORED" keyword, InvalidPos if not stored
	Rparen token.Pos // position of ")"

	Expr Expr
}

// ColumnDefOption is options for column definition.
//
//	OPTIONS(allow_commit_timestamp = {{if .AllowCommitTimestamp}}true{{else}null{{end}}})
type ColumnDefOptions struct {
	// pos = Options
	// end = Rparen + 1

	Options token.Pos // position of "OPTIONS" keyword
	Rparen  token.Pos // position of ")"

	AllowCommitTimestamp bool
}

// TableConstraint is table constraint in CREATE TABLE and ALTER TABLE.
//
//	{{if .Name}}CONSTRAINT {{.Name}}{{end}}{{.Constraint | sql}}
type TableConstraint struct {
	// pos = ConstraintPos || Constraint.pos
	// end = Constraint.end

	ConstraintPos token.Pos // position of "CONSTRAINT" keyword when Name presents

	Name       *Ident // optional
	Constraint Constraint
}

// ForeignKey is foreign key specifier in CREATE TABLE and ALTER TABLE.
//
//	FOREIGN KEY ({{.ColumnNames | sqlJoin ","}}) REFERENCES {{.ReferenceTable}} ({{.ReferenceColumns | sqlJoin ","}}) {{.OnDelete}}
type ForeignKey struct {
	// pos = Foreign
	// end = OnDeleteEnd || Rparen + 1

	Foreign     token.Pos // position of "FOREIGN" keyword
	Rparen      token.Pos // position of ")" after reference columns
	OnDeleteEnd token.Pos // end position of ON DELETE clause

	Columns          []*Ident
	ReferenceTable   *Ident
	ReferenceColumns []*Ident       // len(ReferenceColumns) > 0
	OnDelete         OnDeleteAction // optional
}

// Check is check constraint in CREATE TABLE and ALTER TABLE.
//
//	Check ({{.Expr}})
type Check struct {
	// pos = Check
	// end = Rparen + 1

	Check  token.Pos // position of "CHECK" keyword
	Rparen token.Pos // position of ")" after Expr

	Expr Expr
}

// IndexKey is index key specifier in CREATE TABLE and CREATE INDEX.
//
//	{{.Name | sql}} {{.Dir}}
type IndexKey struct {
	// pos = Name.Pos
	// end = DirPos + len(Dir) || Name.end

	DirPos token.Pos // position of Dir

	Name *Ident
	Dir  Direction // optional
}

// Cluster is INTERLEAVE IN PARENT clause in CREATE TABLE.
//
//	, INTERLEAVE IN PARENT {{.TableName | sql}} {{.OnDelete}}
type Cluster struct {
	// pos = Comma
	// end = OnDeleteEnd || TableName.end

	Comma       token.Pos // position of ","
	OnDeleteEnd token.Pos // end position of ON DELETE clause

	TableName *Ident
	OnDelete  OnDeleteAction // optional
}

// CreateRowDeletionPolicy is ROW DELETION POLICY clause in CREATE TABLE.
//
//	, {{.RowDeletionPolicy}}
type CreateRowDeletionPolicy struct {
	// pos = Comma
	// end = RowDeletionPolicy.end

	Comma token.Pos // position of ","

	RowDeletionPolicy *RowDeletionPolicy
}

// RowDeletionPolicy is ROW DELETION POLICY clause.
//
//	ROW DELETION POLICY (OLDER_THAN({{.ColymnName | sql}}, INTERVAL {{.NumDays}} DAY))
type RowDeletionPolicy struct {
	// pos = Row
	// end = Rparen + 1

	Row    token.Pos // position of "ROW"
	Rparen token.Pos // position of ")"

	ColumnName *Ident
	NumDays    *IntLiteral
}

// CreateView is CREATE VIEW statement node.
//
//	CREATE {{if .OrReplace}}OR REPLACE{{end}} VIEW {{.Name | sql}}
//	SQL SECURITY {{.SecurityType}} AS
//	{{.Query | sql}}
type CreateView struct {
	// pos = Create
	// end = Query.end

	Create token.Pos

	Name         *Ident
	OrReplace    bool
	SecurityType SecurityType
	Query        QueryExpr
}

// AlterTable is ALTER TABLE statement node.
//
//	ALTER TABLE {{.Name | sql}} {{.TableAlteration | sql}}
type AlterTable struct {
	// pos = Alter
	// end = TableAlteration.end

	Alter token.Pos // position of "ALTER" keyword

	Name            *Ident
	TableAlteration TableAlteration
}

// AlterIndex is ALTER INDEX statement node.
//
//	ALTER INDEX {{.Name | sql}} {{.IndexAlteration | sql}}
type AlterIndex struct {
	// pos = Alter
	// end = IndexAlteration.end

	Alter token.Pos // position of "ALTER" keyword

	Name            *Ident
	IndexAlteration IndexAlteration
}

// AlterSequence is ALTER SEQUENCE statement node.
type AlterSequence struct {
	// pos = Alter
	// end = Options.end

	Alter token.Pos // position of "ALTER" keyword

	Name    *Ident
	Options *Options
}

// AlterChangeStream is ALTER CHANGE STREAM statement node.
//
//	ALTER CHANGE STREAM {{.Name | sql}} {{.ChangeStreamAlteration | sql}}
type AlterChangeStream struct {
	// pos = Alter
	// end = ChangeStreamAlteration.end

	Alter token.Pos // position of "ALTER" keyword

	Name                   *Ident
	ChangeStreamAlteration ChangeStreamAlteration
}

// AddColumn is ADD COLUMN clause in ALTER TABLE.
//
//	ADD COLUMN {{if .IfNotExists}}IF NOT EXISTS{{end}} {{.Column | sql}}
type AddColumn struct {
	// pos = Add
	// end = Column.end

	Add token.Pos // position of "ADD" keyword

	IfNotExists bool
	Column      *ColumnDef
}

// AddTableConstraint is ADD table_constraint clause in ALTER TABLE.
//
//	ADD {{.TableConstraint}}
type AddTableConstraint struct {
	// pos = Add
	// end = Constraint.end

	Add token.Pos // position of "ADD" keyword

	TableConstraint *TableConstraint
}

// AddRowDeletionPolicy is ADD ROW DELETION POLICY clause in ALTER TABLE.
//
//	ADD {{.RowDeletionPolicy | sql}}
type AddRowDeletionPolicy struct {
	// pos = Add
	// end = RowDeletionPolicy.end

	Add token.Pos // position of "ADD" keyword

	RowDeletionPolicy *RowDeletionPolicy
}

// DropColumn is DROP COLUMN clause in ALTER TABLE.
//
//	DROP COLUMN {{.Name | sql}}
type DropColumn struct {
	// pos = Drop
	// end = Name.end

	Drop token.Pos // position of  "DROP" keyword

	Name *Ident
}

// DropConstraint is DROP CONSTRAINT clause in ALTER TABLE.
//
//	DROP CONSTRAINT {{.Name | sql}}
type DropConstraint struct {
	// pos = Drop
	// end = Name.end

	Drop token.Pos // position of  "DROP" keyword

	Name *Ident
}

// DropRowDeletionPolicy is DROP ROW DELETION POLICY clause in ALTER TABLE.
//
//	DROP ROW DELETION POLICY
type DropRowDeletionPolicy struct {
	// pos = Drop
	// end = Policy + 6

	Drop   token.Pos // position of  "DROP" keyword
	Policy token.Pos // position of  "POLICY" keyword
}

// ReplaceRowDeletionPolicy is REPLACE ROW DELETION POLICY clause in ALTER TABLE.
//
//	REPLACE {{.RowDeletionPolicy}}
type ReplaceRowDeletionPolicy struct {
	// pos = Replace
	// end = RowDeletionPolicy.end

	Replace token.Pos // position of  "REPLACE" keyword

	RowDeletionPolicy *RowDeletionPolicy
}

// SetOnDelete is SET ON DELETE clause in ALTER TABLE.
//
//	SET ON DELETE {{.OnDelete}}
type SetOnDelete struct {
	// pos = Set
	// end = OnDeleteEnd

	Set         token.Pos // position of "SET" keyword
	OnDeleteEnd token.Pos // end position of ON DELETE clause

	OnDelete OnDeleteAction
}

// AlterColumn is ALTER COLUMN clause in ALTER TABLE.
//
//	ALTER COLUMN {{.Name | sql}} {{.Type | sql}} {{if .NotNull}}NOT NULL{{end}} {{.DefaultExpr | sqlOpt}}
type AlterColumn struct {
	// pos = Alter
	// end = DefaultExpr.end || Null + 4 || Type.end
	Alter token.Pos // position of "ALTER" keyword
	Null  token.Pos // position of "NULL"

	Name        *Ident
	Type        SchemaType
	NotNull     bool
	DefaultExpr *ColumnDefaultExpr
}

// AlterColumnSet is ALTER COLUMN SET clause in ALTER TABLE.
//
//	ALTER COLUMN {{.Name | sql}} SET {{if .Options}}{{.Options | sql}}{{else}}{{.DefaultExpr | sql}}{{end}}
type AlterColumnSet struct {
	// pos = Alter
	// end = Name.end || Options.end || DefaultExpr.end

	Alter token.Pos // position of "ALTER" keyword

	Name        *Ident
	Options     *Options
	DefaultExpr *ColumnDefaultExpr
}

// DropTable is DROP TABLE statement node.
//
//	DROP TABLE {{if .IfExists}}IF NOT EXISTS{{end}} {{.Name | sql}}
type DropTable struct {
	// pos = Drop
	// end = Name.end

	Drop token.Pos // position of "DROP" keyword

	IfExists bool
	Name     *Ident
}

// CreateIndex is CREATE INDEX statement node.
//
//	CREATE
//	  {{if .Unique}}UNIQUE{{end}}
//	  {{if .NullFiltered}}NULL_FILTERED{{end}}
//	INDEX {{if .IfExists}}IF NOT EXISTS{{end}} {{.Name | sql}} ON {{.TableName | sql}} (
//	  {{.Keys | sqlJoin ","}}
//	)
//	{{.Storing | sqlOpt}}
//	{{.InterleaveIn | sqlOpt}}
type CreateIndex struct {
	// pos = Create
	// end = (InterleaveIn ?? Storing).end || Rparen + 1

	Create token.Pos // position of "CREATE" keyword
	Rparen token.Pos // position of ")"

	Unique       bool
	NullFiltered bool
	IfNotExists  bool
	Name         *Ident
	TableName    *Ident
	Keys         []*IndexKey
	Storing      *Storing      // optional
	InterleaveIn *InterleaveIn // optional
}

// CreateVectorIndex is CREATE VECTOR INDEX statement node.
//
//	CREATE VECTOR INDEX {if .IfNotExists}}IF NOT EXISTS{{end}} {{.Name | sql}}
//	ON {{.TableName | sql}}({{.ColumnName | sql}})
//	{{if .Where}}WHERE {{.Where | sql}}{{end}}
//	{{.Options | sql}}

type CreateVectorIndex struct {
	// pos = Create
	// end = Options.end

	Create token.Pos // position of "CREATE" keyword

	IfNotExists bool // optional
	Name        *Ident
	TableName   *Ident
	ColumnName  *Ident

	// It only allows `WHERE column_name IS NOT NULL` for now, but we still relax the condition
	// by reusing the `parseWhere` function for sake of it may be extended more conditions in the future.
	//
	// Reference: https://cloud.google.com/spanner/docs/reference/standard-sql/data-definition-language#vector_index_statements
	Where   *Where // optional
	Options *Options
}

// VectorIndexOption is OPTIONS record node.
//
//	{{.Key | sql}}={{.Expr | sql}}
type VectorIndexOption struct {
	// pos = Key.pos
	// end = Value.end

	Key   *Ident
	Value Expr
}

// CreateChangeStream is CREATE CHANGE STREAM statement node.
//
//	CREATE CHANGE STREAM {{.Name | sql}} {{.For | sqlOpt}} {{.Options | sqlOpt}}
type CreateChangeStream struct {
	// pos = Create
	// end = (Options ?? For ?? Name).end

	Create token.Pos // position of "CREATE" keyword

	Name    *Ident
	For     ChangeStreamFor // optional
	Options *Options        // optional
}

// ChangeStreamForAll is FOR ALL node in CREATE CHANGE STREAM
//
//	FOR ALL
type ChangeStreamForAll struct {
	// pos = For
	// end = All

	For token.Pos // position of "FOR" keyword
	All token.Pos // position of "ALL" keyword
}

// ChangeStreamForTables is FOR tables node in CREATE CHANGE STREAM
//
//	FOR {{.Tables | sqlJoin ","}}
type ChangeStreamForTables struct {
	// pos = For
	// end = Tables[$].end

	For token.Pos // position of "FOR" keyword

	Tables []*ChangeStreamForTable
}

// ChangeStreamForTable table node in CREATE CHANGE STREAM SET FOR
//
//	{{.TableName | sql}}{{if .Columns}}({{.Columns | sqlJoin ","}}){{end}}
type ChangeStreamForTable struct {
	// pos = TableName.pos
	// end = TableName.end || Rparen + 1

	Rparen token.Pos // position of ")"

	TableName *Ident
	Columns   []*Ident
}

// ChangeStreamSetFor is SET FOR tables node in ALTER CHANGE STREAM
//
//	SET FOR {{.For | sql}}
type ChangeStreamSetFor struct {
	// pos = Set
	// end = For.end

	Set token.Pos // position of "SET" keyword

	For ChangeStreamFor
}

// ChangeStreamDropForAll is DROP FOR ALL node in ALTER CHANGE STREAM
//
//	DROP FOR ALL
type ChangeStreamDropForAll struct {
	// pos = Drop
	// end = All + 3

	Drop token.Pos // position of "DROP" keyword
	All  token.Pos // position of "ALL" keyword
}

// ChangeStreamSetOptions is SET OPTIONS node in ALTER CHANGE STREAM
//
//	SET {{.Options | sql}}
type ChangeStreamSetOptions struct {
	// pos = Set
	// end = Options.Rparen + 1

	Set token.Pos // position of "SET" keyword

	Options *Options
}

// Storing is STORING clause in CREATE INDEX.
//
//	STORING ({{.Columns | sqlJoin ","}})
type Storing struct {
	// pos = Storing
	// end = Rparen + 1

	Storing token.Pos // position of "STORING" keyword
	Rparen  token.Pos // position of ")"

	Columns []*Ident
}

// InterleaveIn is INTERLEAVE IN clause in CREATE INDEX.
//
//	, INTERLEAVE IN {{.TableName | sql}}
type InterleaveIn struct {
	// pos = Comma
	// end = TableName.end

	Comma token.Pos // position of ","

	TableName *Ident
}

// AddStoredColumn is ADD STORED COLUMN clause in ALTER INDEX.
//
//	ADD STORED COLUMN {{.Name | sql}}
type AddStoredColumn struct {
	// pos = Add
	// end = Name.end

	Add token.Pos // position of "ADD" keyword

	Name *Ident
}

// DropStoredColumn is DROP STORED COLUMN clause in ALTER INDEX.
//
//	DROP STORED COLUMN {{.Name | sql}}
type DropStoredColumn struct {
	// pos = Drop
	// end = Name.end

	Drop token.Pos // position of "DROP" keyword

	Name *Ident
}

// DropIndex is DROP INDEX statement node.
//
//	DROP INDEX {{if .IfExists}}IF EXISTS{{end}} {{.Name | sql}}
type DropIndex struct {
	// pos = Drop
	// end = Name.end

	Drop token.Pos // position of "DROP" keyword

	IfExists bool
	Name     *Ident
}

// DropVectorIndex is DROP VECTOR INDEX statement node.
//
//	DROP VECTOR INDEX {{if .IfExists}}IF EXISTS{{end}} {{.Name | sql}}
type DropVectorIndex struct {
	// pos = Drop
	// end = Name.end

	Drop token.Pos // position of "DROP" keyword

	IfExists bool
	Name     *Ident
}

// DropSequence is DROP SEQUENCE statement node.
//
//	DROP SEQUENCE {{if .IfExists}}IF EXISTS{{end}} {{.Name | sql}}
type DropSequence struct {
	// pos = Drop
	// end = Name.end
	Drop     token.Pos
	IfExists bool
	Name     *Ident
}

// CreateRole is CREATE ROLE statement node.
//
//	CREATE ROLE {{.Name | sql}}
type CreateRole struct {
	// pos = Create
	// end = Name.end

	Create token.Pos // position of "CREATE" keyword

	Name *Ident
}

// DropRole is DROP ROLE statement node.
//
//	DROP ROLE {{.Name | sql}}
type DropRole struct {
	// pos = Drop
	// end = Name.end

	Drop token.Pos // position of "DROP" keyword

	Name *Ident
}

// DropChangeStream is DROP CHANGE STREAM  statement node.
//
//	DROP CHANGE STREAM {{.Name | sql}}
type DropChangeStream struct {
	// pos = Drop
	// end = Name.end

	Drop token.Pos // position of "DROP" keyword

	Name *Ident
}

// Grant is GRANT statement node.
//
//	GRANT {{.Privilege | sql}} TO ROLE {{.Roles | sqlJoin ","}}
type Grant struct {
	// pos = Grant
	// end = Roles[$].end

	Grant token.Pos // position of "GRANT" keyword

	Privilege Privilege
	Roles     []*Ident
}

// Revoke is REVOKE statement node.
//
//	REVOKE {{.Privilege | sql}} FROM ROLE {{.Roles | sqlJoin ","}}
type Revoke struct {
	// pos = Revoke
	// end = Roles[$].end

	Revoke token.Pos // position of "REVOKE" keyword

	Privilege Privilege // len(Privileges) > 0
	Roles     []*Ident  // len(Roles) > 0
}

// PrivilegeOnTable is ON TABLE privilege node in GRANT and REVOKE.
//
//	{{.Privileges | sqlJoin ","}} ON TABLE {{.Names | sqlJoin ","}}
type PrivilegeOnTable struct {
	// pos = Privileges[0].pos
	// end = Names[$].end

	Privileges []TablePrivilege // len(Privileges) > 0
	Names      []*Ident         // len(Names) > 0
}

// SelectPrivilege is SELECT ON TABLE privilege node in GRANT and REVOKE.
//
//	SELECT{{if .Columns}}({{.Columns | sqlJoin ","}}){{end}}
type SelectPrivilege struct {
	// pos = Select
	// end = Rparen + 1 || Select + 6

	Select token.Pos // position of "SELECT" keyword
	Rparen token.Pos // position of ")" when len(Columns) > 0

	Columns []*Ident
}

// InsertPrivilege is INSERT ON TABLE privilege node in GRANT and REVOKE.
//
//	INSERT{{if .Columns}}({{.Columns | sqlJoin ","}}){{end}}
type InsertPrivilege struct {
	// pos = Insert
	// end = Rparen + 1 || Insert + 6

	Insert token.Pos // position of "INSERT" keyword
	Rparen token.Pos // position of ")" when len(Columns) > 0

	Columns []*Ident
}

// UpdatePrivilege is UPDATE ON TABLE privilege node in GRANT and REVOKE.
//
//	UPDATE{{if .Columns}}({{.Columns | sqlJoin ","}}){{end}}
type UpdatePrivilege struct {
	// pos = Update
	// end = Rparen + 1 || Update + 6

	Update token.Pos // position of "UPDATE" keyword
	Rparen token.Pos // position of ")" when len(Columns) > 0

	Columns []*Ident
}

// DeletePrivilege is DELETE ON TABLE privilege node in GRANT and REVOKE.
//
//	DELETE
type DeletePrivilege struct {
	// pos = Delete
	// end = Delete + 6

	Delete token.Pos // position of "DELETE" keyword
}

// SelectPrivilegeOnView is SELECT ON VIEW privilege node in GRANT and REVOKE.
//
//	SELECT ON VIEW {{.Names | sqlJoin ","}}
type SelectPrivilegeOnView struct {
	// pos = Select
	// end = Name[$].end

	Select token.Pos

	Names []*Ident // len(Names) > 0
}

// ExecutePrivilegeOnTableFunction is EXECUTE ON TABLE FUNCTION privilege node in GRANT and REVOKE.
//
//	EXECUTE ON TABLE FUNCTION {{.Names | sqlJoin ","}}
type ExecutePrivilegeOnTableFunction struct {
	// pos = Execute
	// end = Names[$].end

	Execute token.Pos

	Names []*Ident // len(Names) > 0
}

// RolePrivilege is ROLE privilege node in GRANT and REVOKE.
//
//	ROLE {{.Names | sqlJoin ","}}
type RolePrivilege struct {
	// pos = Role
	// end = Names[$].end

	Role token.Pos

	Names []*Ident // len(Names) > 0
}

// ================================================================================
//
// Types for Schema
//
// ================================================================================

// ScalarSchemaType is scalar type node in schema.
//
//	{{.Name}}
type ScalarSchemaType struct {
	// pos = NamePos
	// end = NamePos + len(Name)

	NamePos token.Pos // position of this name

	Name ScalarTypeName // except for StringTypeName and BytesTypeName
}

// SizedSchemaType is sized type node in schema.
//
//	{{.Name}}({{if .Max}}MAX{{else}}{{.Size | sql}}{{end}})
type SizedSchemaType struct {
	// pos = NamePos
	// end = Rparen + 1

	NamePos token.Pos // position of this name
	Rparen  token.Pos // position of ")"

	Name ScalarTypeName // StringTypeName or BytesTypeName
	// either Max or Size must be set
	Max  bool
	Size IntValue
}

// ArraySchemaType is array type node in schema.
//
//	ARRAY<{{.Item | sql}}>
type ArraySchemaType struct {
	// pos = Array
	// end = Gt + 1

	Array token.Pos // position of "ARRAY" keyword
	Gt    token.Pos // position of ">"

	Item SchemaType // ScalarSchemaType or SizedSchemaType
}

// ================================================================================
//
// Search Index DDL
//
// ================================================================================

// CreateSearchIndex represents CREATE SEARCH INDEX statement
//
//	CREATE SEARCH INDEX {{.Name | sql}}
//	ON {{.TableName | sql}}
//	({{.TokenListPart | sqlJoin ", "}})
//	{{.Storing | sqlOpt}}
//	{{if not(.PartitionColumns | isnil)}}PARTITION BY {{.PartitionColumns  | sqlJoin ", "}}{{end}}
//	{{.OrderBy | sqlOpt}}
//	{{.Where | sqlOpt}}
//	{{.Interleave | sqlOpt}}
//	{{.Options | sqlOpt}}
type CreateSearchIndex struct {
	// pos = Create
	// end = (Options ?? Interleave ?? Where ?? OrderBy ?? PartitionColumns[$] ?? Storing).end || Rparen + 1

	Create token.Pos

	Name             *Ident
	TableName        *Ident
	TokenListPart    []*Ident
	Rparen           token.Pos     // position of ")" after TokenListPart
	Storing          *Storing      // optional
	PartitionColumns []*Ident      // optional
	OrderBy          *OrderBy      // optional
	Where            *Where        // optional
	Interleave       *InterleaveIn // optional
	Options          *Options      // optional
}

// DropSearchIndex represents DROP SEARCH INDEX statement.
//
//	DROP SEARCH INDEX {{.IfExists | strOpt "IF EXISTS "}}{{Name | sql}}
type DropSearchIndex struct {
	// pos = Drop
	// end = Name.end

	Drop     token.Pos
	IfExists bool
	Name     *Ident
}

// AlterSearchIndex represents ALTER SEARCH INDEX statement.
//
//	ALTER SEARCH INDEX {{.Name | sql}} {{.IndexAlteration | sql}}
type AlterSearchIndex struct {
	// pos = Alter
	// end = IndexAlteration.end

	Alter           token.Pos
	Name            *Ident
	IndexAlteration IndexAlteration
}

// ================================================================================
//
// DML
//
// ================================================================================

// Insert is INSERT statement node.
//
//	INSERT {{if .InsertOrType}}OR .InsertOrType{{end}}INTO {{.TableName | sql}} ({{.Columns | sqlJoin ","}}) {{.Input | sql}}
type Insert struct {
	// pos = Insert
	// end = Input.end

	Insert token.Pos // position of "INSERT" keyword

	InsertOrType InsertOrType

	TableName *Ident
	Columns   []*Ident
	Input     InsertInput
}

// ValuesInput is VALUES clause in INSERT.
//
//	VALUES {{.Rows | sqlJoin ","}}
type ValuesInput struct {
	// pos = Values
	// end = Rows[$].end

	Values token.Pos // position of "VALUES" keyword

	Rows []*ValuesRow
}

// ValuesRow is row values of VALUES clause.
//
//	({{.Exprs | sqlJoin ","}})
type ValuesRow struct {
	// pos = Lparen
	// end = Rparen + 1

	Lparen, Rparen token.Pos // position of "(" and ")"

	Exprs []*DefaultExpr
}

// DefaultExpr is DEFAULT or Expr.
//
//	{{if .Default}}DEFAULT{{else}}{{.Expr | sql}}{{end}}
type DefaultExpr struct {
	// pos = DefaultPos || Expr.pos
	// end = DefaultPos + 7 || Expr.end

	DefaultPos token.Pos // position of "DEFAULT"

	Default bool
	Expr    Expr
}

// SubQueryInput is query clause in INSERT.
//
//	{{.Query | sql}}
type SubQueryInput struct {
	// pos = Query.pos
	// end = Query.end

	Query QueryExpr
}

// Delete is DELETE statement.
//
//	DELETE FROM {{.TableName | sql}} {{.As | sqlOpt}} {{.Where | sql}}
type Delete struct {
	// pos = Delete
	// end = Where.end

	Delete token.Pos // position of "DELETE" keyword

	TableName *Ident
	As        *AsAlias // optional
	Where     *Where
}

// Update is UPDATE statement.
//
//	UPDATE {{.TableName | sql}} {{.As | sqlOpt}}
//	SET {{.Updates | sqlJoin ","}} {{.Where | sql}}
type Update struct {
	// pos = Update
	// end = Where.end

	Update token.Pos // position of "UPDATE" keyword

	TableName *Ident
	As        *AsAlias      // optional
	Updates   []*UpdateItem // len(Updates) > 0
	Where     *Where
}

// UpdateItem is SET clause items in UPDATE.
//
//	{{.Path | sqlJoin "."}} = {{.Expr | sql}}
type UpdateItem struct {
	// pos = Path[0].pos
	// end = Expr.end

	Path []*Ident // len(Path) > 0
	Expr Expr
}<|MERGE_RESOLUTION|>--- conflicted
+++ resolved
@@ -1684,14 +1684,10 @@
 //	AS ({{.Expr | sql}}) {{if .IsStored}}STORED{{end}}
 type GeneratedColumnExpr struct {
 	// pos = As
-<<<<<<< HEAD
 	// end = Stored + 6 || Rparen + 1
-=======
-	// end = Stored + 6
->>>>>>> 82b9d09b
 
 	As     token.Pos // position of "AS" keyword
-	Stored token.Pos // position of "STORED" keyword, InvalidPos if not stored
+	Stored token.Pos // position of "STORED" keyword, optional
 	Rparen token.Pos // position of ")"
 
 	Expr Expr
