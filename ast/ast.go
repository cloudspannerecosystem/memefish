// Package ast provides AST nodes definitions.
//
// The definitions of ASTs are based on the following document.
//
//   - https://cloud.google.com/spanner/docs/reference/standard-sql/data-definition-language
//   - https://cloud.google.com/spanner/docs/query-syntax
//
// Each Node's documentation describes its syntax (SQL representation) in a text/template
// fashion with thw following custom functions.
//
//   - sql node: Returns the SQL representation of node.
//   - sqlOpt node: Like sql node, but returns the empty string if node is nil.
//   - sqlJoin sep nodes: Concatenates the SQL representations of nodes with sep.
//   - sqlIdentQuote x: Quotes the given identifier string if needed.
//   - sqlStringQuote s: Returns the SQL quoted string of s.
//   - sqlBytesQuote bs: Returns the SQL quotes bytes of bs.
//   - isnil v: Checks whether v is nil or others.
//
// Each Node's documentation has pos and end information using the following EBNF.
//
//	PosChoice -> PosExpr ("||" PosExpr)*
//	PosExpr   -> PosAtom ("+" IntAtom)*
//	PosAtom   -> PosVar | NodeExpr "." ("pos" | "end")
//	NodeExpr  -> NodeAtom | "(" NodeAtom ("??" NodeAtom)* ")"
//	NodeAtom  -> NodeVar | NodeSliceVar "[" (IntAtom | "$") "]"
//	IntAtom   -> IntVal
//	           | "len" "(" StringVar ")"
//	           | "(" BoolVar "?" IntAtom ":" IntAtom ")"
//	IntVal    -> "0" | "1" | ...
//
//	(PosVar, NodeVar, NodeSliceVar, and BoolVar are derived by its struct definition.)
package ast

// This file must contain only AST definitions.
// We use the following go:generate directive for generating pos.go. Thus, all AST definitions must have pos and end lines.
//go:generate go run ../tools/gen-ast-pos/main.go -infile ast.go -outfile pos.go

import (
	"github.com/cloudspannerecosystem/memefish/token"
)

// Node is base interface of Spanner SQL AST nodes.
type Node interface {
	Pos() token.Pos
	End() token.Pos

	// Convert AST node into SQL source string (a.k.a. Unparse).
	SQL() string
}

// Statement represents toplevel statement node of Spanner SQL.
type Statement interface {
	Node
	isStatement()
}

// The order of this list follows the official documentation:
//
// - https://cloud.google.com/spanner/docs/reference/standard-sql/data-definition-language
// - https://cloud.google.com/spanner/docs/reference/standard-sql/dml-syntax

func (QueryStatement) isStatement()     {}
func (CreateSchema) isStatement()       {}
func (DropSchema) isStatement()         {}
func (CreateDatabase) isStatement()     {}
func (AlterDatabase) isStatement()      {}
<<<<<<< HEAD
func (CreatePlacement) isStatement()    {}
=======
func (CreateProtoBundle) isStatement()  {}
func (AlterProtoBundle) isStatement()   {}
func (DropProtoBundle) isStatement()    {}
>>>>>>> 2b2b4b23
func (CreateTable) isStatement()        {}
func (AlterTable) isStatement()         {}
func (DropTable) isStatement()          {}
func (RenameTable) isStatement()        {}
func (CreateIndex) isStatement()        {}
func (AlterIndex) isStatement()         {}
func (DropIndex) isStatement()          {}
func (CreateSearchIndex) isStatement()  {}
func (DropSearchIndex) isStatement()    {}
func (AlterSearchIndex) isStatement()   {}
func (CreateView) isStatement()         {}
func (DropView) isStatement()           {}
func (CreateChangeStream) isStatement() {}
func (AlterChangeStream) isStatement()  {}
func (DropChangeStream) isStatement()   {}
func (CreateRole) isStatement()         {}
func (DropRole) isStatement()           {}
func (Grant) isStatement()              {}
func (Revoke) isStatement()             {}
func (CreateSequence) isStatement()     {}
func (AlterSequence) isStatement()      {}
func (DropSequence) isStatement()       {}
func (AlterStatistics) isStatement()    {}
func (Analyze) isStatement()            {}
func (CreateVectorIndex) isStatement()  {}
func (DropVectorIndex) isStatement()    {}
func (Insert) isStatement()             {}
func (Delete) isStatement()             {}
func (Update) isStatement()             {}

// QueryExpr represents set operator operands.
type QueryExpr interface {
	Node
	isQueryExpr()
}

func (Select) isQueryExpr()        {}
func (SubQuery) isQueryExpr()      {}
func (CompoundQuery) isQueryExpr() {}

// SelectItem represents expression in SELECT clause result columns list.
type SelectItem interface {
	Node
	isSelectItem()
}

func (Star) isSelectItem()           {}
func (DotStar) isSelectItem()        {}
func (Alias) isSelectItem()          {}
func (ExprSelectItem) isSelectItem() {}

// SelectAs represents AS VALUE/STRUCT/typename clause in SELECT clause.
type SelectAs interface {
	Node
	isSelectAs()
}

func (AsStruct) isSelectAs()   {}
func (AsValue) isSelectAs()    {}
func (AsTypeName) isSelectAs() {}

// TableExpr represents JOIN operands.
type TableExpr interface {
	Node
	isTableExpr()
}

func (Unnest) isTableExpr()            {}
func (TableName) isTableExpr()         {}
func (PathTableExpr) isTableExpr()     {}
func (SubQueryTableExpr) isTableExpr() {}
func (ParenTableExpr) isTableExpr()    {}
func (Join) isTableExpr()              {}

// JoinCondition represents condition part of JOIN expression.
type JoinCondition interface {
	Node
	isJoinCondition()
}

func (On) isJoinCondition()    {}
func (Using) isJoinCondition() {}

// Expr repersents an expression in SQL.
type Expr interface {
	Node
	isExpr()
}

func (BinaryExpr) isExpr()            {}
func (UnaryExpr) isExpr()             {}
func (InExpr) isExpr()                {}
func (IsNullExpr) isExpr()            {}
func (IsBoolExpr) isExpr()            {}
func (BetweenExpr) isExpr()           {}
func (SelectorExpr) isExpr()          {}
func (IndexExpr) isExpr()             {}
func (CallExpr) isExpr()              {}
func (CountStarExpr) isExpr()         {}
func (CastExpr) isExpr()              {}
func (ExtractExpr) isExpr()           {}
func (CaseExpr) isExpr()              {}
func (ParenExpr) isExpr()             {}
func (ScalarSubQuery) isExpr()        {}
func (ArraySubQuery) isExpr()         {}
func (ExistsSubQuery) isExpr()        {}
func (Param) isExpr()                 {}
func (Ident) isExpr()                 {}
func (Path) isExpr()                  {}
func (ArrayLiteral) isExpr()          {}
func (TupleStructLiteral) isExpr()    {}
func (TypelessStructLiteral) isExpr() {}
func (TypedStructLiteral) isExpr()    {}
func (NullLiteral) isExpr()           {}
func (BoolLiteral) isExpr()           {}
func (IntLiteral) isExpr()            {}
func (FloatLiteral) isExpr()          {}
func (StringLiteral) isExpr()         {}
func (BytesLiteral) isExpr()          {}
func (DateLiteral) isExpr()           {}
func (TimestampLiteral) isExpr()      {}
func (NumericLiteral) isExpr()        {}
func (JSONLiteral) isExpr()           {}
func (NewConstructor) isExpr()        {}
func (BracedNewConstructor) isExpr()  {}
func (BracedConstructor) isExpr()     {}

// Arg represents argument of function call.
type Arg interface {
	Node
	isArg()
}

func (ExprArg) isArg()     {}
func (IntervalArg) isArg() {}
func (SequenceArg) isArg() {}

// NullHandlingModifier represents IGNORE/RESPECT NULLS of aggregate function calls
type NullHandlingModifier interface {
	Node
	isNullHandlingModifier()
}

func (IgnoreNulls) isNullHandlingModifier()  {}
func (RespectNulls) isNullHandlingModifier() {}

// HavingModifier represents HAVING clause of aggregate function calls.
type HavingModifier interface {
	Node
	isHavingModifier()
}

func (HavingMax) isHavingModifier() {}
func (HavingMin) isHavingModifier() {}

// InCondition is right-side value of IN operator.
type InCondition interface {
	Node
	isInCondition()
}

func (UnnestInCondition) isInCondition()   {}
func (SubQueryInCondition) isInCondition() {}
func (ValuesInCondition) isInCondition()   {}

// TypelessStructLiteralArg represents an argument of typeless STRUCT literals.
type TypelessStructLiteralArg interface {
	Node
	isTypelessStructLiteralArg()
}

func (ExprArg) isTypelessStructLiteralArg() {}
func (Alias) isTypelessStructLiteralArg()   {}

// NewConstructorArg represents an argument of NEW constructors.
type NewConstructorArg interface {
	Node
	isNewConstructorArg()
}

func (ExprArg) isNewConstructorArg() {}
func (Alias) isNewConstructorArg()   {}

// Type represents type node.
type Type interface {
	Node
	isType()
}

func (SimpleType) isType() {}
func (ArrayType) isType()  {}
func (StructType) isType() {}
func (NamedType) isType()  {}

// IntValue represents integer values in SQL.
type IntValue interface {
	Node
	isIntValue()
}

func (Param) isIntValue()        {}
func (IntLiteral) isIntValue()   {}
func (CastIntValue) isIntValue() {}

// NumValue represents number values in SQL.
type NumValue interface {
	Node
	isNumValue()
}

func (Param) isNumValue()        {}
func (IntLiteral) isNumValue()   {}
func (FloatLiteral) isNumValue() {}
func (CastNumValue) isNumValue() {}

// StringValue represents string value in SQL.
type StringValue interface {
	Node
	isStringValue()
}

func (Param) isStringValue()         {}
func (StringLiteral) isStringValue() {}

// DDL represents data definition language in SQL.
//
// https://cloud.google.com/spanner/docs/data-definition-language
type DDL interface {
	Statement
	isDDL()
}

// The order of this list follows the official documentation:
//
// - https://cloud.google.com/spanner/docs/reference/standard-sql/data-definition-language

func (CreateSchema) isDDL()       {}
func (DropSchema) isDDL()         {}
func (CreateDatabase) isDDL()     {}
func (AlterDatabase) isDDL()      {}
<<<<<<< HEAD
func (CreatePlacement) isDDL()    {}
=======
func (CreateProtoBundle) isDDL()  {}
func (AlterProtoBundle) isDDL()   {}
func (DropProtoBundle) isDDL()    {}
>>>>>>> 2b2b4b23
func (CreateTable) isDDL()        {}
func (AlterTable) isDDL()         {}
func (DropTable) isDDL()          {}
func (RenameTable) isDDL()        {}
func (CreateIndex) isDDL()        {}
func (AlterIndex) isDDL()         {}
func (DropIndex) isDDL()          {}
func (CreateView) isDDL()         {}
func (CreateSearchIndex) isDDL()  {}
func (DropSearchIndex) isDDL()    {}
func (AlterSearchIndex) isDDL()   {}
func (DropView) isDDL()           {}
func (CreateChangeStream) isDDL() {}
func (AlterChangeStream) isDDL()  {}
func (DropChangeStream) isDDL()   {}
func (CreateRole) isDDL()         {}
func (DropRole) isDDL()           {}
func (Grant) isDDL()              {}
func (Revoke) isDDL()             {}
func (CreateSequence) isDDL()     {}
func (AlterSequence) isDDL()      {}
func (DropSequence) isDDL()       {}
func (AlterStatistics) isDDL()    {}
func (Analyze) isDDL()            {}
func (CreateVectorIndex) isDDL()  {}
func (DropVectorIndex) isDDL()    {}

// Constraint represents table constraint of CONSTARINT clause.
type Constraint interface {
	Node
	isConstraint()
}

func (ForeignKey) isConstraint() {}
func (Check) isConstraint()      {}

// TableAlteration represents ALTER TABLE action.
type TableAlteration interface {
	Node
	isTableAlteration()
}

func (AddSynonym) isTableAlteration()               {}
func (DropSynonym) isTableAlteration()              {}
func (RenameTo) isTableAlteration()                 {}
func (AddColumn) isTableAlteration()                {}
func (AddTableConstraint) isTableAlteration()       {}
func (AddRowDeletionPolicy) isTableAlteration()     {}
func (DropColumn) isTableAlteration()               {}
func (DropConstraint) isTableAlteration()           {}
func (DropRowDeletionPolicy) isTableAlteration()    {}
func (ReplaceRowDeletionPolicy) isTableAlteration() {}
func (SetOnDelete) isTableAlteration()              {}
func (AlterColumn) isTableAlteration()              {}

// ColumnAlteration represents ALTER COLUMN action in ALTER TABLE.
type ColumnAlteration interface {
	Node
	isColumnAlteration()
}

func (AlterColumnType) isColumnAlteration()        {}
func (AlterColumnSetOptions) isColumnAlteration()  {}
func (AlterColumnSetDefault) isColumnAlteration()  {}
func (AlterColumnDropDefault) isColumnAlteration() {}

// Privilege represents privileges specified by GRANT and REVOKE.
type Privilege interface {
	Node
	isPrivilege()
}

func (PrivilegeOnTable) isPrivilege()                {}
func (SelectPrivilegeOnChangeStream) isPrivilege()   {}
func (SelectPrivilegeOnView) isPrivilege()           {}
func (ExecutePrivilegeOnTableFunction) isPrivilege() {}
func (RolePrivilege) isPrivilege()                   {}

// TablePrivilege represents privileges on table.
type TablePrivilege interface {
	Node
	isTablePrivilege()
}

func (SelectPrivilege) isTablePrivilege() {}
func (InsertPrivilege) isTablePrivilege() {}
func (UpdatePrivilege) isTablePrivilege() {}
func (DeletePrivilege) isTablePrivilege() {}

// SchemaType represents types for schema.
type SchemaType interface {
	Node
	isSchemaType()
}

func (ScalarSchemaType) isSchemaType() {}
func (SizedSchemaType) isSchemaType()  {}
func (ArraySchemaType) isSchemaType()  {}
func (NamedType) isSchemaType()        {}

// IndexAlteration represents ALTER INDEX action.
type IndexAlteration interface {
	Node
	isIndexAlteration()
}

func (AddStoredColumn) isIndexAlteration()  {}
func (DropStoredColumn) isIndexAlteration() {}

// DML represents data manipulation language in SQL.
//
// https://cloud.google.com/spanner/docs/data-definition-language
type DML interface {
	Statement
	isDML()
}

func (Insert) isDML() {}
func (Delete) isDML() {}
func (Update) isDML() {}

// InsertInput represents input values of INSERT statement.
type InsertInput interface {
	Node
	isInsertInput()
}

func (ValuesInput) isInsertInput()   {}
func (SubQueryInput) isInsertInput() {}

// ChangeStreamFor represents FOR clause in CREATE/ALTER CHANGE STREAM statement.
type ChangeStreamFor interface {
	Node
	isChangeStreamFor()
}

func (ChangeStreamForAll) isChangeStreamFor()    {}
func (ChangeStreamForTables) isChangeStreamFor() {}

// ChangeStreamAlteration represents ALTER CHANGE STREAM action.
type ChangeStreamAlteration interface {
	Node
	isChangeStreamAlteration()
}

func (ChangeStreamSetFor) isChangeStreamAlteration()     {}
func (ChangeStreamDropForAll) isChangeStreamAlteration() {}
func (ChangeStreamSetOptions) isChangeStreamAlteration() {}

// ================================================================================
//
// SELECT
//
// ================================================================================

// QueryStatement is query statement node.
//
//	{{.Hint | sqlOpt}} {{.With | sqlOpt}} {{.Query | sql}}
//
// https://cloud.google.com/spanner/docs/query-syntax
type QueryStatement struct {
	// pos = (Hint ?? With ?? Query).pos
	// end = Query.end

	Hint  *Hint // optional
	With  *With // optional
	Query QueryExpr
}

// Hint is hint node.
//
//	@{{"{"}}{{.Records | sqlJoin ","}}{{"}"}}
type Hint struct {
	// pos = Atmark
	// end = Rbrace + 1

	Atmark token.Pos // position of "@"
	Rbrace token.Pos // position of "}"

	Records []*HintRecord // len(Records) > 0
}

// HintRecord is hint record node.
//
//	{{.Key | sql}}={{.Value | sql}}
type HintRecord struct {
	// pos = Key.pos
	// end = Value.end

	Key   *Ident
	Value Expr
}

// With is with clause node.
//
//	WITH {{.CTEs | sqlJoin ","}}
type With struct {
	// pos = With
	// end = CTEs[$].end

	With token.Pos // position of "WITH" keyword

	CTEs []*CTE
}

// CTE is common table expression node.
//
//	{{.Name}} AS ({{.QueryExpr}})
type CTE struct {
	// pos = Name.pos
	// end = Rparen + 1

	Rparen token.Pos // position of ")"

	Name      *Ident
	QueryExpr QueryExpr
}

// Select is SELECT statement node.
//
//	SELECT
//	  {{if .Distinct}}DISTINCT{{end}}
//	  {{.As | sqlOpt}}
//	  {{.Results | sqlJoin ","}}
//	  {{.From | sqlOpt}}
//	  {{.Where | sqlOpt}}
//	  {{.GroupBy | sqlOpt}}
//	  {{.Having | sqlOpt}}
//	  {{.OrderBy | sqlOpt}}
//	  {{.Limit | sqlOpt}}
type Select struct {
	// pos = Select
	// end = (Limit ?? OrderBy ?? Having ?? GroupBy ?? Where ?? From ?? Results[$]).end

	Select token.Pos // position of "select" keyword

	Distinct bool
	As       SelectAs     // optional
	Results  []SelectItem // len(Results) > 0
	From     *From        // optional
	Where    *Where       // optional
	GroupBy  *GroupBy     // optional
	Having   *Having      // optional
	OrderBy  *OrderBy     // optional
	Limit    *Limit       // optional
}

// AsStruct represents AS STRUCT node in SELECT clause.
//
//	AS STRUCT
type AsStruct struct {
	// pos = As
	// end = Struct + 6

	As     token.Pos
	Struct token.Pos
}

// AsValue represents AS VALUE node in SELECT clause.
//
//	AS VALUE
type AsValue struct {
	// pos = As
	// end = Value + 5

	As    token.Pos
	Value token.Pos
}

// AsTypeName represents AS typename node in SELECT clause.
//
//	AS {{.TypeName | sql}}
type AsTypeName struct {
	// pos = As
	// end = TypeName.end

	As       token.Pos
	TypeName *NamedType
}

// CompoundQuery is query statement node compounded by set operators.
//
//	{{.Queries | sqlJoin (printf "%s %s" .Op or(and(.Distinct, "DISTINCT"), "ALL"))}}
//	  {{.OrderBy | sqlOpt}}
//	  {{.Limit | sqlOpt}}
type CompoundQuery struct {
	// pos = Queries[0].pos
	// end = (Limit ?? OrderBy ?? Queries[$]).end

	Op       SetOp
	Distinct bool
	Queries  []QueryExpr // len(Queries) >= 2
	OrderBy  *OrderBy    // optional
	Limit    *Limit      // optional
}

// SubQuery is subquery statement node.
//
//	({{.Query | sql}}) {{.OrderBy | sqlOpt}} {{.Limit | sqlOpt}}
type SubQuery struct {
	// pos = Lparen
	// end = (Limit ?? OrderBy).end || Rparen + 1

	Lparen, Rparen token.Pos // position of "(" and ")"

	Query   QueryExpr
	OrderBy *OrderBy // optional
	Limit   *Limit   // optional
}

// Star is a single * in SELECT result columns list.
//
//	*
type Star struct {
	// pos = Star
	// end = Star + 1

	Star token.Pos // position of "*"
}

// DotStar is expression with * in SELECT result columns list.
//
//	{{.Expr | sql}}.*
type DotStar struct {
	// pos = Expr.pos
	// end = Star + 1

	Star token.Pos // position of "*"

	Expr Expr
}

// Alias is aliased expression by AS clause.
//
// Typically, this appears in SELECT result columns list, but this can appear in typeless STRUCT literals
// and NEW constructors.
//
//	{{.Expr | sql}} {{.As | sql}}
type Alias struct {
	// pos = Expr.pos
	// end = As.end

	Expr Expr
	As   *AsAlias
}

// AsAlias is AS clause node for general purpose.
//
// It is used in Alias node and some JoinExpr nodes.
//
//	{{if not .As.Invalid}}AS {{end}}{{.Alias | sql}}
type AsAlias struct {
	// pos = As || Alias.pos
	// end = Alias.end

	As token.Pos // position of "AS" keyword, optional

	Alias *Ident
}

// ExprSelectItem is Expr wrapper for SelectItem.
//
//	{{.Expr | sql}}
type ExprSelectItem struct {
	// pos = Expr.pos
	// end = Expr.end

	Expr Expr
}

// From is FROM clause node.
//
//	FROM {{.Source | sql}}
type From struct {
	// pos = From
	// end = Source.end

	From token.Pos // position of "FROM" keyword

	Source TableExpr
}

// Where is WHERE clause node.
//
//	WHERE {{.Expr | sql}}
type Where struct {
	// pos = Where
	// end = Expr.end

	Where token.Pos // position of "WHERE" keyword

	Expr Expr
}

// GroupBy is GROUP BY clause node.
//
//	GROUP BY {{.Exprs | sqlJoin ","}}
type GroupBy struct {
	// pos = Group
	// end = Exprs[$].end

	Group token.Pos // position of "GROUP" keyword

	Exprs []Expr // len(Exprs) > 0
}

// Having is HAVING clause node.
//
//	HAVING {{.Expr | sql}}
type Having struct {
	// pos = Having
	// end = Expr.end

	Having token.Pos // position of "HAVING" keyword

	Expr Expr
}

// OrderBy is ORDER BY clause node.
//
//	ORDER BY {{.Items | sqlJoin ","}}
type OrderBy struct {
	// pos = Order
	// end = Items[$].end

	Order token.Pos // position of "ORDER" keyword

	Items []*OrderByItem // len(Items) > 0
}

// OrderByItem is expression node in ORDER BY clause list.
//
//	{{.Expr | sql}} {{.Collate | sqlOpt}} {{.Direction}}
type OrderByItem struct {
	// pos = Expr.pos
	// end = DirPos + len(Dir) || (Collate ?? Expr).end

	DirPos token.Pos // position of Dir

	Expr    Expr
	Collate *Collate  // optional
	Dir     Direction // optional
}

// Collate is COLLATE clause node in ORDER BY item.
//
//	COLLATE {{.Value | sql}}
type Collate struct {
	// pos = Collate
	// end = Value.end

	Collate token.Pos // position of "COLLATE" keyword

	Value StringValue
}

// Limit is LIMIT clause node.
//
//	LIMIT {{.Count | sql}} {{.Offset | sqlOpt}}
type Limit struct {
	// pos = Limit
	// end = (Offset ?? Count).end

	Limit token.Pos // position of "LIMIT" keyword

	Count  IntValue
	Offset *Offset // optional
}

// Offset is OFFSET clause node in LIMIT clause.
//
//	OFFSET {{.Value | sql}}
type Offset struct {
	// pos = Offset
	// end = Value.end

	Offset token.Pos // position of "OFFSET" keyword

	Value IntValue
}

// ================================================================================
//
// JOIN
//
// ================================================================================

// Unnest is UNNEST call in FROM clause.
//
//	UNNEST({{.Expr | sql}})
//	{{.Hint | sqlOpt}}
//	{{.As | sqlOpt}}
//	{{.WithOffset | sqlOpt}}
//	{{.Sample | sqlOpt}}
type Unnest struct {
	// pos = Unnest
	// end = (Sample ?? WithOffset ?? As ?? Hint).end || Rparen + 1 || Expr.end

	Unnest token.Pos // position of "UNNEST"
	Rparen token.Pos // position of ")"

	Expr       Expr         // Path or Ident when Implicit is true
	Hint       *Hint        // optional
	As         *AsAlias     // optional
	WithOffset *WithOffset  // optional
	Sample     *TableSample // optional
}

// WithOffset is WITH OFFSET clause node after UNNEST call.
//
//	WITH OFFSET {{.As | sqlOpt}}
type WithOffset struct {
	// pos = With
	// end = As.end || Offset + 6

	With, Offset token.Pos // position of "WITH" and "OFFSET" keywords

	As *AsAlias // optional
}

// TableName is table name node in FROM clause.
//
//	{{.Table | sql}} {{.Hint | sqlOpt}} {{.As | sqlOpt}} {{.Sample | sqlOpt}}
type TableName struct {
	// pos = Table.pos
	// end = (Sample ?? As ?? Hint ?? Table).end

	Table  *Ident
	Hint   *Hint        // optional
	As     *AsAlias     // optional
	Sample *TableSample // optional
}

// PathTableExpr is path expression node in FROM clause.
// Parser cannot distinguish between `implicit UNNEST` and tables in a named schema.
// It is the job of a later phase to determine this distinction.
//
//	{{.Path | sql}} {{.Hint | sqlOpt}} {{.As | sqlOpt}} {{.Sample | sqlOpt}}
type PathTableExpr struct {
	// pos = Path.pos
	// end = (Sample ?? WithOffset ?? As ?? Hint ?? Path).end

	Path       *Path
	Hint       *Hint        // optional
	As         *AsAlias     // optional
	WithOffset *WithOffset  // optional
	Sample     *TableSample // optional
}

// SubQueryTableExpr is subquery inside JOIN expression.
//
//	({{.Query | sql}}) {{.As | sqlOpt}} {{.Sample | sqlOpt}}
type SubQueryTableExpr struct {
	// pos = Lparen
	// end = (Sample ?? As).end || Rparen + 1

	Lparen, Rparen token.Pos // position of "(" and ")"

	Query  QueryExpr
	As     *AsAlias     // optional
	Sample *TableSample // optional
}

// ParenTableExpr is parenthesized JOIN expression.
//
//	({{.Source | sql}}) {{.Sample | sqlOpt}}
type ParenTableExpr struct {
	// pos = Lparen
	// end = Sample.end || Rparen + 1

	Lparen, Rparen token.Pos // position of "(" and ")"

	Source TableExpr    // SubQueryJoinExpr (without As) or Join
	Sample *TableSample // optional
}

// Join is JOIN expression.
//
//	{{.Left | sql}}
//	  {{.Op}} {{.Method}} {{.Hint | sqlOpt}}
//	  {{.Right | sql}}
//	{{.Cond | sqlOpt}}
type Join struct {
	// pos = Left.pos
	// end = (Cond ?? Right).pos

	Op          JoinOp
	Method      JoinMethod
	Hint        *Hint // optional
	Left, Right TableExpr
	Cond        JoinCondition // nil when Op is CrossJoin, otherwise it must be set.
}

// On is ON condition of JOIN expression.
//
//	ON {{.Expr | sql}}
type On struct {
	// pos = On
	// end = Expr.end

	On token.Pos // position of "ON" keyword

	Expr Expr
}

// Using is Using condition of JOIN expression.
//
//	USING ({{Idents | sqlJoin ","}})
type Using struct {
	// pos = Using
	// end = Rparen + 1

	Using  token.Pos // position of "USING" keyword
	Rparen token.Pos // position of ")"

	Idents []*Ident // len(Idents) > 0
}

// TableSample is TABLESAMPLE clause node.
//
//	TABLESAMPLE {{.Method}} {{.Size | sql}}
type TableSample struct {
	// pos = TableSample
	// end = Size.end

	TableSample token.Pos // position of "TABLESAMPLE" keyword

	Method TableSampleMethod
	Size   *TableSampleSize
}

// TableSampleSize is size part of TABLESAMPLE clause.
//
//	({{.Value | sql}} {{.Unit}})
type TableSampleSize struct {
	// pos = Lparen
	// end = Rparen + 1

	Lparen, Rparen token.Pos // position of "(" and ")"

	Value NumValue
	Unit  TableSampleUnit
}

// ================================================================================
//
// Expr
//
// ================================================================================

// BinaryExpr is binary operator expression node.
//
//	{{.Left | sql}} {{.Op}} {{.Right | sql}}
type BinaryExpr struct {
	// pos = Left.pos
	// end = Right.pos

	Op BinaryOp

	Left, Right Expr
}

// UnaryExpr is unary operator expression node.
//
//	{{.Op}} {{.Expr | sql}}
type UnaryExpr struct {
	// pos = OpPos
	// end = Expr.end

	OpPos token.Pos // position of Op

	Op   UnaryOp
	Expr Expr
}

// InExpr is IN expression node.
//
//	{{.Left | sql}} {{if .Not}}NOT{{end}} IN {{.Right | sql}}
type InExpr struct {
	// pos = Left.pos
	// end = Right.end

	Not   bool
	Left  Expr
	Right InCondition
}

// UnnestInCondition is UNNEST call at IN condition.
//
//	UNNEST({{.Expr | sql}})
type UnnestInCondition struct {
	// pos = Unnest
	// end = Rparen + 1

	Unnest token.Pos
	Rparen token.Pos

	Expr Expr
}

// SubQueryInCondition is subquery at IN condition.
//
//	({{.Query | sql}})
type SubQueryInCondition struct {
	// pos = Lparen
	// end = Rparen + 1

	Lparen, Rparen token.Pos // position of "(" and ")"

	Query QueryExpr
}

// ValuesInCondition is parenthesized values at IN condition.
//
//	({{.Exprs | sqlJoin ","}})
type ValuesInCondition struct {
	// pos = Lparen
	// end = Rparen + 1

	Lparen, Rparen token.Pos // position of "(" and ")"

	Exprs []Expr // len(Exprs) > 0
}

// IsNullExpr is IS NULL expression node.
//
//	{{.Left | sql}} IS {{if .Not}}NOT{{end}} NULL
type IsNullExpr struct {
	// pos = Left.pos
	// end = Null + 4

	Null token.Pos // position of "NULL"

	Not  bool
	Left Expr
}

// IsBoolExpr is IS TRUE/FALSE expression node.
//
//	{{.Left | sql}} IS {{if .Not}}NOT{{end}} {{if .Right}}TRUE{{else}}FALSE{{end}}
type IsBoolExpr struct {
	// pos = Left.pos
	// end = RightPos + (Right ? 4 : 5)

	RightPos token.Pos // position of Right

	Not   bool
	Left  Expr
	Right bool
}

// BetweenExpr is BETWEEN expression node.
//
//	{{.Left | sql}} {{if .Not}}NOT{{end}} BETWEEN {{.RightStart | sql}} AND {{.RightEnd | sql}}
type BetweenExpr struct {
	// pos = Left.pos
	// end = RightEnd.end

	Not                        bool
	Left, RightStart, RightEnd Expr
}

// SelectorExpr is struct field access expression node.
//
//	{{.Expr | sql}}.{{.Ident | sql}}
type SelectorExpr struct {
	// pos = Expr.pos
	// end = Ident.pos

	Expr  Expr
	Ident *Ident
}

// IndexExpr is array item access expression node.
//
//	{{.Expr | sql}}[{{if .Ordinal}}ORDINAL{{else}}OFFSET{{end}}({{.Index | sql}})]
type IndexExpr struct {
	// pos = Expr.pos
	// end = Rbrack + 1

	Rbrack token.Pos // position of "]"

	Ordinal     bool
	Expr, Index Expr
}

// CallExpr is function call expression node.
//
//	{{.Func | sql}}(
//		{{if .Distinct}}DISTINCT{{end}}
//		{{.Args | sqlJoin ", "}}
//		{{if len(.Args) > 0 && len(.NamedArgs) > 0}}, {{end}}
//		{{.NamedArgs | sqlJoin ", "}}
//		{{.NullHandling | sqlOpt}}
//		{{.Having | sqlOpt}}
//	)
type CallExpr struct {
	// pos = Func.pos
	// end = Rparen + 1

	Rparen token.Pos // position of ")"

	Func         *Ident
	Distinct     bool
	Args         []Arg
	NamedArgs    []*NamedArg
	NullHandling NullHandlingModifier // optional
	Having       HavingModifier       // optional
}

// ExprArg is argument of the generic function call.
//
//	{{.Expr | sql}}
type ExprArg struct {
	// pos = Expr.pos
	// end = Expr.end

	Expr Expr
}

// IntervalArg is argument of date function call.
//
//	INTERVAL {{.Expr | sql}} {{.Unit | sqlOpt}}
type IntervalArg struct {
	// pos = Interval
	// end = (Unit ?? Expr).end

	Interval token.Pos // position of "INTERVAL" keyword

	Expr Expr
	Unit *Ident // optional
}

// SequenceArg is argument of sequence function call.
//
//	SEQUENCE {{.Expr | sql}}
type SequenceArg struct {
	// pos = Sequence
	// end = Expr.end

	Sequence token.Pos // position of "SEQUENCE" keyword

	Expr Expr
}

// NamedArg represents a name and value pair in named arguments
//
//	{{.Name | sql}} => {{.Value | sql}}
type NamedArg struct {
	// pos = Name.pos
	// end = Value.end

	Name  *Ident
	Value Expr
}

// IgnoreNulls represents IGNORE NULLS of aggregate function calls.
//
//	IGNORE NULLS
type IgnoreNulls struct {
	// pos = Ignore
	// end = Nulls + 5

	Ignore token.Pos
	Nulls  token.Pos
}

// RespectNulls represents RESPECT NULLS of aggregate function calls
//
//	RESPECT NULLS
type RespectNulls struct {
	// pos = Respect
	// end = Nulls + 5

	Respect token.Pos
	Nulls   token.Pos
}

// HavingMax represents HAVING MAX of aggregate function calls.
//
//	HAVING MAX {{Expr | sql}}
type HavingMax struct {
	// pos = Having
	// end = Expr.end

	Having token.Pos
	Expr   Expr
}

// HavingMin represents HAVING MIN of aggregate function calls.
//
//	HAVING MIN {{Expr | sql}}
type HavingMin struct {
	// pos = Having
	// end = Expr.end

	Having token.Pos
	Expr   Expr
}

// CountStarExpr is node just for COUNT(*).
//
//	COUNT(*)
type CountStarExpr struct {
	// pos = Count
	// end = Rparen + 1

	Count  token.Pos // position of "COUNT"
	Rparen token.Pos // position of ")"
}

// ExtractExpr is EXTRACT call expression node.
//
//	EXTRACT({{.Part | sql}} FROM {{.Expr | sql}} {{.AtTimeZone | sqlOpt}})
type ExtractExpr struct {
	// pos = Extract
	// end = Rparen + 1

	Extract token.Pos // position of "EXTRACT" keyword
	Rparen  token.Pos // position of ")"

	Part       *Ident
	Expr       Expr
	AtTimeZone *AtTimeZone // optional
}

// AtTimeZone is AT TIME ZONE clause in EXTRACT call.
//
//	AT TIME ZONE {{.Expr | sql}}
type AtTimeZone struct {
	// pos = At
	// end = Expr.end

	At token.Pos // position of "AT" keyword

	Expr Expr
}

// CastExpr is CAST/SAFE_CAST call expression node.
//
//	{{if .Safe}}SAFE_{{end}}CAST({{.Expr | sql}} AS {{.Type | sql}})
type CastExpr struct {
	// pos = Cast
	// end = Rparen + 1

	Cast   token.Pos // position of "CAST" keyword or "SAFE_CAST" pseudo keyword
	Rparen token.Pos // position of ")"

	Safe bool

	Expr Expr
	Type Type
}

// CaseExpr is CASE expression node.
//
//	CASE {{.Expr | sqlOpt}}
//	  {{.Whens | sqlJoin "\n"}}
//	  {{.Else | sqlOpt}}
//	END
type CaseExpr struct {
	// pos = Case
	// end = EndPos + 3

	Case, EndPos token.Pos // position of "CASE" and "END" keywords

	Expr  Expr        // optional
	Whens []*CaseWhen // len(Whens) > 0
	Else  *CaseElse   // optional
}

// CaseWhen is WHEN clause in CASE expression.
//
//	WHEN {{.Cond | sql}} THEN {{.Then | sql}}
type CaseWhen struct {
	// pos = When
	// end = Then.end

	When token.Pos // position of "WHEN" keyword

	Cond, Then Expr
}

// CaseElse is ELSE clause in CASE expression.
//
//	ELSE {{.Expr | sql}}
type CaseElse struct {
	// pos = Else
	// end = Expr.end

	Else token.Pos // position of "ELSE" keyword

	Expr Expr
}

// ParenExpr is parenthesized expression node.
//
//	({{. | sql}})
type ParenExpr struct {
	// pos = Lparen
	// end = Rparen + 1

	Lparen, Rparen token.Pos // position of "(" and ")"

	Expr Expr
}

// ScalarSubQuery is subquery in expression.
//
//	({{.Query | sql}})
type ScalarSubQuery struct {
	// pos = Lparen
	// end = Rparen + 1

	Lparen, Rparen token.Pos // position of "(" and ")"

	Query QueryExpr
}

// ArraySubQuery is subquery in ARRAY call.
//
//	ARRAY({{.Query | sql}})
type ArraySubQuery struct {
	// pos = Array
	// end = Rparen + 1

	Array  token.Pos // position of "ARRAY" keyword
	Rparen token.Pos // position of ")"

	Query QueryExpr
}

// ExistsSubQuery is subquery in EXISTS call.
//
//	EXISTS {{.Hint | sqlOpt}} ({{.Query | sql}})
type ExistsSubQuery struct {
	// pos = Exists
	// end = Rparen + 1

	Exists token.Pos // position of "EXISTS" keyword
	Rparen token.Pos // position of ")"

	Hint  *Hint
	Query QueryExpr
}

// ================================================================================
//
// Literal
//
// ================================================================================

// Param is Query parameter node.
//
//	@{{.Name}}
type Param struct {
	// pos = Atmark
	// end = Atmark + 1 + len(Name)

	Atmark token.Pos

	Name string
}

// Ident is identifier node.
//
//	{{.Name | sqlIdentQuote}}
type Ident struct {
	// pos = NamePos
	// end = NameEnd

	NamePos, NameEnd token.Pos // position of this name

	Name string
}

// Path is dot-chained identifier list.
// It can be simple name without dot.
//
//	{{.Idents | sqlJoin "."}}
type Path struct {
	// pos = Idents[0].pos
	// end = Idents[$].end

	Idents []*Ident // len(Idents) > 0
}

// ArrayLiteral is array literal node.
//
//	{{if .Array.Invalid | not}}ARRAY{{end}}{{if .Type}}<{{.Type | sql}}>{{end}}[{{.Values | sqlJoin ","}}]
type ArrayLiteral struct {
	// pos = Array || Lbrack
	// end = Rbrack + 1

	Array          token.Pos // position of "ARRAY" keyword, optional
	Lbrack, Rbrack token.Pos // position of "[" and "]"

	Type   Type // optional
	Values []Expr
}

// TupleStructLiteral is tuple syntax struct literal node.
//
//	({{.Values | sqlJoin ","}})
type TupleStructLiteral struct {
	// pos = Lparen
	// end = Rparen + 1

	Lparen, Rparen token.Pos // position of "(" and ")"

	Values []Expr // len(Values) > 1
}

// TypedStructLiteral is typed struct literal node.
//
//	STRUCT<{{.Fields | sqlJoin ","}}>({{.Values | sqlJoin ","}})
type TypedStructLiteral struct {
	// pos = Struct
	// end = Rparen + 1

	Struct token.Pos // position of "STRUCT"
	Rparen token.Pos // position of ")"

	Fields []*StructField
	Values []Expr
}

// TypelessStructLiteral is typeless struct literal node.
//
//	STRUCT({{.Values | sqlJoin ","}})
type TypelessStructLiteral struct {
	// pos = Struct
	// end = Rparen + 1

	Struct token.Pos // position of "STRUCT"
	Rparen token.Pos // position of ")"

	Values []TypelessStructLiteralArg
}

// NullLiteral is just NULL literal.
//
//	NULL
type NullLiteral struct {
	// pos = Null
	// end = Null + 4

	Null token.Pos // position of "NULL"
}

// BoolLiteral is boolean literal node.
//
//	{{if .Value}}TRUE{{else}}FALSE{{end}}
type BoolLiteral struct {
	// pos = ValuePos
	// end = ValuePos + (Value ? 4 : 5)

	ValuePos token.Pos // position of this value

	Value bool
}

// IntLiteral is integer literal node.
//
//	{{.Value}}
type IntLiteral struct {
	// pos = ValuePos
	// end = ValueEnd

	ValuePos, ValueEnd token.Pos // position of this value

	Base  int // 10 or 16
	Value string
}

// FloatLiteral is floating point number literal node.
//
//	{{.Value}}
type FloatLiteral struct {
	// pos = ValuePos
	// end = ValueEnd

	ValuePos, ValueEnd token.Pos // position of this value

	Value string
}

// StringLiteral is string literal node.
//
//	{{.Value | sqlStringQuote}}
type StringLiteral struct {
	// pos = ValuePos
	// end = ValueEnd

	ValuePos, ValueEnd token.Pos // position of this value

	Value string
}

// BytesLiteral is bytes literal node.
//
//	B{{.Value | sqlBytesQuote}}
type BytesLiteral struct {
	// pos = ValuePos
	// end = ValueEnd

	ValuePos, ValueEnd token.Pos // position of this value

	Value []byte
}

// DateLiteral is date literal node.
//
//	DATE {{.Value | sql}}
type DateLiteral struct {
	// pos = Date
	// end = Value.end

	Date token.Pos // position of "DATE"

	Value *StringLiteral
}

// TimestampLiteral is timestamp literal node.
//
//	TIMESTAMP {{.Value | sql}}
type TimestampLiteral struct {
	// pos = Timestamp
	// end = Value.end

	Timestamp token.Pos // position of "TIMESTAMP"

	Value *StringLiteral
}

// NumericLiteral is numeric literal node.
//
//	NUMERIC {{.Value | sql}}
type NumericLiteral struct {
	// pos = Numeric
	// end = Value.end

	Numeric token.Pos // position of "NUMERIC"

	Value *StringLiteral
}

// JSONLiteral is JSON literal node.
//
//	JSON {{.Value | sql}}
type JSONLiteral struct {
	// pos = JSON
	// end = Value.end

	JSON token.Pos // position of "JSON"

	Value *StringLiteral
}

// ================================================================================
//
// NEW constructors
//
// ================================================================================

// BracedConstructorFieldValue represents value part of fields in BracedNewConstructor.
type BracedConstructorFieldValue interface {
	Node
	isBracedConstructorFieldValue()
}

func (*BracedConstructor) isBracedConstructorFieldValue()               {}
func (*BracedConstructorFieldValueExpr) isBracedConstructorFieldValue() {}

// NewConstructor represents NEW operator which creates a protocol buffer using a parenthesized list of arguments.
//
//	NEW {{.Type | sql}} ({{.Args | sqlJoin ", "}})
type NewConstructor struct {
	// pos = New
	// end = Rparen + 1

	New  token.Pos
	Type *NamedType

	Args []NewConstructorArg

	Rparen token.Pos
}

// BracedNewConstructor represents NEW operator which creates a protocol buffer using a map constructor.
//
//	NEW {{.Type | sql}} {{"{"}}{{"}"}}
type BracedNewConstructor struct {
	// pos = New
	// end = Body.end

	New token.Pos

	Type *NamedType
	Body *BracedConstructor
}

// BracedConstructor represents a single map constructor which is used in BracedNewConstructor.
// Actually, it is a top level Expr in syntax, but it is not permitted semantically in other place.
//
//	{{"{"}}{{.Fields | sqlJoin ", "}}{{"}"}}
type BracedConstructor struct {
	// pos = Lbrace
	// end = Rbrace + 1

	Lbrace, Rbrace token.Pos

	Fields []*BracedConstructorField
}

// BracedConstructorField represents a single field in BracedConstructor.
//
//	{{.Name | sql}} {{.Value | sql}}
type BracedConstructorField struct {
	// pos = Name.pos
	// end = Value.end

	Name  *Ident
	Value BracedConstructorFieldValue
}

// BracedConstructorFieldValueExpr represents a field value node.
//
//	: {{.Expr | sql}}
type BracedConstructorFieldValueExpr struct {
	// pos = Colon
	// end = Expr.end

	Colon token.Pos

	Expr Expr
}

// ================================================================================
//
// Type
//
// ================================================================================

// SimpleType is type node having no parameter like INT64, STRING.
//
//	{{.Name}}
type SimpleType struct {
	// pos = NamePos
	// end = NamePos + len(Name)

	NamePos token.Pos // position of this name

	Name ScalarTypeName
}

// ArrayType is array type node.
//
//	ARRAY<{{.Item | sql}}>
type ArrayType struct {
	// pos = Array
	// end = Gt + 1

	Array token.Pos // position of "ARRAY" keyword
	Gt    token.Pos // position of ">"

	Item Type
}

// StructType is struct type node.
//
//	STRUCT<{{.Fields | sqlJoin ","}}>
type StructType struct {
	// pos = Struct
	// end = Gt + 1

	Struct token.Pos // position of "STRUCT"
	Gt     token.Pos // position of ">"

	Fields []*StructField
}

// StructField is field in struct type node.
//
//	{{if .Ident}}{{.Ident | sql}}{{end}} {{.Type | sql}}
type StructField struct {
	// pos = (Ident ?? Type).pos
	// end = Type.end

	Ident *Ident
	Type  Type
}

// NamedType is named type node.
// It is currently PROTO or ENUM.
// Name is full qualified name, but it can be len(Name) == 1 if it doesn't contain ".".
//
//	{{.Path | sqlJoin "."}}
type NamedType struct {
	// pos = Path[0].pos
	// end = Path[$].end

	Path []*Ident // len(Path) > 0
}

// ================================================================================
//
// Cast for Special Cases
//
// ================================================================================

// CastIntValue is cast call in integer value context.
//
//	CAST({{.Expr | sql}} AS INT64)
type CastIntValue struct {
	// pos = Cast
	// end = Rparen + 1

	Cast   token.Pos // position of "CAST" keyword
	Rparen token.Pos // position of ")"

	Expr IntValue // IntLit or Param
}

// CasrNumValue is cast call in number value context.
//
//	CAST({{.Expr | sql}} AS {{.Type}})
type CastNumValue struct {
	// pos = Cast
	// end = Rparen + 1

	Cast   token.Pos // position of "CAST" keyword
	Rparen token.Pos // position of ")"

	Expr NumValue       // IntLit, FloatLit or Param
	Type ScalarTypeName // Int64Type or Float64Type
}

// ================================================================================
//
// DDL
//
// ================================================================================

// Options is generic OPTIONS clause node without key and value checking.
//
//	OPTIONS ({{.Records | sqlJoin ","}})
type Options struct {
	// pos = Options
	// end = Rparen + 1

	Options token.Pos // position of "OPTIONS" keyword
	Rparen  token.Pos // position of ")"

	Records []*OptionsDef // len(Records) > 0
}

// OptionsDef is single option definition for DDL statements.
//
//	{{.Name | sql}} = {{.Value | sql}}
type OptionsDef struct {
	// pos = Name.pos
	// end = Value.end

	Name  *Ident
	Value Expr
}

// CreateSchema is CREATE SCHEMA statement node.
//
//	CREATE SCHEMA {{.Name | sql}}
type CreateSchema struct {
	// pos = Create
	// end = Name.end

	Create token.Pos // position of "CREATE" keyword

	Name *Ident
}

// DropSchema is DROP SCHEMA statement node.
//
//	DROP SCHEMA {{.Name | sql}}
type DropSchema struct {
	// pos = Drop
	// end = Name.end

	Drop token.Pos // position of "DROP" keyword

	Name *Ident
}

// CreateDatabase is CREATE DATABASE statement node.
//
//	CREATE DATABASE {{.Name | sql}}
type CreateDatabase struct {
	// pos = Create
	// end = Name.end

	Create token.Pos // position of "CREATE" keyword

	Name *Ident
}

// AlterDatabase is ALTER DATABASE statement node.
//
//	ALTER DATABASE {{.Name | sql}} SET {{.Options | sql}}
type AlterDatabase struct {
	// pos = Alter
	// end = Name.end

	Alter token.Pos // position of "ALTER" keyword

	Name    *Ident
	Options *Options
}

<<<<<<< HEAD
// CreatePlacement is CREATE PLACEMENT statement node.
//
//	CREATE PLACEMENT {{.Name | sql}} {{.Options | sqlOpt}}
type CreatePlacement struct {
	// pos = Create
	// end = (Options ?? Name).end

	Create token.Pos // position of "CREATE" keyword

	Name    *Ident
	Options *Options // optional
}

=======
// ================================================================================
//
// PROTO BUNDLE statements
//
// ================================================================================

type ProtoBundleAlteration interface {
	Node
	isProtoBundleAlteration()
}

func (AlterProtoBundleInsert) isProtoBundleAlteration() {}
func (AlterProtoBundleUpdate) isProtoBundleAlteration() {}
func (AlterProtoBundleDelete) isProtoBundleAlteration() {}

// ProtoBundleTypes is parenthesized Protocol Buffers type names node IN CREATE/ALTER PROTO BUNDLE statement.
//
//	({{.Types | sqlJoin ", "}})
type ProtoBundleTypes struct {
	// pos = Lparen
	// end = Rparen + 1

	Lparen, Rparen token.Pos
	Types          []*NamedType
}

// CreateProtoBundle is CREATE PROTO BUNDLE statement node.
//
//	CREATE PROTO BUNDLE {{.Types, | sql}}
type CreateProtoBundle struct {
	// pos = Create
	// end = Types.end

	Create token.Pos // position of "CREATE" keyword

	Types *ProtoBundleTypes
}

// AlterProtoBundle is ALTER PROTO BUNDLE statement node.
//
//	ALTER PROTO BUNDLE {{.Alteration | sql}}
type AlterProtoBundle struct {
	// pos = Alter
	// end = Alteration.end

	Alter token.Pos // position of "ALTER" keyword

	Alteration ProtoBundleAlteration
}

// AlterProtoBundleInsert is INSERT (proto_type_name, ...) node in ALTER PROTO BUNDLE.
//
//	INSERT {{.Types | sql}}
type AlterProtoBundleInsert struct {
	// pos = Insert
	// end = Types.end

	Insert token.Pos // position of "INSERT" pseudo keyword

	Types *ProtoBundleTypes
}

// AlterProtoBundleUpdate is UPDATE (proto_type_name, ...) node in ALTER PROTO BUNDLE.
//
//	UPDATE {{.Types | sql}}
type AlterProtoBundleUpdate struct {
	// pos = Update
	// end = Types.end

	Update token.Pos // position of "UPDATE" pseudo keyword

	Types *ProtoBundleTypes
}

// AlterProtoBundleDelete is DELETE (proto_type_name, ...) node in ALTER PROTO BUNDLE.
//
//	DELETE {{.Types | sql}}
type AlterProtoBundleDelete struct {
	// pos = Delete
	// end = Types.end

	Delete token.Pos // position of "DELETE" pseudo keyword

	Types *ProtoBundleTypes
}

// DropProtoBundle is DROP PROTO BUNDLE statement node.
//
//	DROP PROTO BUNDLE
type DropProtoBundle struct {
	// pos = Drop
	// end = Bundle + 6

	Drop   token.Pos // position of "DROP" pseudo keyword
	Bundle token.Pos // position of "BUNDLE" pseudo keyword
}

// end of PROTO BUNDLE statements

>>>>>>> 2b2b4b23
// CreateTable is CREATE TABLE statement node.
//
//	CREATE TABLE {{if .IfNotExists}}IF NOT EXISTS{{end}} {{.Name | sql}} (
//	  {{.Columns | sqlJoin ","}}{{if and .Columns (or .TableConstrains .Synonym)}},{{end}}
//	  {{.TableConstraints | sqlJoin ","}}{{if and .TableConstraints .Synonym}},{{end}}
//	  {{.Synonym | sqlJoin ","}}
//	)
//	PRIMARY KEY ({{.PrimaryKeys | sqlJoin ","}})
//	{{.Cluster | sqlOpt}}
//	{{.CreateRowDeletionPolicy | sqlOpt}}
//
// Spanner SQL allows to mix `Columns` and `TableConstraints` and `Synonyms`,
// however they are separated in AST definition for historical reasons. If you want to get
// the original order of them, please sort them by their `Pos()`.
type CreateTable struct {
	// pos = Create
	// end = RowDeletionPolicy.end || Cluster.end || Rparen + 1

	Create token.Pos // position of "CREATE" keyword
	Rparen token.Pos // position of ")" of PRIMARY KEY clause

	IfNotExists       bool
	Name              *Path
	Columns           []*ColumnDef
	TableConstraints  []*TableConstraint
	PrimaryKeys       []*IndexKey
	Synonyms          []*Synonym
	Cluster           *Cluster                 // optional
	RowDeletionPolicy *CreateRowDeletionPolicy // optional
}

// Synonym is SYNONYM node in CREATE TABLE
//
//	SYNONYM ({.Name | sql})
type Synonym struct {
	// pos = Synonym
	// end = Rparen + 1

	Synonym token.Pos // position of "SYNONYM" pseudo keyword
	Rparen  token.Pos // position of ")"

	Name *Ident
}

// CreateSequence is CREATE SEQUENCE statement node.
//
//	CREATE SEQUENCE {{if .IfNotExists}}IF NOT EXISTS{{end}} {{.Name | sql}} }} {{.Options | sql}}
type CreateSequence struct {
	// pos = Create
	// end = Options.end

	Create token.Pos // position of "CREATE" keyword

	Name        *Path
	IfNotExists bool
	Options     *Options
}

// ColumnDef is column definition in CREATE TABLE.
//
//	{{.Name | sql}}
//	{{.Type | sql}} {{if .NotNull}}NOT NULL{{end}}
//	{{.DefaultExpr | sqlOpt}}
//	{{.GeneratedExpr | sqlOpt}}
//	{{if .Hidden.Invalid | not)}}HIDDEN{{end}}
//	{{.Options | sqlOpt}}
type ColumnDef struct {
	// pos = Name.pos
	// end = Options.end || Hidden + 6 || GeneratedExpr.end || DefaultExpr.end || Null + 4 || Type.end

	Null token.Pos // position of "NULL"

	Name          *Ident
	Type          SchemaType
	NotNull       bool
	DefaultExpr   *ColumnDefaultExpr   // optional
	GeneratedExpr *GeneratedColumnExpr // optional
	Hidden        token.Pos            // InvalidPos if not hidden
	Options       *Options             // optional
}

// ColumnDefaultExpr is a default value expression for the column.
//
//	DEFAULT ({{.Expr | sql}})
type ColumnDefaultExpr struct {
	// pos = Default
	// end = Rparen

	Default token.Pos // position of "DEFAULT" keyword
	Rparen  token.Pos // position of ")"

	Expr Expr
}

// GeneratedColumnExpr is generated column expression.
//
//	AS ({{.Expr | sql}}) {{if .IsStored}}STORED{{end}}
type GeneratedColumnExpr struct {
	// pos = As
	// end = Stored + 6 || Rparen + 1

	As     token.Pos // position of "AS" keyword
	Stored token.Pos // position of "STORED" keyword, optional
	Rparen token.Pos // position of ")"

	Expr Expr
}

// ColumnDefOption is options for column definition.
//
//	OPTIONS(allow_commit_timestamp = {{if .AllowCommitTimestamp}}true{{else}null{{end}}})
type ColumnDefOptions struct {
	// pos = Options
	// end = Rparen + 1

	Options token.Pos // position of "OPTIONS" keyword
	Rparen  token.Pos // position of ")"

	AllowCommitTimestamp bool
}

// TableConstraint is table constraint in CREATE TABLE and ALTER TABLE.
//
//	{{if .Name}}CONSTRAINT {{.Name}}{{end}}{{.Constraint | sql}}
type TableConstraint struct {
	// pos = ConstraintPos || Constraint.pos
	// end = Constraint.end

	ConstraintPos token.Pos // position of "CONSTRAINT" keyword when Name presents

	Name       *Ident // optional
	Constraint Constraint
}

// ForeignKey is foreign key specifier in CREATE TABLE and ALTER TABLE.
//
//	FOREIGN KEY ({{.ColumnNames | sqlJoin ","}}) REFERENCES {{.ReferenceTable}} ({{.ReferenceColumns | sqlJoin ","}}) {{.OnDelete}}
type ForeignKey struct {
	// pos = Foreign
	// end = OnDeleteEnd || Rparen + 1

	Foreign     token.Pos // position of "FOREIGN" keyword
	Rparen      token.Pos // position of ")" after reference columns
	OnDeleteEnd token.Pos // end position of ON DELETE clause

	Columns          []*Ident
	ReferenceTable   *Path
	ReferenceColumns []*Ident       // len(ReferenceColumns) > 0
	OnDelete         OnDeleteAction // optional
}

// Check is check constraint in CREATE TABLE and ALTER TABLE.
//
//	Check ({{.Expr}})
type Check struct {
	// pos = Check
	// end = Rparen + 1

	Check  token.Pos // position of "CHECK" keyword
	Rparen token.Pos // position of ")" after Expr

	Expr Expr
}

// IndexKey is index key specifier in CREATE TABLE and CREATE INDEX.
//
//	{{.Name | sql}} {{.Dir}}
type IndexKey struct {
	// pos = Name.pos
	// end = DirPos + len(Dir) || Name.end

	DirPos token.Pos // position of Dir

	Name *Ident
	Dir  Direction // optional
}

// Cluster is INTERLEAVE IN PARENT clause in CREATE TABLE.
//
//	, INTERLEAVE IN PARENT {{.TableName | sql}} {{.OnDelete}}
type Cluster struct {
	// pos = Comma
	// end = OnDeleteEnd || TableName.end

	Comma       token.Pos // position of ","
	OnDeleteEnd token.Pos // end position of ON DELETE clause

	TableName *Path
	OnDelete  OnDeleteAction // optional
}

// CreateRowDeletionPolicy is ROW DELETION POLICY clause in CREATE TABLE.
//
//	, {{.RowDeletionPolicy}}
type CreateRowDeletionPolicy struct {
	// pos = Comma
	// end = RowDeletionPolicy.end

	Comma token.Pos // position of ","

	RowDeletionPolicy *RowDeletionPolicy
}

// RowDeletionPolicy is ROW DELETION POLICY clause.
//
//	ROW DELETION POLICY (OLDER_THAN({{.ColymnName | sql}}, INTERVAL {{.NumDays}} DAY))
type RowDeletionPolicy struct {
	// pos = Row
	// end = Rparen + 1

	Row    token.Pos // position of "ROW"
	Rparen token.Pos // position of ")"

	ColumnName *Ident
	NumDays    *IntLiteral
}

// CreateView is CREATE VIEW statement node.
//
//	CREATE {{if .OrReplace}}OR REPLACE{{end}} VIEW {{.Name | sql}}
//	SQL SECURITY {{.SecurityType}} AS
//	{{.Query | sql}}
type CreateView struct {
	// pos = Create
	// end = Query.end

	Create token.Pos

	Name         *Path
	OrReplace    bool
	SecurityType SecurityType
	Query        QueryExpr
}

// DropView is DROP VIEW statement node.
//
//	DROP VIEW {{.Name | sql}}
type DropView struct {
	// pos = Drop
	// end = Name.end

	Drop token.Pos

	Name *Path
}

// AlterTable is ALTER TABLE statement node.
//
//	ALTER TABLE {{.Name | sql}} {{.TableAlteration | sql}}
type AlterTable struct {
	// pos = Alter
	// end = TableAlteration.end

	Alter token.Pos // position of "ALTER" keyword

	Name            *Path
	TableAlteration TableAlteration
}

// AlterIndex is ALTER INDEX statement node.
//
//	ALTER INDEX {{.Name | sql}} {{.IndexAlteration | sql}}
type AlterIndex struct {
	// pos = Alter
	// end = IndexAlteration.end

	Alter token.Pos // position of "ALTER" keyword

	Name            *Path
	IndexAlteration IndexAlteration
}

// AlterSequence is ALTER SEQUENCE statement node.
type AlterSequence struct {
	// pos = Alter
	// end = Options.end

	Alter token.Pos // position of "ALTER" keyword

	Name    *Path
	Options *Options
}

// AlterChangeStream is ALTER CHANGE STREAM statement node.
//
//	ALTER CHANGE STREAM {{.Name | sql}} {{.ChangeStreamAlteration | sql}}
type AlterChangeStream struct {
	// pos = Alter
	// end = ChangeStreamAlteration.end

	Alter token.Pos // position of "ALTER" keyword

	Name                   *Ident
	ChangeStreamAlteration ChangeStreamAlteration
}

// AddSynonym is ADD SYNONYM node in ALTER TABLE.
//
//	ADD SYNONYM {{.Name | sql}}
type AddSynonym struct {
	// pos = Add
	// end = Name.end

	Add  token.Pos // position of "ADD" pseudo keyword
	Name *Ident
}

// DropSynonym is DROP SYNONYM node in ALTER TABLE.
//
//	DROP SYNONYM {{.Name | sql}}
type DropSynonym struct {
	// pos = Drop
	// end = Name.end

	Drop token.Pos // position of "DROP" pseudo keyword
	Name *Ident
}

// RenameTo is RENAME TO node in ALTER TABLE.
//
//	RENAME TO {{.Name | sql}}{{if .AddSynonym}}, {{.AddSynonym | sql}}{{end}}
type RenameTo struct {
	// pos = Rename
	// end = (AddSynonym ?? Name).end

	Rename token.Pos // position of "RENAME" pseudo keyword

	Name       *Ident
	AddSynonym *AddSynonym // optional
}

// AddColumn is ADD COLUMN clause in ALTER TABLE.
//
//	ADD COLUMN {{if .IfNotExists}}IF NOT EXISTS{{end}} {{.Column | sql}}
type AddColumn struct {
	// pos = Add
	// end = Column.end

	Add token.Pos // position of "ADD" keyword

	IfNotExists bool
	Column      *ColumnDef
}

// AddTableConstraint is ADD table_constraint clause in ALTER TABLE.
//
//	ADD {{.TableConstraint}}
type AddTableConstraint struct {
	// pos = Add
	// end = TableConstraint.end

	Add token.Pos // position of "ADD" keyword

	TableConstraint *TableConstraint
}

// AddRowDeletionPolicy is ADD ROW DELETION POLICY clause in ALTER TABLE.
//
//	ADD {{.RowDeletionPolicy | sql}}
type AddRowDeletionPolicy struct {
	// pos = Add
	// end = RowDeletionPolicy.end

	Add token.Pos // position of "ADD" keyword

	RowDeletionPolicy *RowDeletionPolicy
}

// DropColumn is DROP COLUMN clause in ALTER TABLE.
//
//	DROP COLUMN {{.Name | sql}}
type DropColumn struct {
	// pos = Drop
	// end = Name.end

	Drop token.Pos // position of  "DROP" keyword

	Name *Ident
}

// DropConstraint is DROP CONSTRAINT clause in ALTER TABLE.
//
//	DROP CONSTRAINT {{.Name | sql}}
type DropConstraint struct {
	// pos = Drop
	// end = Name.end

	Drop token.Pos // position of  "DROP" keyword

	Name *Ident
}

// DropRowDeletionPolicy is DROP ROW DELETION POLICY clause in ALTER TABLE.
//
//	DROP ROW DELETION POLICY
type DropRowDeletionPolicy struct {
	// pos = Drop
	// end = Policy + 6

	Drop   token.Pos // position of  "DROP" keyword
	Policy token.Pos // position of  "POLICY" keyword
}

// ReplaceRowDeletionPolicy is REPLACE ROW DELETION POLICY clause in ALTER TABLE.
//
//	REPLACE {{.RowDeletionPolicy}}
type ReplaceRowDeletionPolicy struct {
	// pos = Replace
	// end = RowDeletionPolicy.end

	Replace token.Pos // position of  "REPLACE" keyword

	RowDeletionPolicy *RowDeletionPolicy
}

// SetOnDelete is SET ON DELETE clause in ALTER TABLE.
//
//	SET ON DELETE {{.OnDelete}}
type SetOnDelete struct {
	// pos = Set
	// end = OnDeleteEnd

	Set         token.Pos // position of "SET" keyword
	OnDeleteEnd token.Pos // end position of ON DELETE clause

	OnDelete OnDeleteAction
}

// AlterColumn is ALTER COLUMN clause in ALTER TABLE.
//
//	ALTER COLUMN {{.Name | sql}} {{.Alteration | sql}}
type AlterColumn struct {
	// pos = Alter
	// end = Alteration.end

	Alter token.Pos // position of "ALTER" keyword

	Name       *Ident
	Alteration ColumnAlteration
}

// AlterColumnType is action to change the data type of the column in ALTER COLUMN.
//
//	{{.Type | sql}} {{if .NotNull}}NOT NULL{{end}} {{.DefaultExpr | sqlOpt}}
type AlterColumnType struct {
	// pos = Type.pos
	// end = DefaultExpr.end || Null + 4 || Type.end

	Type        SchemaType
	Null        token.Pos // position of "NULL" keyword, optional
	NotNull     bool
	DefaultExpr *ColumnDefaultExpr // optional
}

// AlterColumnSetOptions is SET OPTIONS node in ALTER COLUMN.
//
//	SET {{.Options | sql}}
type AlterColumnSetOptions struct {
	// pos = Set
	// end = Options.end

	Set     token.Pos
	Options *Options
}

// AlterColumnSetDefault is SET DEFAULT node in ALTER COLUMN.
//
//	SET {{.DefaultExpr | sql}}
type AlterColumnSetDefault struct {
	// pos = Set
	// end = DefaultExpr.end

	Set         token.Pos
	DefaultExpr *ColumnDefaultExpr
}

// AlterColumnDropDefault is DROP DEFAULT node in ALTER COLUMN
//
//	DROP DEFAULT
type AlterColumnDropDefault struct {
	// pos = Drop
	// end = Default + 7

	Drop    token.Pos
	Default token.Pos
}

// DropTable is DROP TABLE statement node.
//
//	DROP TABLE {{if .IfExists}}IF NOT EXISTS{{end}} {{.Name | sql}}
type DropTable struct {
	// pos = Drop
	// end = Name.end

	Drop token.Pos // position of "DROP" keyword

	IfExists bool
	Name     *Path
}

// RenameTable is RENAME TABLE statement node.
//
//	RENAME TABLE {{.Tos | sqlJoin ", "}}
type RenameTable struct {
	// pos = Rename
	// end = Tos[$].end

	Rename token.Pos // position of "RENAME" pseudo keyword

	Tos []*RenameTableTo // len(Tos) > 0
}

// RenameTableTo is old TO new node in RENAME TABLE statement.
//
//	{{.Old | sql}} TO {{.New | sql}}
type RenameTableTo struct {
	// pos = Old.pos
	// end = New.end

	Old *Ident
	New *Ident
}

// CreateIndex is CREATE INDEX statement node.
//
//	CREATE
//	  {{if .Unique}}UNIQUE{{end}}
//	  {{if .NullFiltered}}NULL_FILTERED{{end}}
//	INDEX {{if .IfExists}}IF NOT EXISTS{{end}} {{.Name | sql}} ON {{.TableName | sql}} (
//	  {{.Keys | sqlJoin ","}}
//	)
//	{{.Storing | sqlOpt}}
//	{{.InterleaveIn | sqlOpt}}
type CreateIndex struct {
	// pos = Create
	// end = (InterleaveIn ?? Storing).end || Rparen + 1

	Create token.Pos // position of "CREATE" keyword
	Rparen token.Pos // position of ")"

	Unique       bool
	NullFiltered bool
	IfNotExists  bool
	Name         *Path
	TableName    *Path
	Keys         []*IndexKey
	Storing      *Storing      // optional
	InterleaveIn *InterleaveIn // optional
}

// CreateVectorIndex is CREATE VECTOR INDEX statement node.
//
//	CREATE VECTOR INDEX {if .IfNotExists}}IF NOT EXISTS{{end}} {{.Name | sql}}
//	ON {{.TableName | sql}}({{.ColumnName | sql}})
//	{{if .Where}}WHERE {{.Where | sql}}{{end}}
//	{{.Options | sql}}

type CreateVectorIndex struct {
	// pos = Create
	// end = Options.end

	Create token.Pos // position of "CREATE" keyword

	IfNotExists bool // optional
	Name        *Ident
	TableName   *Ident
	ColumnName  *Ident

	// It only allows `WHERE column_name IS NOT NULL` for now, but we still relax the condition
	// by reusing the `parseWhere` function for sake of it may be extended more conditions in the future.
	//
	// Reference: https://cloud.google.com/spanner/docs/reference/standard-sql/data-definition-language#vector_index_statements
	Where   *Where // optional
	Options *Options
}

// VectorIndexOption is OPTIONS record node.
//
//	{{.Key | sql}}={{.Expr | sql}}
type VectorIndexOption struct {
	// pos = Key.pos
	// end = Value.end

	Key   *Ident
	Value Expr
}

// CreateChangeStream is CREATE CHANGE STREAM statement node.
//
//	CREATE CHANGE STREAM {{.Name | sql}} {{.For | sqlOpt}} {{.Options | sqlOpt}}
type CreateChangeStream struct {
	// pos = Create
	// end = (Options ?? For ?? Name).end

	Create token.Pos // position of "CREATE" keyword

	Name    *Ident
	For     ChangeStreamFor // optional
	Options *Options        // optional
}

// ChangeStreamForAll is FOR ALL node in CREATE CHANGE STREAM
//
//	FOR ALL
type ChangeStreamForAll struct {
	// pos = For
	// end = All

	For token.Pos // position of "FOR" keyword
	All token.Pos // position of "ALL" keyword
}

// ChangeStreamForTables is FOR tables node in CREATE CHANGE STREAM
//
//	FOR {{.Tables | sqlJoin ","}}
type ChangeStreamForTables struct {
	// pos = For
	// end = Tables[$].end

	For token.Pos // position of "FOR" keyword

	Tables []*ChangeStreamForTable
}

// ChangeStreamForTable table node in CREATE CHANGE STREAM SET FOR
//
//	{{.TableName | sql}}{{if .Columns}}({{.Columns | sqlJoin ","}}){{end}}
type ChangeStreamForTable struct {
	// pos = TableName.pos
	// end = TableName.end || Rparen + 1

	Rparen token.Pos // position of ")"

	TableName *Ident
	Columns   []*Ident
}

// ChangeStreamSetFor is SET FOR tables node in ALTER CHANGE STREAM
//
//	SET FOR {{.For | sql}}
type ChangeStreamSetFor struct {
	// pos = Set
	// end = For.end

	Set token.Pos // position of "SET" keyword

	For ChangeStreamFor
}

// ChangeStreamDropForAll is DROP FOR ALL node in ALTER CHANGE STREAM
//
//	DROP FOR ALL
type ChangeStreamDropForAll struct {
	// pos = Drop
	// end = All + 3

	Drop token.Pos // position of "DROP" keyword
	All  token.Pos // position of "ALL" keyword
}

// ChangeStreamSetOptions is SET OPTIONS node in ALTER CHANGE STREAM
//
//	SET {{.Options | sql}}
type ChangeStreamSetOptions struct {
	// pos = Set
	// end = Options.end

	Set token.Pos // position of "SET" keyword

	Options *Options
}

// Storing is STORING clause in CREATE INDEX.
//
//	STORING ({{.Columns | sqlJoin ","}})
type Storing struct {
	// pos = Storing
	// end = Rparen + 1

	Storing token.Pos // position of "STORING" keyword
	Rparen  token.Pos // position of ")"

	Columns []*Ident
}

// InterleaveIn is INTERLEAVE IN clause in CREATE INDEX.
//
//	, INTERLEAVE IN {{.TableName | sql}}
type InterleaveIn struct {
	// pos = Comma
	// end = TableName.end

	Comma token.Pos // position of ","

	TableName *Ident
}

// AddStoredColumn is ADD STORED COLUMN clause in ALTER INDEX.
//
//	ADD STORED COLUMN {{.Name | sql}}
type AddStoredColumn struct {
	// pos = Add
	// end = Name.end

	Add token.Pos // position of "ADD" keyword

	Name *Ident
}

// DropStoredColumn is DROP STORED COLUMN clause in ALTER INDEX.
//
//	DROP STORED COLUMN {{.Name | sql}}
type DropStoredColumn struct {
	// pos = Drop
	// end = Name.end

	Drop token.Pos // position of "DROP" keyword

	Name *Ident
}

// DropIndex is DROP INDEX statement node.
//
//	DROP INDEX {{if .IfExists}}IF EXISTS{{end}} {{.Name | sql}}
type DropIndex struct {
	// pos = Drop
	// end = Name.end

	Drop token.Pos // position of "DROP" keyword

	IfExists bool
	Name     *Path
}

// DropVectorIndex is DROP VECTOR INDEX statement node.
//
//	DROP VECTOR INDEX {{if .IfExists}}IF EXISTS{{end}} {{.Name | sql}}
type DropVectorIndex struct {
	// pos = Drop
	// end = Name.end

	Drop token.Pos // position of "DROP" keyword

	IfExists bool
	Name     *Ident
}

// DropSequence is DROP SEQUENCE statement node.
//
//	DROP SEQUENCE {{if .IfExists}}IF EXISTS{{end}} {{.Name | sql}}
type DropSequence struct {
	// pos = Drop
	// end = Name.end

	Drop     token.Pos
	IfExists bool
	Name     *Path
}

// CreateRole is CREATE ROLE statement node.
//
//	CREATE ROLE {{.Name | sql}}
type CreateRole struct {
	// pos = Create
	// end = Name.end

	Create token.Pos // position of "CREATE" keyword

	Name *Ident
}

// DropRole is DROP ROLE statement node.
//
//	DROP ROLE {{.Name | sql}}
type DropRole struct {
	// pos = Drop
	// end = Name.end

	Drop token.Pos // position of "DROP" keyword

	Name *Ident
}

// DropChangeStream is DROP CHANGE STREAM  statement node.
//
//	DROP CHANGE STREAM {{.Name | sql}}
type DropChangeStream struct {
	// pos = Drop
	// end = Name.end

	Drop token.Pos // position of "DROP" keyword

	Name *Ident
}

// Grant is GRANT statement node.
//
//	GRANT {{.Privilege | sql}} TO ROLE {{.Roles | sqlJoin ","}}
type Grant struct {
	// pos = Grant
	// end = Roles[$].end

	Grant token.Pos // position of "GRANT" keyword

	Privilege Privilege
	Roles     []*Ident
}

// Revoke is REVOKE statement node.
//
//	REVOKE {{.Privilege | sql}} FROM ROLE {{.Roles | sqlJoin ","}}
type Revoke struct {
	// pos = Revoke
	// end = Roles[$].end

	Revoke token.Pos // position of "REVOKE" keyword

	Privilege Privilege // len(Privileges) > 0
	Roles     []*Ident  // len(Roles) > 0
}

// PrivilegeOnTable is ON TABLE privilege node in GRANT and REVOKE.
//
//	{{.Privileges | sqlJoin ","}} ON TABLE {{.Names | sqlJoin ","}}
type PrivilegeOnTable struct {
	// pos = Privileges[0].pos
	// end = Names[$].end

	Privileges []TablePrivilege // len(Privileges) > 0
	Names      []*Ident         // len(Names) > 0
}

// SelectPrivilege is SELECT ON TABLE privilege node in GRANT and REVOKE.
//
//	SELECT{{if .Columns}}({{.Columns | sqlJoin ","}}){{end}}
type SelectPrivilege struct {
	// pos = Select
	// end = Rparen + 1 || Select + 6

	Select token.Pos // position of "SELECT" keyword
	Rparen token.Pos // position of ")" when len(Columns) > 0

	Columns []*Ident
}

// InsertPrivilege is INSERT ON TABLE privilege node in GRANT and REVOKE.
//
//	INSERT{{if .Columns}}({{.Columns | sqlJoin ","}}){{end}}
type InsertPrivilege struct {
	// pos = Insert
	// end = Rparen + 1 || Insert + 6

	Insert token.Pos // position of "INSERT" keyword
	Rparen token.Pos // position of ")" when len(Columns) > 0

	Columns []*Ident
}

// UpdatePrivilege is UPDATE ON TABLE privilege node in GRANT and REVOKE.
//
//	UPDATE{{if .Columns}}({{.Columns | sqlJoin ","}}){{end}}
type UpdatePrivilege struct {
	// pos = Update
	// end = Rparen + 1 || Update + 6

	Update token.Pos // position of "UPDATE" keyword
	Rparen token.Pos // position of ")" when len(Columns) > 0

	Columns []*Ident
}

// DeletePrivilege is DELETE ON TABLE privilege node in GRANT and REVOKE.
//
//	DELETE
type DeletePrivilege struct {
	// pos = Delete
	// end = Delete + 6

	Delete token.Pos // position of "DELETE" keyword
}

// SelectPrivilegeOnChangeStream is SELECT ON CHANGE STREAM privilege node in GRANT and REVOKE.
//
//	SELECT ON CHANGE STREAM {{.Names | sqlJoin ", "}}
type SelectPrivilegeOnChangeStream struct {
	// pos = Select
	// end = Names[$].end

	Select token.Pos

	Names []*Ident // len(Names) > 0
}

// SelectPrivilegeOnView is SELECT ON VIEW privilege node in GRANT and REVOKE.
//
//	SELECT ON VIEW {{.Names | sqlJoin ","}}
type SelectPrivilegeOnView struct {
	// pos = Select
	// end = Names[$].end

	Select token.Pos

	Names []*Ident // len(Names) > 0
}

// ExecutePrivilegeOnTableFunction is EXECUTE ON TABLE FUNCTION privilege node in GRANT and REVOKE.
//
//	EXECUTE ON TABLE FUNCTION {{.Names | sqlJoin ","}}
type ExecutePrivilegeOnTableFunction struct {
	// pos = Execute
	// end = Names[$].end

	Execute token.Pos

	Names []*Ident // len(Names) > 0
}

// RolePrivilege is ROLE privilege node in GRANT and REVOKE.
//
//	ROLE {{.Names | sqlJoin ","}}
type RolePrivilege struct {
	// pos = Role
	// end = Names[$].end

	Role token.Pos

	Names []*Ident // len(Names) > 0
}

// AlterStatistics is ALTER STATISTICS statement node.
//
//	ALTER STATISTICS {{.Name | sql}} SET {{.Options | sql}}
type AlterStatistics struct {
	// pos = Alter
	// end = Options.end

	Alter token.Pos // position of "ALTER" keyword

	Name    *Ident
	Options *Options
}

// Analyze is ANALYZE statement node.
//
//	ANALYZE
type Analyze struct {
	// pos = Analyze
	// end = Analyze + 7

	Analyze token.Pos // position of "ANALYZE" keyword
}

// ================================================================================
//
// Types for Schema
//
// ================================================================================

// ScalarSchemaType is scalar type node in schema.
//
//	{{.Name}}
type ScalarSchemaType struct {
	// pos = NamePos
	// end = NamePos + len(Name)

	NamePos token.Pos // position of this name

	Name ScalarTypeName // except for StringTypeName and BytesTypeName
}

// SizedSchemaType is sized type node in schema.
//
//	{{.Name}}({{if .Max}}MAX{{else}}{{.Size | sql}}{{end}})
type SizedSchemaType struct {
	// pos = NamePos
	// end = Rparen + 1

	NamePos token.Pos // position of this name
	Rparen  token.Pos // position of ")"

	Name ScalarTypeName // StringTypeName or BytesTypeName
	// either Max or Size must be set
	Max  bool
	Size IntValue
}

// ArraySchemaType is array type node in schema.
//
//	ARRAY<{{.Item | sql}}>
type ArraySchemaType struct {
	// pos = Array
	// end = Gt + 1

	Array token.Pos // position of "ARRAY" keyword
	Gt    token.Pos // position of ">"

	Item SchemaType // ScalarSchemaType or SizedSchemaType
}

// ================================================================================
//
// Search Index DDL
//
// ================================================================================

// CreateSearchIndex represents CREATE SEARCH INDEX statement
//
//	CREATE SEARCH INDEX {{.Name | sql}}
//	ON {{.TableName | sql}}
//	({{.TokenListPart | sqlJoin ", "}})
//	{{.Storing | sqlOpt}}
//	{{if .PartitionColumns}}PARTITION BY {{.PartitionColumns  | sqlJoin ", "}}{{end}}
//	{{.OrderBy | sqlOpt}}
//	{{.Where | sqlOpt}}
//	{{.Interleave | sqlOpt}}
//	{{.Options | sqlOpt}}
type CreateSearchIndex struct {
	// pos = Create
	// end = (Options ?? Interleave ?? Where ?? OrderBy ?? PartitionColumns[$] ?? Storing).end || Rparen + 1

	Create token.Pos

	Name             *Ident
	TableName        *Ident
	TokenListPart    []*Ident
	Rparen           token.Pos     // position of ")" after TokenListPart
	Storing          *Storing      // optional
	PartitionColumns []*Ident      // optional
	OrderBy          *OrderBy      // optional
	Where            *Where        // optional
	Interleave       *InterleaveIn // optional
	Options          *Options      // optional
}

// DropSearchIndex represents DROP SEARCH INDEX statement.
//
//	DROP SEARCH INDEX{{if .IfExists}}IF EXISTS{{end}} {{Name | sql}}
type DropSearchIndex struct {
	// pos = Drop
	// end = Name.end

	Drop     token.Pos
	IfExists bool
	Name     *Ident
}

// AlterSearchIndex represents ALTER SEARCH INDEX statement.
//
//	ALTER SEARCH INDEX {{.Name | sql}} {{.IndexAlteration | sql}}
type AlterSearchIndex struct {
	// pos = Alter
	// end = IndexAlteration.end

	Alter           token.Pos
	Name            *Ident
	IndexAlteration IndexAlteration
}

// ================================================================================
//
// DML
//
// ================================================================================

// Insert is INSERT statement node.
//
//	INSERT {{if .InsertOrType}}OR .InsertOrType{{end}}INTO {{.TableName | sql}} ({{.Columns | sqlJoin ","}}) {{.Input | sql}}
type Insert struct {
	// pos = Insert
	// end = Input.end

	Insert token.Pos // position of "INSERT" keyword

	InsertOrType InsertOrType

	TableName *Ident
	Columns   []*Ident
	Input     InsertInput
}

// ValuesInput is VALUES clause in INSERT.
//
//	VALUES {{.Rows | sqlJoin ","}}
type ValuesInput struct {
	// pos = Values
	// end = Rows[$].end

	Values token.Pos // position of "VALUES" keyword

	Rows []*ValuesRow
}

// ValuesRow is row values of VALUES clause.
//
//	({{.Exprs | sqlJoin ","}})
type ValuesRow struct {
	// pos = Lparen
	// end = Rparen + 1

	Lparen, Rparen token.Pos // position of "(" and ")"

	Exprs []*DefaultExpr
}

// DefaultExpr is DEFAULT or Expr.
//
//	{{if .Default}}DEFAULT{{else}}{{.Expr | sql}}{{end}}
type DefaultExpr struct {
	// pos = DefaultPos || Expr.pos
	// end = DefaultPos + 7 || Expr.end

	DefaultPos token.Pos // position of "DEFAULT"

	Default bool
	Expr    Expr
}

// SubQueryInput is query clause in INSERT.
//
//	{{.Query | sql}}
type SubQueryInput struct {
	// pos = Query.pos
	// end = Query.end

	Query QueryExpr
}

// Delete is DELETE statement.
//
//	DELETE FROM {{.TableName | sql}} {{.As | sqlOpt}} {{.Where | sql}}
type Delete struct {
	// pos = Delete
	// end = Where.end

	Delete token.Pos // position of "DELETE" keyword

	TableName *Ident
	As        *AsAlias // optional
	Where     *Where
}

// Update is UPDATE statement.
//
//	UPDATE {{.TableName | sql}} {{.As | sqlOpt}}
//	SET {{.Updates | sqlJoin ","}} {{.Where | sql}}
type Update struct {
	// pos = Update
	// end = Where.end

	Update token.Pos // position of "UPDATE" keyword

	TableName *Ident
	As        *AsAlias      // optional
	Updates   []*UpdateItem // len(Updates) > 0
	Where     *Where
}

// UpdateItem is SET clause items in UPDATE.
//
//	{{.Path | sqlJoin "."}} = {{.DefaultExpr | sql}}
type UpdateItem struct {
	// pos = Path[0].pos
	// end = DefaultExpr.end

	Path        []*Ident // len(Path) > 0
	DefaultExpr *DefaultExpr
}<|MERGE_RESOLUTION|>--- conflicted
+++ resolved
@@ -64,13 +64,10 @@
 func (DropSchema) isStatement()         {}
 func (CreateDatabase) isStatement()     {}
 func (AlterDatabase) isStatement()      {}
-<<<<<<< HEAD
 func (CreatePlacement) isStatement()    {}
-=======
 func (CreateProtoBundle) isStatement()  {}
 func (AlterProtoBundle) isStatement()   {}
 func (DropProtoBundle) isStatement()    {}
->>>>>>> 2b2b4b23
 func (CreateTable) isStatement()        {}
 func (AlterTable) isStatement()         {}
 func (DropTable) isStatement()          {}
@@ -311,13 +308,10 @@
 func (DropSchema) isDDL()         {}
 func (CreateDatabase) isDDL()     {}
 func (AlterDatabase) isDDL()      {}
-<<<<<<< HEAD
 func (CreatePlacement) isDDL()    {}
-=======
 func (CreateProtoBundle) isDDL()  {}
 func (AlterProtoBundle) isDDL()   {}
 func (DropProtoBundle) isDDL()    {}
->>>>>>> 2b2b4b23
 func (CreateTable) isDDL()        {}
 func (AlterTable) isDDL()         {}
 func (DropTable) isDDL()          {}
@@ -1835,7 +1829,6 @@
 	Options *Options
 }
 
-<<<<<<< HEAD
 // CreatePlacement is CREATE PLACEMENT statement node.
 //
 //	CREATE PLACEMENT {{.Name | sql}} {{.Options | sqlOpt}}
@@ -1849,7 +1842,6 @@
 	Options *Options // optional
 }
 
-=======
 // ================================================================================
 //
 // PROTO BUNDLE statements
@@ -1949,7 +1941,6 @@
 
 // end of PROTO BUNDLE statements
 
->>>>>>> 2b2b4b23
 // CreateTable is CREATE TABLE statement node.
 //
 //	CREATE TABLE {{if .IfNotExists}}IF NOT EXISTS{{end}} {{.Name | sql}} (
