--- conflicted
+++ resolved
@@ -34,17 +34,8 @@
         NamePos: 38,
         Name:    "INT64",
       },
-<<<<<<< HEAD
-      NotNull:        true,
-      DefaultExpr:    (*ast.ColumnDefaultExpr)(nil),
-      GeneratedExpr:  (*ast.GeneratedColumnExpr)(nil),
-      IdentityColumn: (*ast.IdentityColumn)(nil),
-      Hidden:         -1,
-      Options:        (*ast.Options)(nil),
-=======
       NotNull: true,
       Hidden:  -1,
->>>>>>> 8a13519e
     },
     &ast.ColumnDef{
       Null: 74,
@@ -57,17 +48,8 @@
         NamePos: 64,
         Name:    "INT64",
       },
-<<<<<<< HEAD
-      NotNull:        true,
-      DefaultExpr:    (*ast.ColumnDefaultExpr)(nil),
-      GeneratedExpr:  (*ast.GeneratedColumnExpr)(nil),
-      IdentityColumn: (*ast.IdentityColumn)(nil),
-      Hidden:         -1,
-      Options:        (*ast.Options)(nil),
-=======
       NotNull: true,
       Hidden:  -1,
->>>>>>> 8a13519e
     },
     &ast.ColumnDef{
       Null: -1,
@@ -82,16 +64,7 @@
         Name:    "STRING",
         Max:     true,
       },
-<<<<<<< HEAD
-      NotNull:        false,
-      DefaultExpr:    (*ast.ColumnDefaultExpr)(nil),
-      GeneratedExpr:  (*ast.GeneratedColumnExpr)(nil),
-      IdentityColumn: (*ast.IdentityColumn)(nil),
-      Hidden:         -1,
-      Options:        (*ast.Options)(nil),
-=======
       Hidden: -1,
->>>>>>> 8a13519e
     },
   },
   PrimaryKeys: []*ast.IndexKey{
