--- alter_table_add_column_with_if_expression.sql
ALTER TABLE foo ADD COLUMN expired_at TIMESTAMP AS (IF (status != "OPEN" AND status != "SCHEDULING", TIMESTAMP_ADD(updated_at, INTERVAL 120 DAY), NULL)) STORED
--- AST
&ast.AlterTable{
  Alter: 0,
  Name:  &ast.Ident{
    NamePos: 12,
    NameEnd: 15,
    Name:    "foo",
  },
  TableAlteration: &ast.AddColumn{
    Add:         16,
    IfNotExists: false,
    Column:      &ast.ColumnDef{
      Null: -1,
      Name: &ast.Ident{
        NamePos: 27,
        NameEnd: 37,
        Name:    "expired_at",
      },
      Type: &ast.ScalarSchemaType{
        NamePos: 38,
        Name:    "TIMESTAMP",
      },
      NotNull:       false,
      DefaultExpr:   (*ast.ColumnDefaultExpr)(nil),
      GeneratedExpr: &ast.GeneratedColumnExpr{
        As:     48,
        Stored: 153,
        Rparen: 151,
        Expr:   &ast.CallExpr{
          Rparen: 150,
          Func:   &ast.Ident{
            NamePos: 52,
            NameEnd: 54,
            Name:    "IF",
          },
          Distinct: false,
          Args:     []ast.Arg{
            &ast.ExprArg{
              Expr: &ast.BinaryExpr{
                Op:   "AND",
                Left: &ast.BinaryExpr{
                  Op:   "!=",
                  Left: &ast.Ident{
                    NamePos: 56,
                    NameEnd: 62,
                    Name:    "status",
                  },
                  Right: &ast.StringLiteral{
                    ValuePos: 66,
                    ValueEnd: 72,
                    Value:    "OPEN",
                  },
                },
                Right: &ast.BinaryExpr{
                  Op:   "!=",
                  Left: &ast.Ident{
                    NamePos: 77,
                    NameEnd: 83,
                    Name:    "status",
                  },
                  Right: &ast.StringLiteral{
                    ValuePos: 87,
                    ValueEnd: 99,
                    Value:    "SCHEDULING",
                  },
                },
              },
            },
            &ast.ExprArg{
              Expr: &ast.CallExpr{
                Rparen: 143,
                Func:   &ast.Ident{
                  NamePos: 101,
                  NameEnd: 114,
                  Name:    "TIMESTAMP_ADD",
                },
                Distinct: false,
                Args:     []ast.Arg{
                  &ast.ExprArg{
                    Expr: &ast.Ident{
                      NamePos: 115,
                      NameEnd: 125,
                      Name:    "updated_at",
                    },
                  },
                  &ast.IntervalArg{
                    Interval: 127,
                    Expr:     &ast.IntLiteral{
                      ValuePos: 136,
                      ValueEnd: 139,
                      Base:     10,
                      Value:    "120",
                    },
                    Unit: &ast.Ident{
                      NamePos: 140,
                      NameEnd: 143,
                      Name:    "DAY",
                    },
                  },
                },
                NamedArgs: []*ast.NamedArg(nil),
              },
            },
            &ast.ExprArg{
              Expr: &ast.NullLiteral{
                Null: 146,
              },
            },
          },
          NamedArgs: []*ast.NamedArg(nil),
        },
      },
<<<<<<< HEAD
      Hidden:  -1,
      Options: (*ast.ColumnDefOptions)(nil),
=======
      Options: (*ast.Options)(nil),
>>>>>>> e1b0c122
    },
  },
}

--- SQL
ALTER TABLE foo ADD COLUMN expired_at TIMESTAMP AS (IF(status != "OPEN" AND status != "SCHEDULING", TIMESTAMP_ADD(updated_at, INTERVAL 120 DAY), NULL)) STORED<|MERGE_RESOLUTION|>--- conflicted
+++ resolved
@@ -112,12 +112,8 @@
           NamedArgs: []*ast.NamedArg(nil),
         },
       },
-<<<<<<< HEAD
       Hidden:  -1,
-      Options: (*ast.ColumnDefOptions)(nil),
-=======
       Options: (*ast.Options)(nil),
->>>>>>> e1b0c122
     },
   },
 }
