--- conflicted
+++ resolved
@@ -27,10 +27,7 @@
       GeneratedExpr: &ast.GeneratedColumnExpr{
         As:     48,
         Stored: 153,
-<<<<<<< HEAD
         Rparen: 151,
-=======
->>>>>>> 82b9d09b
         Expr:   &ast.CallExpr{
           Rparen: 150,
           Func:   &ast.Ident{
