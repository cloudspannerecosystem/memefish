--- conflicted
+++ resolved
@@ -36,17 +36,8 @@
         Name:    "STRING",
         Max:     true,
       },
-<<<<<<< HEAD
-      NotNull:        true,
-      DefaultExpr:    (*ast.ColumnDefaultExpr)(nil),
-      GeneratedExpr:  (*ast.GeneratedColumnExpr)(nil),
-      IdentityColumn: (*ast.IdentityColumn)(nil),
-      Hidden:         -1,
-      Options:        (*ast.Options)(nil),
-=======
       NotNull: true,
       Hidden:  -1,
->>>>>>> 8a13519e
     },
     &ast.ColumnDef{
       Null: 224,
@@ -59,17 +50,8 @@
         NamePos: 214,
         Name:    "INT64",
       },
-<<<<<<< HEAD
-      NotNull:        true,
-      DefaultExpr:    (*ast.ColumnDefaultExpr)(nil),
-      GeneratedExpr:  (*ast.GeneratedColumnExpr)(nil),
-      IdentityColumn: (*ast.IdentityColumn)(nil),
-      Hidden:         -1,
-      Options:        (*ast.Options)(nil),
-=======
       NotNull: true,
       Hidden:  -1,
->>>>>>> 8a13519e
     },
     &ast.ColumnDef{
       Null: 281,
@@ -82,17 +64,8 @@
         NamePos: 271,
         Name:    "INT64",
       },
-<<<<<<< HEAD
-      NotNull:        true,
-      DefaultExpr:    (*ast.ColumnDefaultExpr)(nil),
-      GeneratedExpr:  (*ast.GeneratedColumnExpr)(nil),
-      IdentityColumn: (*ast.IdentityColumn)(nil),
-      Hidden:         -1,
-      Options:        (*ast.Options)(nil),
-=======
       NotNull: true,
       Hidden:  -1,
->>>>>>> 8a13519e
     },
     &ast.ColumnDef{
       Null: -1,
@@ -107,16 +80,7 @@
         Name:    "STRING",
         Max:     true,
       },
-<<<<<<< HEAD
-      NotNull:        false,
-      DefaultExpr:    (*ast.ColumnDefaultExpr)(nil),
-      GeneratedExpr:  (*ast.GeneratedColumnExpr)(nil),
-      IdentityColumn: (*ast.IdentityColumn)(nil),
-      Hidden:         -1,
-      Options:        (*ast.Options)(nil),
-=======
       Hidden: -1,
->>>>>>> 8a13519e
     },
     &ast.ColumnDef{
       Null: -1,
@@ -129,16 +93,7 @@
         NamePos: 366,
         Name:    "FLOAT64",
       },
-<<<<<<< HEAD
-      NotNull:        false,
-      DefaultExpr:    (*ast.ColumnDefaultExpr)(nil),
-      GeneratedExpr:  (*ast.GeneratedColumnExpr)(nil),
-      IdentityColumn: (*ast.IdentityColumn)(nil),
-      Hidden:         -1,
-      Options:        (*ast.Options)(nil),
-=======
       Hidden: -1,
->>>>>>> 8a13519e
     },
     &ast.ColumnDef{
       Null: -1,
@@ -173,13 +128,7 @@
           },
         },
       },
-<<<<<<< HEAD
-      IdentityColumn: (*ast.IdentityColumn)(nil),
-      Hidden:         462,
-      Options:        (*ast.Options)(nil),
-=======
       Hidden: 462,
->>>>>>> 8a13519e
     },
     &ast.ColumnDef{
       Null: -1,
@@ -214,13 +163,7 @@
           },
         },
       },
-<<<<<<< HEAD
-      IdentityColumn: (*ast.IdentityColumn)(nil),
-      Hidden:         547,
-      Options:        (*ast.Options)(nil),
-=======
       Hidden: 547,
->>>>>>> 8a13519e
     },
   },
   PrimaryKeys: []*ast.IndexKey{
