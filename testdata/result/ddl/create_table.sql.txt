--- conflicted
+++ resolved
@@ -38,16 +38,7 @@
         NamePos: 25,
         Name:    "INT64",
       },
-<<<<<<< HEAD
-      NotNull:        false,
-      DefaultExpr:    (*ast.ColumnDefaultExpr)(nil),
-      GeneratedExpr:  (*ast.GeneratedColumnExpr)(nil),
-      IdentityColumn: (*ast.IdentityColumn)(nil),
-      Hidden:         -1,
-      Options:        (*ast.Options)(nil),
-=======
       Hidden: -1,
->>>>>>> 8a13519e
     },
     &ast.ColumnDef{
       Null: 50,
@@ -60,17 +51,8 @@
         NamePos: 38,
         Name:    "FLOAT64",
       },
-<<<<<<< HEAD
-      NotNull:        true,
-      DefaultExpr:    (*ast.ColumnDefaultExpr)(nil),
-      GeneratedExpr:  (*ast.GeneratedColumnExpr)(nil),
-      IdentityColumn: (*ast.IdentityColumn)(nil),
-      Hidden:         -1,
-      Options:        (*ast.Options)(nil),
-=======
       NotNull: true,
       Hidden:  -1,
->>>>>>> 8a13519e
     },
     &ast.ColumnDef{
       Null: 78,
@@ -90,18 +72,9 @@
           Value:    "255",
         },
       },
-<<<<<<< HEAD
-      NotNull:        true,
-      DefaultExpr:    (*ast.ColumnDefaultExpr)(nil),
-      GeneratedExpr:  (*ast.GeneratedColumnExpr)(nil),
-      IdentityColumn: (*ast.IdentityColumn)(nil),
-      Hidden:         -1,
-      Options:        &ast.Options{
-=======
       NotNull: true,
       Hidden:  -1,
       Options: &ast.Options{
->>>>>>> 8a13519e
         Options: 83,
         Rparen:  120,
         Records: []*ast.OptionsDef{
@@ -166,13 +139,7 @@
           },
         },
       },
-<<<<<<< HEAD
-      IdentityColumn: (*ast.IdentityColumn)(nil),
-      Hidden:         -1,
-      Options:        (*ast.Options)(nil),
-=======
       Hidden: -1,
->>>>>>> 8a13519e
     },
     &ast.ColumnDef{
       Null: -1,
@@ -185,16 +152,7 @@
         NamePos: 487,
         Name:    "JSON",
       },
-<<<<<<< HEAD
-      NotNull:        false,
-      DefaultExpr:    (*ast.ColumnDefaultExpr)(nil),
-      GeneratedExpr:  (*ast.GeneratedColumnExpr)(nil),
-      IdentityColumn: (*ast.IdentityColumn)(nil),
-      Hidden:         -1,
-      Options:        (*ast.Options)(nil),
-=======
       Hidden: -1,
->>>>>>> 8a13519e
     },
     &ast.ColumnDef{
       Null: 515,
@@ -220,14 +178,7 @@
           },
         },
       },
-<<<<<<< HEAD
-      GeneratedExpr:  (*ast.GeneratedColumnExpr)(nil),
-      IdentityColumn: (*ast.IdentityColumn)(nil),
-      Hidden:         -1,
-      Options:        (*ast.Options)(nil),
-=======
       Hidden: -1,
->>>>>>> 8a13519e
     },
   },
   TableConstraints: []*ast.TableConstraint{
