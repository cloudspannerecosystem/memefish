--- create_table.sql
create table foo (
  foo int64,
  bar float64 not null,
  baz string(255) not null options(allow_commit_timestamp = null),
  qux string(255) not null as (concat(baz, "a")) stored,
  foreign key (foo) references t2 (t2key1),
  foreign key (bar) references t2 (t2key2) on delete cascade,
  foreign key (baz) references t2 (t2key3) on delete no action,
  constraint fkname foreign key (foo, bar) references t2 (t2key1, t2key2),
  check (foo > 0),
  constraint cname check (bar > 0),
  quux json,
  corge timestamp not null default (current_timestamp())
) primary key (foo, bar)

--- AST
&ast.CreateTable{
  Create:      0,
  Rparen:      573,
  IfNotExists: false,
  Name:        &ast.Ident{
    NamePos: 13,
    NameEnd: 16,
    Name:    "foo",
  },
  Columns: []*ast.ColumnDef{
    &ast.ColumnDef{
      Null: -1,
      Name: &ast.Ident{
        NamePos: 21,
        NameEnd: 24,
        Name:    "foo",
      },
      Type: &ast.ScalarSchemaType{
        NamePos: 25,
        Name:    "INT64",
      },
      NotNull:       false,
      DefaultExpr:   (*ast.ColumnDefaultExpr)(nil),
      GeneratedExpr: (*ast.GeneratedColumnExpr)(nil),
      Hidden:        -1,
      Options:       (*ast.Options)(nil),
    },
    &ast.ColumnDef{
      Null: 50,
      Name: &ast.Ident{
        NamePos: 34,
        NameEnd: 37,
        Name:    "bar",
      },
      Type: &ast.ScalarSchemaType{
        NamePos: 38,
        Name:    "FLOAT64",
      },
      NotNull:       true,
      DefaultExpr:   (*ast.ColumnDefaultExpr)(nil),
      GeneratedExpr: (*ast.GeneratedColumnExpr)(nil),
      Hidden:        -1,
      Options:       (*ast.Options)(nil),
    },
    &ast.ColumnDef{
      Null: 78,
      Name: &ast.Ident{
        NamePos: 58,
        NameEnd: 61,
        Name:    "baz",
      },
      Type: &ast.SizedSchemaType{
        NamePos: 62,
        Rparen:  72,
        Name:    "STRING",
        Max:     false,
        Size:    &ast.IntLiteral{
          ValuePos: 69,
          ValueEnd: 72,
          Base:     10,
          Value:    "255",
        },
      },
      NotNull:       true,
      DefaultExpr:   (*ast.ColumnDefaultExpr)(nil),
      GeneratedExpr: (*ast.GeneratedColumnExpr)(nil),
      Hidden:        -1,
      Options:       &ast.Options{
        Options: 83,
        Rparen:  120,
        Records: []*ast.OptionsDef{
          &ast.OptionsDef{
            Name: &ast.Ident{
              NamePos: 91,
              NameEnd: 113,
              Name:    "allow_commit_timestamp",
            },
            Value: &ast.NullLiteral{
              Null: 116,
            },
          },
        },
      },
    },
    &ast.ColumnDef{
      Null: 145,
      Name: &ast.Ident{
        NamePos: 125,
        NameEnd: 128,
        Name:    "qux",
      },
      Type: &ast.SizedSchemaType{
        NamePos: 129,
        Rparen:  139,
        Name:    "STRING",
        Max:     false,
        Size:    &ast.IntLiteral{
          ValuePos: 136,
          ValueEnd: 139,
          Base:     10,
          Value:    "255",
        },
      },
      NotNull:       true,
      DefaultExpr:   (*ast.ColumnDefaultExpr)(nil),
      GeneratedExpr: &ast.GeneratedColumnExpr{
        As:     150,
        Stored: 172,
<<<<<<< HEAD
        Rparen: 170,
=======
>>>>>>> 82b9d09b
        Expr:   &ast.CallExpr{
          Rparen: 169,
          Func:   &ast.Ident{
            NamePos: 154,
            NameEnd: 160,
            Name:    "concat",
          },
          Distinct: false,
          Args:     []ast.Arg{
            &ast.ExprArg{
              Expr: &ast.Ident{
                NamePos: 161,
                NameEnd: 164,
                Name:    "baz",
              },
            },
            &ast.ExprArg{
              Expr: &ast.StringLiteral{
                ValuePos: 166,
                ValueEnd: 169,
                Value:    "a",
              },
            },
          },
          NamedArgs:    []*ast.NamedArg(nil),
          NullHandling: nil,
          Having:       nil,
        },
      },
      Hidden:  -1,
      Options: (*ast.Options)(nil),
    },
    &ast.ColumnDef{
      Null: -1,
      Name: &ast.Ident{
        NamePos: 482,
        NameEnd: 486,
        Name:    "quux",
      },
      Type: &ast.ScalarSchemaType{
        NamePos: 487,
        Name:    "JSON",
      },
      NotNull:       false,
      DefaultExpr:   (*ast.ColumnDefaultExpr)(nil),
      GeneratedExpr: (*ast.GeneratedColumnExpr)(nil),
      Hidden:        -1,
      Options:       (*ast.Options)(nil),
    },
    &ast.ColumnDef{
      Null: 515,
      Name: &ast.Ident{
        NamePos: 495,
        NameEnd: 500,
        Name:    "corge",
      },
      Type: &ast.ScalarSchemaType{
        NamePos: 501,
        Name:    "TIMESTAMP",
      },
      NotNull:     true,
      DefaultExpr: &ast.ColumnDefaultExpr{
        Default: 520,
        Rparen:  548,
        Expr:    &ast.CallExpr{
          Rparen: 547,
          Func:   &ast.Ident{
            NamePos: 529,
            NameEnd: 546,
            Name:    "current_timestamp",
          },
          Distinct:     false,
          Args:         []ast.Arg(nil),
          NamedArgs:    []*ast.NamedArg(nil),
          NullHandling: nil,
          Having:       nil,
        },
      },
      GeneratedExpr: (*ast.GeneratedColumnExpr)(nil),
      Hidden:        -1,
      Options:       (*ast.Options)(nil),
    },
  },
  TableConstraints: []*ast.TableConstraint{
    &ast.TableConstraint{
      ConstraintPos: -1,
      Name:          (*ast.Ident)(nil),
      Constraint:    &ast.ForeignKey{
        Foreign:     182,
        Rparen:      221,
        OnDeleteEnd: -1,
        Columns:     []*ast.Ident{
          &ast.Ident{
            NamePos: 195,
            NameEnd: 198,
            Name:    "foo",
          },
        },
        ReferenceTable: &ast.Ident{
          NamePos: 211,
          NameEnd: 213,
          Name:    "t2",
        },
        ReferenceColumns: []*ast.Ident{
          &ast.Ident{
            NamePos: 215,
            NameEnd: 221,
            Name:    "t2key1",
          },
        },
        OnDelete: "",
      },
    },
    &ast.TableConstraint{
      ConstraintPos: -1,
      Name:          (*ast.Ident)(nil),
      Constraint:    &ast.ForeignKey{
        Foreign:     226,
        Rparen:      265,
        OnDeleteEnd: 284,
        Columns:     []*ast.Ident{
          &ast.Ident{
            NamePos: 239,
            NameEnd: 242,
            Name:    "bar",
          },
        },
        ReferenceTable: &ast.Ident{
          NamePos: 255,
          NameEnd: 257,
          Name:    "t2",
        },
        ReferenceColumns: []*ast.Ident{
          &ast.Ident{
            NamePos: 259,
            NameEnd: 265,
            Name:    "t2key2",
          },
        },
        OnDelete: "ON DELETE CASCADE",
      },
    },
    &ast.TableConstraint{
      ConstraintPos: -1,
      Name:          (*ast.Ident)(nil),
      Constraint:    &ast.ForeignKey{
        Foreign:     288,
        Rparen:      327,
        OnDeleteEnd: 348,
        Columns:     []*ast.Ident{
          &ast.Ident{
            NamePos: 301,
            NameEnd: 304,
            Name:    "baz",
          },
        },
        ReferenceTable: &ast.Ident{
          NamePos: 317,
          NameEnd: 319,
          Name:    "t2",
        },
        ReferenceColumns: []*ast.Ident{
          &ast.Ident{
            NamePos: 321,
            NameEnd: 327,
            Name:    "t2key3",
          },
        },
        OnDelete: "ON DELETE NO ACTION",
      },
    },
    &ast.TableConstraint{
      ConstraintPos: 352,
      Name:          &ast.Ident{
        NamePos: 363,
        NameEnd: 369,
        Name:    "fkname",
      },
      Constraint: &ast.ForeignKey{
        Foreign:     370,
        Rparen:      422,
        OnDeleteEnd: -1,
        Columns:     []*ast.Ident{
          &ast.Ident{
            NamePos: 383,
            NameEnd: 386,
            Name:    "foo",
          },
          &ast.Ident{
            NamePos: 388,
            NameEnd: 391,
            Name:    "bar",
          },
        },
        ReferenceTable: &ast.Ident{
          NamePos: 404,
          NameEnd: 406,
          Name:    "t2",
        },
        ReferenceColumns: []*ast.Ident{
          &ast.Ident{
            NamePos: 408,
            NameEnd: 414,
            Name:    "t2key1",
          },
          &ast.Ident{
            NamePos: 416,
            NameEnd: 422,
            Name:    "t2key2",
          },
        },
        OnDelete: "",
      },
    },
    &ast.TableConstraint{
      ConstraintPos: -1,
      Name:          (*ast.Ident)(nil),
      Constraint:    &ast.Check{
        Check:  427,
        Rparen: 441,
        Expr:   &ast.BinaryExpr{
          Op:   ">",
          Left: &ast.Ident{
            NamePos: 434,
            NameEnd: 437,
            Name:    "foo",
          },
          Right: &ast.IntLiteral{
            ValuePos: 440,
            ValueEnd: 441,
            Base:     10,
            Value:    "0",
          },
        },
      },
    },
    &ast.TableConstraint{
      ConstraintPos: 446,
      Name:          &ast.Ident{
        NamePos: 457,
        NameEnd: 462,
        Name:    "cname",
      },
      Constraint: &ast.Check{
        Check:  463,
        Rparen: 477,
        Expr:   &ast.BinaryExpr{
          Op:   ">",
          Left: &ast.Ident{
            NamePos: 470,
            NameEnd: 473,
            Name:    "bar",
          },
          Right: &ast.IntLiteral{
            ValuePos: 476,
            ValueEnd: 477,
            Base:     10,
            Value:    "0",
          },
        },
      },
    },
  },
  PrimaryKeys: []*ast.IndexKey{
    &ast.IndexKey{
      DirPos: -1,
      Name:   &ast.Ident{
        NamePos: 565,
        NameEnd: 568,
        Name:    "foo",
      },
      Dir: "",
    },
    &ast.IndexKey{
      DirPos: -1,
      Name:   &ast.Ident{
        NamePos: 570,
        NameEnd: 573,
        Name:    "bar",
      },
      Dir: "",
    },
  },
  Cluster:           (*ast.Cluster)(nil),
  RowDeletionPolicy: (*ast.CreateRowDeletionPolicy)(nil),
}

--- SQL
CREATE TABLE foo (foo INT64, bar FLOAT64 NOT NULL, baz STRING(255) NOT NULL OPTIONS (allow_commit_timestamp = null), qux STRING(255) NOT NULL AS (concat(baz, "a")) STORED, quux JSON, corge TIMESTAMP NOT NULL DEFAULT (current_timestamp()), FOREIGN KEY (foo) REFERENCES t2 (t2key1), FOREIGN KEY (bar) REFERENCES t2 (t2key2) ON DELETE CASCADE, FOREIGN KEY (baz) REFERENCES t2 (t2key3) ON DELETE NO ACTION, CONSTRAINT fkname FOREIGN KEY (foo, bar) REFERENCES t2 (t2key1, t2key2), CHECK (foo > 0), CONSTRAINT cname CHECK (bar > 0)) PRIMARY KEY (foo, bar)<|MERGE_RESOLUTION|>--- conflicted
+++ resolved
@@ -123,10 +123,7 @@
       GeneratedExpr: &ast.GeneratedColumnExpr{
         As:     150,
         Stored: 172,
-<<<<<<< HEAD
         Rparen: 170,
-=======
->>>>>>> 82b9d09b
         Expr:   &ast.CallExpr{
           Rparen: 169,
           Func:   &ast.Ident{
