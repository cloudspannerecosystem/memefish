--- conflicted
+++ resolved
@@ -29,12 +29,8 @@
       NotNull:       false,
       DefaultExpr:   (*ast.ColumnDefaultExpr)(nil),
       GeneratedExpr: (*ast.GeneratedColumnExpr)(nil),
-<<<<<<< HEAD
       Hidden:        -1,
-      Options:       (*ast.ColumnDefOptions)(nil),
-=======
       Options:       (*ast.Options)(nil),
->>>>>>> e1b0c122
     },
   },
   TableConstraints: []*ast.TableConstraint(nil),
