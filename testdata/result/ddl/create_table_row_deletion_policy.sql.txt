--- conflicted
+++ resolved
@@ -30,16 +30,7 @@
         NamePos: 25,
         Name:    "INT64",
       },
-<<<<<<< HEAD
-      NotNull:        false,
-      DefaultExpr:    (*ast.ColumnDefaultExpr)(nil),
-      GeneratedExpr:  (*ast.GeneratedColumnExpr)(nil),
-      IdentityColumn: (*ast.IdentityColumn)(nil),
-      Hidden:         -1,
-      Options:        (*ast.Options)(nil),
-=======
       Hidden: -1,
->>>>>>> 8a13519e
     },
     &ast.ColumnDef{
       Null: -1,
@@ -52,16 +43,7 @@
         NamePos: 38,
         Name:    "INT64",
       },
-<<<<<<< HEAD
-      NotNull:        false,
-      DefaultExpr:    (*ast.ColumnDefaultExpr)(nil),
-      GeneratedExpr:  (*ast.GeneratedColumnExpr)(nil),
-      IdentityColumn: (*ast.IdentityColumn)(nil),
-      Hidden:         -1,
-      Options:        (*ast.Options)(nil),
-=======
       Hidden: -1,
->>>>>>> 8a13519e
     },
     &ast.ColumnDef{
       Null: -1,
@@ -74,16 +56,7 @@
         NamePos: 51,
         Name:    "TIMESTAMP",
       },
-<<<<<<< HEAD
-      NotNull:        false,
-      DefaultExpr:    (*ast.ColumnDefaultExpr)(nil),
-      GeneratedExpr:  (*ast.GeneratedColumnExpr)(nil),
-      IdentityColumn: (*ast.IdentityColumn)(nil),
-      Hidden:         -1,
-      Options:        (*ast.Options)(nil),
-=======
       Hidden: -1,
->>>>>>> 8a13519e
     },
   },
   RowDeletionPolicy: &ast.CreateRowDeletionPolicy{
