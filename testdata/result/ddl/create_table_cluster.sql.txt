--- create_table_cluster.sql
create table foo (
  foo int64,
  bar int64
) primary key (),
  interleave in parent foobar

--- AST
&ast.CreateTable{
  Rparen: 59,
  Name:   &ast.Path{
    Idents: []*ast.Ident{
      &ast.Ident{
        NamePos: 13,
        NameEnd: 16,
        Name:    "foo",
      },
    },
  },
  Columns: []*ast.ColumnDef{
    &ast.ColumnDef{
      Null: -1,
      Name: &ast.Ident{
        NamePos: 21,
        NameEnd: 24,
        Name:    "foo",
      },
      Type: &ast.ScalarSchemaType{
        NamePos: 25,
        Name:    "INT64",
      },
<<<<<<< HEAD
      NotNull:        false,
      DefaultExpr:    (*ast.ColumnDefaultExpr)(nil),
      GeneratedExpr:  (*ast.GeneratedColumnExpr)(nil),
      IdentityColumn: (*ast.IdentityColumn)(nil),
      Hidden:         -1,
      Options:        (*ast.Options)(nil),
=======
      Hidden: -1,
>>>>>>> 8a13519e
    },
    &ast.ColumnDef{
      Null: -1,
      Name: &ast.Ident{
        NamePos: 34,
        NameEnd: 37,
        Name:    "bar",
      },
      Type: &ast.ScalarSchemaType{
        NamePos: 38,
        Name:    "INT64",
      },
<<<<<<< HEAD
      NotNull:        false,
      DefaultExpr:    (*ast.ColumnDefaultExpr)(nil),
      GeneratedExpr:  (*ast.GeneratedColumnExpr)(nil),
      IdentityColumn: (*ast.IdentityColumn)(nil),
      Hidden:         -1,
      Options:        (*ast.Options)(nil),
=======
      Hidden: -1,
>>>>>>> 8a13519e
    },
  },
  Cluster: &ast.Cluster{
    Comma:       60,
    OnDeleteEnd: -1,
    TableName:   &ast.Path{
      Idents: []*ast.Ident{
        &ast.Ident{
          NamePos: 85,
          NameEnd: 91,
          Name:    "foobar",
        },
      },
    },
  },
}

--- SQL
CREATE TABLE foo (foo INT64, bar INT64) PRIMARY KEY (), INTERLEAVE IN PARENT foobar<|MERGE_RESOLUTION|>--- conflicted
+++ resolved
@@ -29,16 +29,7 @@
         NamePos: 25,
         Name:    "INT64",
       },
-<<<<<<< HEAD
-      NotNull:        false,
-      DefaultExpr:    (*ast.ColumnDefaultExpr)(nil),
-      GeneratedExpr:  (*ast.GeneratedColumnExpr)(nil),
-      IdentityColumn: (*ast.IdentityColumn)(nil),
-      Hidden:         -1,
-      Options:        (*ast.Options)(nil),
-=======
       Hidden: -1,
->>>>>>> 8a13519e
     },
     &ast.ColumnDef{
       Null: -1,
@@ -51,16 +42,7 @@
         NamePos: 38,
         Name:    "INT64",
       },
-<<<<<<< HEAD
-      NotNull:        false,
-      DefaultExpr:    (*ast.ColumnDefaultExpr)(nil),
-      GeneratedExpr:  (*ast.GeneratedColumnExpr)(nil),
-      IdentityColumn: (*ast.IdentityColumn)(nil),
-      Hidden:         -1,
-      Options:        (*ast.Options)(nil),
-=======
       Hidden: -1,
->>>>>>> 8a13519e
     },
   },
   Cluster: &ast.Cluster{
