--- named_schemas_create_table_foreign_key.sql
CREATE TABLE sch1.ShoppingCarts (
  CartId INT64 NOT NULL,
  CustomerId INT64 NOT NULL,
  CustomerName STRING(MAX) NOT NULL,
  CONSTRAINT FKShoppingCartsCustomers FOREIGN KEY(CustomerId, CustomerName)
    REFERENCES sch1.Customers(CustomerId, CustomerName) ON DELETE CASCADE,
) PRIMARY KEY(CartId)
--- AST
&ast.CreateTable{
  Rparen: 296,
  Name:   &ast.Path{
    Idents: []*ast.Ident{
      &ast.Ident{
        NamePos: 13,
        NameEnd: 17,
        Name:    "sch1",
      },
      &ast.Ident{
        NamePos: 18,
        NameEnd: 31,
        Name:    "ShoppingCarts",
      },
    },
  },
  Columns: []*ast.ColumnDef{
    &ast.ColumnDef{
      Null: 53,
      Name: &ast.Ident{
        NamePos: 36,
        NameEnd: 42,
        Name:    "CartId",
      },
      Type: &ast.ScalarSchemaType{
        NamePos: 43,
        Name:    "INT64",
      },
<<<<<<< HEAD
      NotNull:        true,
      DefaultExpr:    (*ast.ColumnDefaultExpr)(nil),
      GeneratedExpr:  (*ast.GeneratedColumnExpr)(nil),
      IdentityColumn: (*ast.IdentityColumn)(nil),
      Hidden:         -1,
      Options:        (*ast.Options)(nil),
=======
      NotNull: true,
      Hidden:  -1,
>>>>>>> 8a13519e
    },
    &ast.ColumnDef{
      Null: 82,
      Name: &ast.Ident{
        NamePos: 61,
        NameEnd: 71,
        Name:    "CustomerId",
      },
      Type: &ast.ScalarSchemaType{
        NamePos: 72,
        Name:    "INT64",
      },
<<<<<<< HEAD
      NotNull:        true,
      DefaultExpr:    (*ast.ColumnDefaultExpr)(nil),
      GeneratedExpr:  (*ast.GeneratedColumnExpr)(nil),
      IdentityColumn: (*ast.IdentityColumn)(nil),
      Hidden:         -1,
      Options:        (*ast.Options)(nil),
=======
      NotNull: true,
      Hidden:  -1,
>>>>>>> 8a13519e
    },
    &ast.ColumnDef{
      Null: 119,
      Name: &ast.Ident{
        NamePos: 90,
        NameEnd: 102,
        Name:    "CustomerName",
      },
      Type: &ast.SizedSchemaType{
        NamePos: 103,
        Rparen:  113,
        Name:    "STRING",
        Max:     true,
      },
<<<<<<< HEAD
      NotNull:        true,
      DefaultExpr:    (*ast.ColumnDefaultExpr)(nil),
      GeneratedExpr:  (*ast.GeneratedColumnExpr)(nil),
      IdentityColumn: (*ast.IdentityColumn)(nil),
      Hidden:         -1,
      Options:        (*ast.Options)(nil),
=======
      NotNull: true,
      Hidden:  -1,
>>>>>>> 8a13519e
    },
  },
  TableConstraints: []*ast.TableConstraint{
    &ast.TableConstraint{
      ConstraintPos: 127,
      Name:          &ast.Ident{
        NamePos: 138,
        NameEnd: 162,
        Name:    "FKShoppingCartsCustomers",
      },
      Constraint: &ast.ForeignKey{
        Foreign:     163,
        Rparen:      255,
        OnDeleteEnd: 274,
        Columns:     []*ast.Ident{
          &ast.Ident{
            NamePos: 175,
            NameEnd: 185,
            Name:    "CustomerId",
          },
          &ast.Ident{
            NamePos: 187,
            NameEnd: 199,
            Name:    "CustomerName",
          },
        },
        ReferenceTable: &ast.Path{
          Idents: []*ast.Ident{
            &ast.Ident{
              NamePos: 216,
              NameEnd: 220,
              Name:    "sch1",
            },
            &ast.Ident{
              NamePos: 221,
              NameEnd: 230,
              Name:    "Customers",
            },
          },
        },
        ReferenceColumns: []*ast.Ident{
          &ast.Ident{
            NamePos: 231,
            NameEnd: 241,
            Name:    "CustomerId",
          },
          &ast.Ident{
            NamePos: 243,
            NameEnd: 255,
            Name:    "CustomerName",
          },
        },
        OnDelete: "ON DELETE CASCADE",
      },
    },
  },
  PrimaryKeys: []*ast.IndexKey{
    &ast.IndexKey{
      DirPos: -1,
      Name:   &ast.Ident{
        NamePos: 290,
        NameEnd: 296,
        Name:    "CartId",
      },
    },
  },
}

--- SQL
CREATE TABLE sch1.ShoppingCarts (CartId INT64 NOT NULL, CustomerId INT64 NOT NULL, CustomerName STRING(MAX) NOT NULL, CONSTRAINT FKShoppingCartsCustomers FOREIGN KEY (CustomerId, CustomerName) REFERENCES sch1.Customers (CustomerId, CustomerName) ON DELETE CASCADE) PRIMARY KEY (CartId)<|MERGE_RESOLUTION|>--- conflicted
+++ resolved
@@ -35,17 +35,8 @@
         NamePos: 43,
         Name:    "INT64",
       },
-<<<<<<< HEAD
-      NotNull:        true,
-      DefaultExpr:    (*ast.ColumnDefaultExpr)(nil),
-      GeneratedExpr:  (*ast.GeneratedColumnExpr)(nil),
-      IdentityColumn: (*ast.IdentityColumn)(nil),
-      Hidden:         -1,
-      Options:        (*ast.Options)(nil),
-=======
       NotNull: true,
       Hidden:  -1,
->>>>>>> 8a13519e
     },
     &ast.ColumnDef{
       Null: 82,
@@ -58,17 +49,8 @@
         NamePos: 72,
         Name:    "INT64",
       },
-<<<<<<< HEAD
-      NotNull:        true,
-      DefaultExpr:    (*ast.ColumnDefaultExpr)(nil),
-      GeneratedExpr:  (*ast.GeneratedColumnExpr)(nil),
-      IdentityColumn: (*ast.IdentityColumn)(nil),
-      Hidden:         -1,
-      Options:        (*ast.Options)(nil),
-=======
       NotNull: true,
       Hidden:  -1,
->>>>>>> 8a13519e
     },
     &ast.ColumnDef{
       Null: 119,
@@ -83,17 +65,8 @@
         Name:    "STRING",
         Max:     true,
       },
-<<<<<<< HEAD
-      NotNull:        true,
-      DefaultExpr:    (*ast.ColumnDefaultExpr)(nil),
-      GeneratedExpr:  (*ast.GeneratedColumnExpr)(nil),
-      IdentityColumn: (*ast.IdentityColumn)(nil),
-      Hidden:         -1,
-      Options:        (*ast.Options)(nil),
-=======
       NotNull: true,
       Hidden:  -1,
->>>>>>> 8a13519e
     },
   },
   TableConstraints: []*ast.TableConstraint{
