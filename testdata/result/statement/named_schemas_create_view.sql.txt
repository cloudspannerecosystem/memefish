--- named_schemas_create_view.sql
CREATE VIEW sch1.SingerView SQL SECURITY INVOKER
AS Select s.FirstName, s.LastName, s.SingerInfo
   FROM sch1.Singers AS s WHERE s.SingerId = 123456
--- AST
&ast.CreateView{
  Name: &ast.Path{
    Idents: []*ast.Ident{
      &ast.Ident{
        NamePos: 12,
        NameEnd: 16,
        Name:    "sch1",
      },
      &ast.Ident{
        NamePos: 17,
        NameEnd: 27,
        Name:    "SingerView",
      },
    },
  },
  SecurityType: "INVOKER",
  Query:        &ast.Select{
<<<<<<< HEAD
    Select:        52,
    AllOrDistinct: "",
    As:            nil,
    Results:       []ast.SelectItem{
=======
    Select:  52,
    Results: []ast.SelectItem{
>>>>>>> 7eae73a9
      &ast.ExprSelectItem{
        Expr: &ast.Path{
          Idents: []*ast.Ident{
            &ast.Ident{
              NamePos: 59,
              NameEnd: 60,
              Name:    "s",
            },
            &ast.Ident{
              NamePos: 61,
              NameEnd: 70,
              Name:    "FirstName",
            },
          },
        },
      },
      &ast.ExprSelectItem{
        Expr: &ast.Path{
          Idents: []*ast.Ident{
            &ast.Ident{
              NamePos: 72,
              NameEnd: 73,
              Name:    "s",
            },
            &ast.Ident{
              NamePos: 74,
              NameEnd: 82,
              Name:    "LastName",
            },
          },
        },
      },
      &ast.ExprSelectItem{
        Expr: &ast.Path{
          Idents: []*ast.Ident{
            &ast.Ident{
              NamePos: 84,
              NameEnd: 85,
              Name:    "s",
            },
            &ast.Ident{
              NamePos: 86,
              NameEnd: 96,
              Name:    "SingerInfo",
            },
          },
        },
      },
    },
    From: &ast.From{
      From:   100,
      Source: &ast.PathTableExpr{
        Path: &ast.Path{
          Idents: []*ast.Ident{
            &ast.Ident{
              NamePos: 105,
              NameEnd: 109,
              Name:    "sch1",
            },
            &ast.Ident{
              NamePos: 110,
              NameEnd: 117,
              Name:    "Singers",
            },
          },
        },
        As: &ast.AsAlias{
          As:    118,
          Alias: &ast.Ident{
            NamePos: 121,
            NameEnd: 122,
            Name:    "s",
          },
        },
      },
    },
    Where: &ast.Where{
      Where: 123,
      Expr:  &ast.BinaryExpr{
        Op:   "=",
        Left: &ast.Path{
          Idents: []*ast.Ident{
            &ast.Ident{
              NamePos: 129,
              NameEnd: 130,
              Name:    "s",
            },
            &ast.Ident{
              NamePos: 131,
              NameEnd: 139,
              Name:    "SingerId",
            },
          },
        },
        Right: &ast.IntLiteral{
          ValuePos: 142,
          ValueEnd: 148,
          Base:     10,
          Value:    "123456",
        },
      },
    },
<<<<<<< HEAD
    GroupBy: (*ast.GroupBy)(nil),
    Having:  (*ast.Having)(nil),
=======
>>>>>>> 7eae73a9
  },
}

--- SQL
CREATE VIEW sch1.SingerView SQL SECURITY INVOKER AS SELECT s.FirstName, s.LastName, s.SingerInfo FROM sch1.Singers AS s WHERE s.SingerId = 123456<|MERGE_RESOLUTION|>--- conflicted
+++ resolved
@@ -20,15 +20,8 @@
   },
   SecurityType: "INVOKER",
   Query:        &ast.Select{
-<<<<<<< HEAD
-    Select:        52,
-    AllOrDistinct: "",
-    As:            nil,
-    Results:       []ast.SelectItem{
-=======
     Select:  52,
     Results: []ast.SelectItem{
->>>>>>> 7eae73a9
       &ast.ExprSelectItem{
         Expr: &ast.Path{
           Idents: []*ast.Ident{
@@ -131,11 +124,6 @@
         },
       },
     },
-<<<<<<< HEAD
-    GroupBy: (*ast.GroupBy)(nil),
-    Having:  (*ast.Having)(nil),
-=======
->>>>>>> 7eae73a9
   },
 }
 
