--- conflicted
+++ resolved
@@ -6,45 +6,22 @@
 
 --- AST
 &ast.QueryStatement{
-<<<<<<< HEAD
-  Hint:  (*ast.Hint)(nil),
-  Query: &ast.Select{
-    Select:        0,
-    AllOrDistinct: "",
-    As:            nil,
-    Results:       []ast.SelectItem{
-=======
   Query: &ast.Select{
     Results: []ast.SelectItem{
->>>>>>> 7eae73a9
       &ast.ExprSelectItem{
         Expr: &ast.ScalarSubQuery{
           Lparen: 7,
           Rparen: 53,
-<<<<<<< HEAD
           Query:  &ast.Query{
-            With:  (*ast.With)(nil),
             Query: &ast.Select{
-              Select:        11,
-              AllOrDistinct: "",
-              As:            nil,
-              Results:       []ast.SelectItem{
+              Select:  11,
+              Results: []ast.SelectItem{
                 &ast.ExprSelectItem{
                   Expr: &ast.Ident{
                     NamePos: 18,
                     NameEnd: 27,
                     Name:    "FirstName",
                   },
-=======
-          Query:  &ast.Select{
-            Select:  11,
-            Results: []ast.SelectItem{
-              &ast.ExprSelectItem{
-                Expr: &ast.Ident{
-                  NamePos: 18,
-                  NameEnd: 27,
-                  Name:    "FirstName",
->>>>>>> 7eae73a9
                 },
               },
               From: &ast.From{
@@ -55,21 +32,10 @@
                     NameEnd: 42,
                     Name:    "Singers",
                   },
-                  Hint:   (*ast.Hint)(nil),
-                  As:     (*ast.AsAlias)(nil),
-                  Sample: (*ast.TableSample)(nil),
                 },
               },
-              Where:   (*ast.Where)(nil),
-              GroupBy: (*ast.GroupBy)(nil),
-              Having:  (*ast.Having)(nil),
             },
-<<<<<<< HEAD
-            OrderBy: (*ast.OrderBy)(nil),
-            Limit:   &ast.Limit{
-=======
             Limit: &ast.Limit{
->>>>>>> 7eae73a9
               Limit: 43,
               Count: &ast.IntLiteral{
                 ValuePos: 49,
@@ -78,18 +44,10 @@
                 Value:    "100",
               },
             },
-            PipeOperators: []ast.PipeOperator(nil),
           },
         },
       },
     },
-<<<<<<< HEAD
-    From:    (*ast.From)(nil),
-    Where:   (*ast.Where)(nil),
-    GroupBy: (*ast.GroupBy)(nil),
-    Having:  (*ast.Having)(nil),
-=======
->>>>>>> 7eae73a9
   },
 }
 
