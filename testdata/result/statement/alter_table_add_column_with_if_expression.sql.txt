--- alter_table_add_column_with_if_expression.sql
ALTER TABLE foo ADD COLUMN expired_at TIMESTAMP AS (IF (status != "OPEN" AND status != "SCHEDULING", TIMESTAMP_ADD(updated_at, INTERVAL 120 DAY), NULL)) STORED
--- AST
&ast.AlterTable{
  Name: &ast.Path{
    Idents: []*ast.Ident{
      &ast.Ident{
        NamePos: 12,
        NameEnd: 15,
        Name:    "foo",
      },
    },
  },
  TableAlteration: &ast.AddColumn{
    Add:    16,
    Column: &ast.ColumnDef{
      Null: -1,
      Name: &ast.Ident{
        NamePos: 27,
        NameEnd: 37,
        Name:    "expired_at",
      },
      Type: &ast.ScalarSchemaType{
        NamePos: 38,
        Name:    "TIMESTAMP",
      },
      GeneratedExpr: &ast.GeneratedColumnExpr{
        As:     48,
        Stored: 153,
        Rparen: 151,
        Expr:   &ast.IfExpr{
          If:     52,
          Rparen: 150,
          Expr:   &ast.BinaryExpr{
            Op:   "AND",
            Left: &ast.BinaryExpr{
              Op:   "!=",
              Left: &ast.Ident{
                NamePos: 56,
                NameEnd: 62,
                Name:    "status",
              },
              Right: &ast.StringLiteral{
                ValuePos: 66,
                ValueEnd: 72,
                Value:    "OPEN",
              },
            },
            Right: &ast.BinaryExpr{
              Op:   "!=",
              Left: &ast.Ident{
                NamePos: 77,
                NameEnd: 83,
                Name:    "status",
              },
              Right: &ast.StringLiteral{
                ValuePos: 87,
                ValueEnd: 99,
                Value:    "SCHEDULING",
              },
            },
          },
          TrueResult: &ast.CallExpr{
            Rparen: 143,
            Func:   &ast.Ident{
              NamePos: 101,
              NameEnd: 114,
              Name:    "TIMESTAMP_ADD",
            },
            Args: []ast.Arg{
              &ast.ExprArg{
                Expr: &ast.Ident{
                  NamePos: 115,
                  NameEnd: 125,
                  Name:    "updated_at",
                },
              },
              &ast.IntervalArg{
                Interval: 127,
                Expr:     &ast.IntLiteral{
                  ValuePos: 136,
                  ValueEnd: 139,
                  Base:     10,
                  Value:    "120",
                },
                Unit: &ast.Ident{
                  NamePos: 140,
                  NameEnd: 143,
                  Name:    "DAY",
                },
              },
            },
          },
          ElseResult: &ast.NullLiteral{
            Null: 146,
          },
        },
      },
<<<<<<< HEAD
      IdentityColumn: (*ast.IdentityColumn)(nil),
      Hidden:         -1,
      Options:        (*ast.Options)(nil),
=======
      Hidden: -1,
>>>>>>> 8a13519e
    },
  },
}

--- SQL
ALTER TABLE foo ADD COLUMN expired_at TIMESTAMP AS (IF(status != "OPEN" AND status != "SCHEDULING", TIMESTAMP_ADD(updated_at, INTERVAL 120 DAY), NULL)) STORED<|MERGE_RESOLUTION|>--- conflicted
+++ resolved
@@ -96,13 +96,7 @@
           },
         },
       },
-<<<<<<< HEAD
-      IdentityColumn: (*ast.IdentityColumn)(nil),
-      Hidden:         -1,
-      Options:        (*ast.Options)(nil),
-=======
       Hidden: -1,
->>>>>>> 8a13519e
     },
   },
 }
