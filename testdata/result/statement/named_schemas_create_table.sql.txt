--- conflicted
+++ resolved
@@ -34,17 +34,8 @@
         NamePos: 41,
         Name:    "INT64",
       },
-<<<<<<< HEAD
-      NotNull:        true,
-      DefaultExpr:    (*ast.ColumnDefaultExpr)(nil),
-      GeneratedExpr:  (*ast.GeneratedColumnExpr)(nil),
-      IdentityColumn: (*ast.IdentityColumn)(nil),
-      Hidden:         -1,
-      Options:        (*ast.Options)(nil),
-=======
       NotNull: true,
       Hidden:  -1,
->>>>>>> 8a13519e
     },
     &ast.ColumnDef{
       Null: -1,
@@ -64,16 +55,7 @@
           Value:    "1024",
         },
       },
-<<<<<<< HEAD
-      NotNull:        false,
-      DefaultExpr:    (*ast.ColumnDefaultExpr)(nil),
-      GeneratedExpr:  (*ast.GeneratedColumnExpr)(nil),
-      IdentityColumn: (*ast.IdentityColumn)(nil),
-      Hidden:         -1,
-      Options:        (*ast.Options)(nil),
-=======
       Hidden: -1,
->>>>>>> 8a13519e
     },
     &ast.ColumnDef{
       Null: -1,
@@ -93,16 +75,7 @@
           Value:    "1024",
         },
       },
-<<<<<<< HEAD
-      NotNull:        false,
-      DefaultExpr:    (*ast.ColumnDefaultExpr)(nil),
-      GeneratedExpr:  (*ast.GeneratedColumnExpr)(nil),
-      IdentityColumn: (*ast.IdentityColumn)(nil),
-      Hidden:         -1,
-      Options:        (*ast.Options)(nil),
-=======
       Hidden: -1,
->>>>>>> 8a13519e
     },
     &ast.ColumnDef{
       Null: -1,
@@ -117,16 +90,7 @@
         Name:    "BYTES",
         Max:     true,
       },
-<<<<<<< HEAD
-      NotNull:        false,
-      DefaultExpr:    (*ast.ColumnDefaultExpr)(nil),
-      GeneratedExpr:  (*ast.GeneratedColumnExpr)(nil),
-      IdentityColumn: (*ast.IdentityColumn)(nil),
-      Hidden:         -1,
-      Options:        (*ast.Options)(nil),
-=======
       Hidden: -1,
->>>>>>> 8a13519e
     },
   },
   PrimaryKeys: []*ast.IndexKey{
