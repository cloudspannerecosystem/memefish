--- conflicted
+++ resolved
@@ -21,7 +21,6 @@
       },
     },
   },
-<<<<<<< HEAD
   Query: &ast.Query{
     With: &ast.With{
       With: 13,
@@ -34,36 +33,14 @@
             Name:    "subq1",
           },
           QueryExpr: &ast.Select{
-            Select:        28,
-            AllOrDistinct: "",
-            As:            nil,
-            Results:       []ast.SelectItem{
+            Select:  28,
+            Results: []ast.SelectItem{
               &ast.ExprSelectItem{
                 Expr: &ast.Ident{
                   NamePos: 35,
                   NameEnd: 37,
                   Name:    "c1",
                 },
-=======
-  With: &ast.With{
-    With: 13,
-    CTEs: []*ast.CTE{
-      &ast.CTE{
-        Rparen: 46,
-        Name:   &ast.Ident{
-          NamePos: 18,
-          NameEnd: 23,
-          Name:    "subq1",
-        },
-        QueryExpr: &ast.Select{
-          Select:  28,
-          Results: []ast.SelectItem{
-            &ast.ExprSelectItem{
-              Expr: &ast.Ident{
-                NamePos: 35,
-                NameEnd: 37,
-                Name:    "c1",
->>>>>>> 7eae73a9
               },
             },
             From: &ast.From{
@@ -74,35 +51,18 @@
                   NameEnd: 46,
                   Name:    "foo",
                 },
-                Hint:   (*ast.Hint)(nil),
-                As:     (*ast.AsAlias)(nil),
-                Sample: (*ast.TableSample)(nil),
               },
             },
-            Where:   (*ast.Where)(nil),
-            GroupBy: (*ast.GroupBy)(nil),
-            Having:  (*ast.Having)(nil),
           },
         },
       },
     },
-<<<<<<< HEAD
     Query: &ast.Select{
-      Select:        48,
-      AllOrDistinct: "",
-      As:            nil,
-      Results:       []ast.SelectItem{
+      Select:  48,
+      Results: []ast.SelectItem{
         &ast.Star{
           Star: 55,
         },
-=======
-  },
-  Query: &ast.Select{
-    Select:  48,
-    Results: []ast.SelectItem{
-      &ast.Star{
-        Star: 55,
->>>>>>> 7eae73a9
       },
       From: &ast.From{
         From:   57,
@@ -112,21 +72,9 @@
             NameEnd: 67,
             Name:    "subq1",
           },
-          Hint:   (*ast.Hint)(nil),
-          As:     (*ast.AsAlias)(nil),
-          Sample: (*ast.TableSample)(nil),
         },
       },
-      Where:   (*ast.Where)(nil),
-      GroupBy: (*ast.GroupBy)(nil),
-      Having:  (*ast.Having)(nil),
     },
-<<<<<<< HEAD
-    OrderBy:       (*ast.OrderBy)(nil),
-    Limit:         (*ast.Limit)(nil),
-    PipeOperators: []ast.PipeOperator(nil),
-=======
->>>>>>> 7eae73a9
   },
 }
 
