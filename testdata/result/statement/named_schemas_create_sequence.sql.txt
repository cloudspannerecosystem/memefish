--- named_schemas_create_sequence.sql
CREATE SEQUENCE sch1.sequence OPTIONS (
  sequence_kind = 'bit_reversed_positive'
)
--- AST
&ast.CreateSequence{
  Name: &ast.Path{
    Idents: []*ast.Ident{
      &ast.Ident{
        NamePos: 16,
        NameEnd: 20,
        Name:    "sch1",
      },
      &ast.Ident{
        NamePos: 21,
        NameEnd: 29,
        Name:    "sequence",
      },
    },
  },
<<<<<<< HEAD
  IfNotExists: false,
  Params:      []ast.SequenceParam(nil),
  Options:     &ast.Options{
=======
  Options: &ast.Options{
>>>>>>> 8a13519e
    Options: 30,
    Rparen:  82,
    Records: []*ast.OptionsDef{
      &ast.OptionsDef{
        Name: &ast.Ident{
          NamePos: 42,
          NameEnd: 55,
          Name:    "sequence_kind",
        },
        Value: &ast.StringLiteral{
          ValuePos: 58,
          ValueEnd: 81,
          Value:    "bit_reversed_positive",
        },
      },
    },
  },
}

--- SQL
CREATE SEQUENCE sch1.sequence OPTIONS (sequence_kind = "bit_reversed_positive")<|MERGE_RESOLUTION|>--- conflicted
+++ resolved
@@ -18,13 +18,7 @@
       },
     },
   },
-<<<<<<< HEAD
-  IfNotExists: false,
-  Params:      []ast.SequenceParam(nil),
-  Options:     &ast.Options{
-=======
   Options: &ast.Options{
->>>>>>> 8a13519e
     Options: 30,
     Rparen:  82,
     Records: []*ast.OptionsDef{
