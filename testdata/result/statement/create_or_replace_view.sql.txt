--- create_or_replace_view.sql
create or replace view singernames
sql security invoker
as select
    singers.singerid as singerid,
    singers.firstname || ' ' || singers.lastname as name
from singers

--- AST
&ast.CreateView{
  Name: &ast.Path{
    Idents: []*ast.Ident{
      &ast.Ident{
        NamePos: 23,
        NameEnd: 34,
        Name:    "singernames",
      },
    },
  },
  OrReplace:    true,
  SecurityType: "INVOKER",
  Query:        &ast.Select{
<<<<<<< HEAD
    Select:        59,
    AllOrDistinct: "",
    As:            nil,
    Results:       []ast.SelectItem{
=======
    Select:  59,
    Results: []ast.SelectItem{
>>>>>>> 7eae73a9
      &ast.Alias{
        Expr: &ast.Path{
          Idents: []*ast.Ident{
            &ast.Ident{
              NamePos: 70,
              NameEnd: 77,
              Name:    "singers",
            },
            &ast.Ident{
              NamePos: 78,
              NameEnd: 86,
              Name:    "singerid",
            },
          },
        },
        As: &ast.AsAlias{
          As:    87,
          Alias: &ast.Ident{
            NamePos: 90,
            NameEnd: 98,
            Name:    "singerid",
          },
        },
      },
      &ast.Alias{
        Expr: &ast.BinaryExpr{
          Op:   "||",
          Left: &ast.BinaryExpr{
            Op:   "||",
            Left: &ast.Path{
              Idents: []*ast.Ident{
                &ast.Ident{
                  NamePos: 104,
                  NameEnd: 111,
                  Name:    "singers",
                },
                &ast.Ident{
                  NamePos: 112,
                  NameEnd: 121,
                  Name:    "firstname",
                },
              },
            },
            Right: &ast.StringLiteral{
              ValuePos: 125,
              ValueEnd: 128,
              Value:    " ",
            },
          },
          Right: &ast.Path{
            Idents: []*ast.Ident{
              &ast.Ident{
                NamePos: 132,
                NameEnd: 139,
                Name:    "singers",
              },
              &ast.Ident{
                NamePos: 140,
                NameEnd: 148,
                Name:    "lastname",
              },
            },
          },
        },
        As: &ast.AsAlias{
          As:    149,
          Alias: &ast.Ident{
            NamePos: 152,
            NameEnd: 156,
            Name:    "name",
          },
        },
      },
    },
    From: &ast.From{
      From:   157,
      Source: &ast.TableName{
        Table: &ast.Ident{
          NamePos: 162,
          NameEnd: 169,
          Name:    "singers",
        },
      },
    },
<<<<<<< HEAD
    Where:   (*ast.Where)(nil),
    GroupBy: (*ast.GroupBy)(nil),
    Having:  (*ast.Having)(nil),
=======
>>>>>>> 7eae73a9
  },
}

--- SQL
CREATE OR REPLACE VIEW singernames SQL SECURITY INVOKER AS SELECT singers.singerid AS singerid, singers.firstname || " " || singers.lastname AS name FROM singers<|MERGE_RESOLUTION|>--- conflicted
+++ resolved
@@ -20,15 +20,8 @@
   OrReplace:    true,
   SecurityType: "INVOKER",
   Query:        &ast.Select{
-<<<<<<< HEAD
-    Select:        59,
-    AllOrDistinct: "",
-    As:            nil,
-    Results:       []ast.SelectItem{
-=======
     Select:  59,
     Results: []ast.SelectItem{
->>>>>>> 7eae73a9
       &ast.Alias{
         Expr: &ast.Path{
           Idents: []*ast.Ident{
@@ -113,12 +106,6 @@
         },
       },
     },
-<<<<<<< HEAD
-    Where:   (*ast.Where)(nil),
-    GroupBy: (*ast.GroupBy)(nil),
-    Having:  (*ast.Having)(nil),
-=======
->>>>>>> 7eae73a9
   },
 }
 
