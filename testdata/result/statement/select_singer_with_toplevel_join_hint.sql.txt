--- select_singer_with_toplevel_join_hint.sql
@{FORCE_JOIN_ORDER=TRUE}
SELECT
  *
FROM
  Singers A
  LEFT OUTER JOIN
  Singers B
  ON A.SingerID = B.SingerID

--- AST
&ast.QueryStatement{
  Hint: &ast.Hint{
    Rbrace:  23,
    Records: []*ast.HintRecord{
      &ast.HintRecord{
        Key: &ast.Ident{
          NamePos: 2,
          NameEnd: 18,
          Name:    "FORCE_JOIN_ORDER",
        },
        Value: &ast.BoolLiteral{
          ValuePos: 19,
          Value:    true,
        },
      },
    },
  },
  Query: &ast.Select{
<<<<<<< HEAD
    Select:        25,
    AllOrDistinct: "",
    As:            nil,
    Results:       []ast.SelectItem{
=======
    Select:  25,
    Results: []ast.SelectItem{
>>>>>>> 7eae73a9
      &ast.Star{
        Star: 34,
      },
    },
    From: &ast.From{
      From:   36,
      Source: &ast.Join{
        Op:   "LEFT OUTER JOIN",
        Left: &ast.TableName{
          Table: &ast.Ident{
            NamePos: 43,
            NameEnd: 50,
            Name:    "Singers",
          },
          As: &ast.AsAlias{
            As:    -1,
            Alias: &ast.Ident{
              NamePos: 51,
              NameEnd: 52,
              Name:    "A",
            },
          },
        },
        Right: &ast.TableName{
          Table: &ast.Ident{
            NamePos: 73,
            NameEnd: 80,
            Name:    "Singers",
          },
          As: &ast.AsAlias{
            As:    -1,
            Alias: &ast.Ident{
              NamePos: 81,
              NameEnd: 82,
              Name:    "B",
            },
          },
        },
        Cond: &ast.On{
          On:   85,
          Expr: &ast.BinaryExpr{
            Op:   "=",
            Left: &ast.Path{
              Idents: []*ast.Ident{
                &ast.Ident{
                  NamePos: 88,
                  NameEnd: 89,
                  Name:    "A",
                },
                &ast.Ident{
                  NamePos: 90,
                  NameEnd: 98,
                  Name:    "SingerID",
                },
              },
            },
            Right: &ast.Path{
              Idents: []*ast.Ident{
                &ast.Ident{
                  NamePos: 101,
                  NameEnd: 102,
                  Name:    "B",
                },
                &ast.Ident{
                  NamePos: 103,
                  NameEnd: 111,
                  Name:    "SingerID",
                },
              },
            },
          },
        },
      },
    },
<<<<<<< HEAD
    Where:   (*ast.Where)(nil),
    GroupBy: (*ast.GroupBy)(nil),
    Having:  (*ast.Having)(nil),
=======
>>>>>>> 7eae73a9
  },
}

--- SQL
@{FORCE_JOIN_ORDER=TRUE} SELECT * FROM Singers A LEFT OUTER JOIN Singers B ON A.SingerID = B.SingerID<|MERGE_RESOLUTION|>--- conflicted
+++ resolved
@@ -27,15 +27,8 @@
     },
   },
   Query: &ast.Select{
-<<<<<<< HEAD
-    Select:        25,
-    AllOrDistinct: "",
-    As:            nil,
-    Results:       []ast.SelectItem{
-=======
     Select:  25,
     Results: []ast.SelectItem{
->>>>>>> 7eae73a9
       &ast.Star{
         Star: 34,
       },
@@ -110,12 +103,6 @@
         },
       },
     },
-<<<<<<< HEAD
-    Where:   (*ast.Where)(nil),
-    GroupBy: (*ast.GroupBy)(nil),
-    Having:  (*ast.Having)(nil),
-=======
->>>>>>> 7eae73a9
   },
 }
 
