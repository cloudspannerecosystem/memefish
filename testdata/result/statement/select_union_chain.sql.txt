--- conflicted
+++ resolved
@@ -3,29 +3,15 @@
 
 --- AST
 &ast.QueryStatement{
-<<<<<<< HEAD
-  Hint:  (*ast.Hint)(nil),
   Query: &ast.CompoundQuery{
     Op:            "UNION",
     AllOrDistinct: "ALL",
     Queries:       []ast.QueryExpr{
-=======
-  Query: &ast.CompoundQuery{
-    Op:      "UNION",
-    Queries: []ast.QueryExpr{
->>>>>>> 7eae73a9
       &ast.SubQuery{
         Rparen: 9,
         Query:  &ast.Select{
-<<<<<<< HEAD
-          Select:        1,
-          AllOrDistinct: "",
-          As:            nil,
-          Results:       []ast.SelectItem{
-=======
           Select:  1,
           Results: []ast.SelectItem{
->>>>>>> 7eae73a9
             &ast.ExprSelectItem{
               Expr: &ast.IntLiteral{
                 ValuePos: 8,
@@ -35,28 +21,14 @@
               },
             },
           },
-<<<<<<< HEAD
-          From:    (*ast.From)(nil),
-          Where:   (*ast.Where)(nil),
-          GroupBy: (*ast.GroupBy)(nil),
-          Having:  (*ast.Having)(nil),
-=======
->>>>>>> 7eae73a9
         },
       },
       &ast.SubQuery{
         Lparen: 21,
         Rparen: 30,
         Query:  &ast.Select{
-<<<<<<< HEAD
-          Select:        22,
-          AllOrDistinct: "",
-          As:            nil,
-          Results:       []ast.SelectItem{
-=======
           Select:  22,
           Results: []ast.SelectItem{
->>>>>>> 7eae73a9
             &ast.ExprSelectItem{
               Expr: &ast.IntLiteral{
                 ValuePos: 29,
@@ -66,28 +38,14 @@
               },
             },
           },
-<<<<<<< HEAD
-          From:    (*ast.From)(nil),
-          Where:   (*ast.Where)(nil),
-          GroupBy: (*ast.GroupBy)(nil),
-          Having:  (*ast.Having)(nil),
-=======
->>>>>>> 7eae73a9
         },
       },
       &ast.SubQuery{
         Lparen: 42,
         Rparen: 51,
         Query:  &ast.Select{
-<<<<<<< HEAD
-          Select:        43,
-          AllOrDistinct: "",
-          As:            nil,
-          Results:       []ast.SelectItem{
-=======
           Select:  43,
           Results: []ast.SelectItem{
->>>>>>> 7eae73a9
             &ast.ExprSelectItem{
               Expr: &ast.IntLiteral{
                 ValuePos: 50,
@@ -97,13 +55,6 @@
               },
             },
           },
-<<<<<<< HEAD
-          From:    (*ast.From)(nil),
-          Where:   (*ast.Where)(nil),
-          GroupBy: (*ast.GroupBy)(nil),
-          Having:  (*ast.Having)(nil),
-=======
->>>>>>> 7eae73a9
         },
       },
     },
