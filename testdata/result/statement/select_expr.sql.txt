--- select_expr.sql
select 1 + 2, 1 - 2,
       1 * 2, 2 / 2,
       +1++1, -1+-1,
       +1.2, -3.4,
       ~1 ^ ~1,
       1 ^ 2, 2 & 1, 2 | 1,
       1 << 2, 2 >> 1,
       foo.bar * +foo.bar * -foo.bar,
       (select 1 `1`).1,
       NOT NOT true,
       [1, 2, 3][offset(1)],
       [1, 2, 3][`offset`(1)],
       [1, 2, 3][ordinal(1)],
       case
       when 1 = 1 then "1 = 1"
       else            "else"
       end,
       case 1
       when 1 then "1"
       when 2 then "2"
       else        "other"
       end,
       date_add(date "2019-09-01", interval 5 day),
       timestamp_add(timestamp "2019-09-01 08:11:22", interval 5 hour),
       1 in (1, 2, 3),
       2 in unnest([1, 2, 3]),
       3 in (select 1 union all select 2 union all select 3),
       [1] || [2],
       IF (1 > 1, 1, 2)+1 AS result,

--- AST
&ast.QueryStatement{
  Query: &ast.Select{
    Results: []ast.SelectItem{
      &ast.ExprSelectItem{
        Expr: &ast.BinaryExpr{
          Op:   "+",
          Left: &ast.IntLiteral{
            ValuePos: 7,
            ValueEnd: 8,
            Base:     10,
            Value:    "1",
          },
          Right: &ast.IntLiteral{
            ValuePos: 11,
            ValueEnd: 12,
            Base:     10,
            Value:    "2",
          },
        },
      },
      &ast.ExprSelectItem{
        Expr: &ast.BinaryExpr{
          Op:   "-",
          Left: &ast.IntLiteral{
            ValuePos: 14,
            ValueEnd: 15,
            Base:     10,
            Value:    "1",
          },
          Right: &ast.IntLiteral{
            ValuePos: 18,
            ValueEnd: 19,
            Base:     10,
            Value:    "2",
          },
        },
      },
      &ast.ExprSelectItem{
        Expr: &ast.BinaryExpr{
          Op:   "*",
          Left: &ast.IntLiteral{
            ValuePos: 28,
            ValueEnd: 29,
            Base:     10,
            Value:    "1",
          },
          Right: &ast.IntLiteral{
            ValuePos: 32,
            ValueEnd: 33,
            Base:     10,
            Value:    "2",
          },
        },
      },
      &ast.ExprSelectItem{
        Expr: &ast.BinaryExpr{
          Op:   "/",
          Left: &ast.IntLiteral{
            ValuePos: 35,
            ValueEnd: 36,
            Base:     10,
            Value:    "2",
          },
          Right: &ast.IntLiteral{
            ValuePos: 39,
            ValueEnd: 40,
            Base:     10,
            Value:    "2",
          },
        },
      },
      &ast.ExprSelectItem{
        Expr: &ast.BinaryExpr{
          Op:   "+",
          Left: &ast.IntLiteral{
            ValuePos: 49,
            ValueEnd: 51,
            Base:     10,
            Value:    "+1",
          },
          Right: &ast.IntLiteral{
            ValuePos: 52,
            ValueEnd: 54,
            Base:     10,
            Value:    "+1",
          },
        },
      },
      &ast.ExprSelectItem{
        Expr: &ast.BinaryExpr{
          Op:   "+",
          Left: &ast.IntLiteral{
            ValuePos: 56,
            ValueEnd: 58,
            Base:     10,
            Value:    "-1",
          },
          Right: &ast.IntLiteral{
            ValuePos: 59,
            ValueEnd: 61,
            Base:     10,
            Value:    "-1",
          },
        },
      },
      &ast.ExprSelectItem{
        Expr: &ast.FloatLiteral{
          ValuePos: 70,
          ValueEnd: 74,
          Value:    "+1.2",
        },
      },
      &ast.ExprSelectItem{
        Expr: &ast.FloatLiteral{
          ValuePos: 76,
          ValueEnd: 80,
          Value:    "-3.4",
        },
      },
      &ast.ExprSelectItem{
        Expr: &ast.BinaryExpr{
          Op:   "^",
          Left: &ast.UnaryExpr{
            OpPos: 89,
            Op:    "~",
            Expr:  &ast.IntLiteral{
              ValuePos: 90,
              ValueEnd: 91,
              Base:     10,
              Value:    "1",
            },
          },
          Right: &ast.UnaryExpr{
            OpPos: 94,
            Op:    "~",
            Expr:  &ast.IntLiteral{
              ValuePos: 95,
              ValueEnd: 96,
              Base:     10,
              Value:    "1",
            },
          },
        },
      },
      &ast.ExprSelectItem{
        Expr: &ast.BinaryExpr{
          Op:   "^",
          Left: &ast.IntLiteral{
            ValuePos: 105,
            ValueEnd: 106,
            Base:     10,
            Value:    "1",
          },
          Right: &ast.IntLiteral{
            ValuePos: 109,
            ValueEnd: 110,
            Base:     10,
            Value:    "2",
          },
        },
      },
      &ast.ExprSelectItem{
        Expr: &ast.BinaryExpr{
          Op:   "&",
          Left: &ast.IntLiteral{
            ValuePos: 112,
            ValueEnd: 113,
            Base:     10,
            Value:    "2",
          },
          Right: &ast.IntLiteral{
            ValuePos: 116,
            ValueEnd: 117,
            Base:     10,
            Value:    "1",
          },
        },
      },
      &ast.ExprSelectItem{
        Expr: &ast.BinaryExpr{
          Op:   "|",
          Left: &ast.IntLiteral{
            ValuePos: 119,
            ValueEnd: 120,
            Base:     10,
            Value:    "2",
          },
          Right: &ast.IntLiteral{
            ValuePos: 123,
            ValueEnd: 124,
            Base:     10,
            Value:    "1",
          },
        },
      },
      &ast.ExprSelectItem{
        Expr: &ast.BinaryExpr{
          Op:   "<<",
          Left: &ast.IntLiteral{
            ValuePos: 133,
            ValueEnd: 134,
            Base:     10,
            Value:    "1",
          },
          Right: &ast.IntLiteral{
            ValuePos: 138,
            ValueEnd: 139,
            Base:     10,
            Value:    "2",
          },
        },
      },
      &ast.ExprSelectItem{
        Expr: &ast.BinaryExpr{
          Op:   ">>",
          Left: &ast.IntLiteral{
            ValuePos: 141,
            ValueEnd: 142,
            Base:     10,
            Value:    "2",
          },
          Right: &ast.IntLiteral{
            ValuePos: 146,
            ValueEnd: 147,
            Base:     10,
            Value:    "1",
          },
        },
      },
      &ast.ExprSelectItem{
        Expr: &ast.BinaryExpr{
          Op:   "*",
          Left: &ast.BinaryExpr{
            Op:   "*",
            Left: &ast.Path{
              Idents: []*ast.Ident{
                &ast.Ident{
                  NamePos: 156,
                  NameEnd: 159,
                  Name:    "foo",
                },
                &ast.Ident{
                  NamePos: 160,
                  NameEnd: 163,
                  Name:    "bar",
                },
              },
            },
            Right: &ast.UnaryExpr{
              OpPos: 166,
              Op:    "+",
              Expr:  &ast.Path{
                Idents: []*ast.Ident{
                  &ast.Ident{
                    NamePos: 167,
                    NameEnd: 170,
                    Name:    "foo",
                  },
                  &ast.Ident{
                    NamePos: 171,
                    NameEnd: 174,
                    Name:    "bar",
                  },
                },
              },
            },
          },
          Right: &ast.UnaryExpr{
            OpPos: 177,
            Op:    "-",
            Expr:  &ast.Path{
              Idents: []*ast.Ident{
                &ast.Ident{
                  NamePos: 178,
                  NameEnd: 181,
                  Name:    "foo",
                },
                &ast.Ident{
                  NamePos: 182,
                  NameEnd: 185,
                  Name:    "bar",
                },
              },
            },
          },
        },
      },
      &ast.ExprSelectItem{
        Expr: &ast.SelectorExpr{
          Expr: &ast.ScalarSubQuery{
            Lparen: 194,
            Rparen: 207,
            Query:  &ast.Select{
              Select:  195,
              Results: []ast.SelectItem{
                &ast.Alias{
                  Expr: &ast.IntLiteral{
                    ValuePos: 202,
                    ValueEnd: 203,
                    Base:     10,
                    Value:    "1",
                  },
                  As: &ast.AsAlias{
                    As:    -1,
                    Alias: &ast.Ident{
                      NamePos: 204,
                      NameEnd: 207,
                      Name:    "1",
                    },
                  },
                },
              },
            },
          },
          Ident: &ast.Ident{
            NamePos: 209,
            NameEnd: 210,
            Name:    "1",
          },
        },
      },
      &ast.ExprSelectItem{
        Expr: &ast.UnaryExpr{
          OpPos: 219,
          Op:    "NOT",
          Expr:  &ast.UnaryExpr{
            OpPos: 223,
            Op:    "NOT",
            Expr:  &ast.BoolLiteral{
              ValuePos: 227,
              Value:    true,
            },
          },
        },
      },
      &ast.ExprSelectItem{
        Expr: &ast.IndexExpr{
          Rbrack: 259,
          Expr:   &ast.ArrayLiteral{
            Array:  -1,
            Lbrack: 240,
            Rbrack: 248,
            Values: []ast.Expr{
              &ast.IntLiteral{
                ValuePos: 241,
                ValueEnd: 242,
                Base:     10,
                Value:    "1",
              },
              &ast.IntLiteral{
                ValuePos: 244,
                ValueEnd: 245,
                Base:     10,
                Value:    "2",
              },
              &ast.IntLiteral{
                ValuePos: 247,
                ValueEnd: 248,
                Base:     10,
                Value:    "3",
              },
            },
          },
          Index: &ast.SubscriptSpecifierKeyword{
            KeywordPos: 250,
            Rparen:     258,
            Keyword:    "OFFSET",
            Expr:       &ast.IntLiteral{
              ValuePos: 257,
              ValueEnd: 258,
              Base:     10,
              Value:    "1",
            },
          },
        },
      },
      &ast.ExprSelectItem{
        Expr: &ast.IndexExpr{
          Rbrack: 290,
          Expr:   &ast.ArrayLiteral{
            Array:  -1,
            Lbrack: 269,
            Rbrack: 277,
            Values: []ast.Expr{
              &ast.IntLiteral{
                ValuePos: 270,
                ValueEnd: 271,
                Base:     10,
                Value:    "1",
              },
              &ast.IntLiteral{
                ValuePos: 273,
                ValueEnd: 274,
                Base:     10,
                Value:    "2",
              },
              &ast.IntLiteral{
                ValuePos: 276,
                ValueEnd: 277,
                Base:     10,
                Value:    "3",
              },
            },
          },
          Index: &ast.SubscriptSpecifierKeyword{
            KeywordPos: 279,
            Rparen:     289,
            Keyword:    "OFFSET",
            Expr:       &ast.IntLiteral{
              ValuePos: 288,
              ValueEnd: 289,
              Base:     10,
              Value:    "1",
            },
          },
        },
      },
      &ast.ExprSelectItem{
        Expr: &ast.IndexExpr{
          Rbrack: 320,
          Expr:   &ast.ArrayLiteral{
            Array:  -1,
            Lbrack: 300,
            Rbrack: 308,
            Values: []ast.Expr{
              &ast.IntLiteral{
                ValuePos: 301,
                ValueEnd: 302,
                Base:     10,
                Value:    "1",
              },
              &ast.IntLiteral{
                ValuePos: 304,
                ValueEnd: 305,
                Base:     10,
                Value:    "2",
              },
              &ast.IntLiteral{
                ValuePos: 307,
                ValueEnd: 308,
                Base:     10,
                Value:    "3",
              },
            },
          },
          Index: &ast.SubscriptSpecifierKeyword{
            KeywordPos: 310,
            Rparen:     319,
            Keyword:    "ORDINAL",
            Expr:       &ast.IntLiteral{
              ValuePos: 318,
              ValueEnd: 319,
              Base:     10,
              Value:    "1",
            },
          },
        },
      },
      &ast.ExprSelectItem{
        Expr: &ast.CaseExpr{
          Case:   330,
          EndPos: 403,
          Whens:  []*ast.CaseWhen{
            &ast.CaseWhen{
              When: 342,
              Cond: &ast.BinaryExpr{
                Op:   "=",
                Left: &ast.IntLiteral{
                  ValuePos: 347,
                  ValueEnd: 348,
                  Base:     10,
                  Value:    "1",
                },
                Right: &ast.IntLiteral{
                  ValuePos: 351,
                  ValueEnd: 352,
                  Base:     10,
                  Value:    "1",
                },
              },
              Then: &ast.StringLiteral{
                ValuePos: 358,
                ValueEnd: 365,
                Value:    "1 = 1",
              },
            },
          },
          Else: &ast.CaseElse{
            Else: 373,
            Expr: &ast.StringLiteral{
              ValuePos: 389,
              ValueEnd: 395,
              Value:    "else",
            },
          },
        },
      },
      &ast.ExprSelectItem{
        Expr: &ast.CaseExpr{
          Case:   415,
          EndPos: 502,
          Expr:   &ast.IntLiteral{
            ValuePos: 420,
            ValueEnd: 421,
            Base:     10,
            Value:    "1",
          },
          Whens: []*ast.CaseWhen{
            &ast.CaseWhen{
              When: 429,
              Cond: &ast.IntLiteral{
                ValuePos: 434,
                ValueEnd: 435,
                Base:     10,
                Value:    "1",
              },
              Then: &ast.StringLiteral{
                ValuePos: 441,
                ValueEnd: 444,
                Value:    "1",
              },
            },
            &ast.CaseWhen{
              When: 452,
              Cond: &ast.IntLiteral{
                ValuePos: 457,
                ValueEnd: 458,
                Base:     10,
                Value:    "2",
              },
              Then: &ast.StringLiteral{
                ValuePos: 464,
                ValueEnd: 467,
                Value:    "2",
              },
            },
          },
          Else: &ast.CaseElse{
            Else: 475,
            Expr: &ast.StringLiteral{
              ValuePos: 487,
              ValueEnd: 494,
              Value:    "other",
            },
          },
        },
      },
      &ast.ExprSelectItem{
        Expr: &ast.CallExpr{
          Rparen: 556,
          Func:   &ast.Ident{
            NamePos: 514,
            NameEnd: 522,
            Name:    "date_add",
          },
          Args: []ast.Arg{
            &ast.ExprArg{
              Expr: &ast.DateLiteral{
                Date:  523,
                Value: &ast.StringLiteral{
                  ValuePos: 528,
                  ValueEnd: 540,
                  Value:    "2019-09-01",
                },
              },
            },
            &ast.IntervalArg{
              Interval: 542,
              Expr:     &ast.IntLiteral{
                ValuePos: 551,
                ValueEnd: 552,
                Base:     10,
                Value:    "5",
              },
              Unit: &ast.Ident{
                NamePos: 553,
                NameEnd: 556,
                Name:    "day",
              },
            },
          },
<<<<<<< HEAD
          NamedArgs:    []*ast.NamedArg(nil),
          NullHandling: nil,
          Having:       nil,
          Hint:         (*ast.Hint)(nil),
=======
>>>>>>> bbd31cf4
        },
      },
      &ast.ExprSelectItem{
        Expr: &ast.CallExpr{
          Rparen: 628,
          Func:   &ast.Ident{
            NamePos: 566,
            NameEnd: 579,
            Name:    "timestamp_add",
          },
          Args: []ast.Arg{
            &ast.ExprArg{
              Expr: &ast.TimestampLiteral{
                Timestamp: 580,
                Value:     &ast.StringLiteral{
                  ValuePos: 590,
                  ValueEnd: 611,
                  Value:    "2019-09-01 08:11:22",
                },
              },
            },
            &ast.IntervalArg{
              Interval: 613,
              Expr:     &ast.IntLiteral{
                ValuePos: 622,
                ValueEnd: 623,
                Base:     10,
                Value:    "5",
              },
              Unit: &ast.Ident{
                NamePos: 624,
                NameEnd: 628,
                Name:    "hour",
              },
            },
          },
<<<<<<< HEAD
          NamedArgs:    []*ast.NamedArg(nil),
          NullHandling: nil,
          Having:       nil,
          Hint:         (*ast.Hint)(nil),
=======
>>>>>>> bbd31cf4
        },
      },
      &ast.ExprSelectItem{
        Expr: &ast.InExpr{
          Left: &ast.IntLiteral{
            ValuePos: 638,
            ValueEnd: 639,
            Base:     10,
            Value:    "1",
          },
          Right: &ast.ValuesInCondition{
            Lparen: 643,
            Rparen: 651,
            Exprs:  []ast.Expr{
              &ast.IntLiteral{
                ValuePos: 644,
                ValueEnd: 645,
                Base:     10,
                Value:    "1",
              },
              &ast.IntLiteral{
                ValuePos: 647,
                ValueEnd: 648,
                Base:     10,
                Value:    "2",
              },
              &ast.IntLiteral{
                ValuePos: 650,
                ValueEnd: 651,
                Base:     10,
                Value:    "3",
              },
            },
          },
        },
      },
      &ast.ExprSelectItem{
        Expr: &ast.InExpr{
          Left: &ast.IntLiteral{
            ValuePos: 661,
            ValueEnd: 662,
            Base:     10,
            Value:    "2",
          },
          Right: &ast.UnnestInCondition{
            Unnest: 666,
            Rparen: 682,
            Expr:   &ast.ArrayLiteral{
              Array:  -1,
              Lbrack: 673,
              Rbrack: 681,
              Values: []ast.Expr{
                &ast.IntLiteral{
                  ValuePos: 674,
                  ValueEnd: 675,
                  Base:     10,
                  Value:    "1",
                },
                &ast.IntLiteral{
                  ValuePos: 677,
                  ValueEnd: 678,
                  Base:     10,
                  Value:    "2",
                },
                &ast.IntLiteral{
                  ValuePos: 680,
                  ValueEnd: 681,
                  Base:     10,
                  Value:    "3",
                },
              },
            },
          },
        },
      },
      &ast.ExprSelectItem{
        Expr: &ast.InExpr{
          Left: &ast.IntLiteral{
            ValuePos: 692,
            ValueEnd: 693,
            Base:     10,
            Value:    "3",
          },
          Right: &ast.SubQueryInCondition{
            Lparen: 697,
            Rparen: 744,
            Query:  &ast.CompoundQuery{
              Op:      "UNION",
              Queries: []ast.QueryExpr{
                &ast.Select{
                  Select:  698,
                  Results: []ast.SelectItem{
                    &ast.ExprSelectItem{
                      Expr: &ast.IntLiteral{
                        ValuePos: 705,
                        ValueEnd: 706,
                        Base:     10,
                        Value:    "1",
                      },
                    },
                  },
                },
                &ast.Select{
                  Select:  717,
                  Results: []ast.SelectItem{
                    &ast.ExprSelectItem{
                      Expr: &ast.IntLiteral{
                        ValuePos: 724,
                        ValueEnd: 725,
                        Base:     10,
                        Value:    "2",
                      },
                    },
                  },
                },
                &ast.Select{
                  Select:  736,
                  Results: []ast.SelectItem{
                    &ast.ExprSelectItem{
                      Expr: &ast.IntLiteral{
                        ValuePos: 743,
                        ValueEnd: 744,
                        Base:     10,
                        Value:    "3",
                      },
                    },
                  },
                },
              },
            },
          },
        },
      },
      &ast.ExprSelectItem{
        Expr: &ast.BinaryExpr{
          Op:   "||",
          Left: &ast.ArrayLiteral{
            Array:  -1,
            Lbrack: 754,
            Rbrack: 756,
            Values: []ast.Expr{
              &ast.IntLiteral{
                ValuePos: 755,
                ValueEnd: 756,
                Base:     10,
                Value:    "1",
              },
            },
          },
          Right: &ast.ArrayLiteral{
            Array:  -1,
            Lbrack: 761,
            Rbrack: 763,
            Values: []ast.Expr{
              &ast.IntLiteral{
                ValuePos: 762,
                ValueEnd: 763,
                Base:     10,
                Value:    "2",
              },
            },
          },
        },
      },
      &ast.Alias{
        Expr: &ast.BinaryExpr{
          Op:   "+",
          Left: &ast.IfExpr{
            If:     773,
            Rparen: 788,
            Expr:   &ast.BinaryExpr{
              Op:   ">",
              Left: &ast.IntLiteral{
                ValuePos: 777,
                ValueEnd: 778,
                Base:     10,
                Value:    "1",
              },
              Right: &ast.IntLiteral{
                ValuePos: 781,
                ValueEnd: 782,
                Base:     10,
                Value:    "1",
              },
            },
            TrueResult: &ast.IntLiteral{
              ValuePos: 784,
              ValueEnd: 785,
              Base:     10,
              Value:    "1",
            },
            ElseResult: &ast.IntLiteral{
              ValuePos: 787,
              ValueEnd: 788,
              Base:     10,
              Value:    "2",
            },
          },
          Right: &ast.IntLiteral{
            ValuePos: 790,
            ValueEnd: 791,
            Base:     10,
            Value:    "1",
          },
        },
        As: &ast.AsAlias{
          As:    792,
          Alias: &ast.Ident{
            NamePos: 795,
            NameEnd: 801,
            Name:    "result",
          },
        },
      },
    },
  },
}

--- SQL
SELECT 1 + 2, 1 - 2, 1 * 2, 2 / 2, +1 + +1, -1 + -1, +1.2, -3.4, ~1 ^ ~1, 1 ^ 2, 2 & 1, 2 | 1, 1 << 2, 2 >> 1, foo.bar * +foo.bar * -foo.bar, (SELECT 1 `1`).`1`, NOT NOT TRUE, [1, 2, 3][OFFSET(1)], [1, 2, 3][OFFSET(1)], [1, 2, 3][ORDINAL(1)], CASE WHEN 1 = 1 THEN "1 = 1" ELSE "else" END, CASE 1 WHEN 1 THEN "1" WHEN 2 THEN "2" ELSE "other" END, date_add(DATE "2019-09-01", INTERVAL 5 day), timestamp_add(TIMESTAMP "2019-09-01 08:11:22", INTERVAL 5 hour), 1 IN (1, 2, 3), 2 IN UNNEST([1, 2, 3]), 3 IN (SELECT 1 UNION ALL SELECT 2 UNION ALL SELECT 3), [1] || [2], IF(1 > 1, 1, 2) + 1 AS result<|MERGE_RESOLUTION|>--- conflicted
+++ resolved
@@ -611,13 +611,6 @@
               },
             },
           },
-<<<<<<< HEAD
-          NamedArgs:    []*ast.NamedArg(nil),
-          NullHandling: nil,
-          Having:       nil,
-          Hint:         (*ast.Hint)(nil),
-=======
->>>>>>> bbd31cf4
         },
       },
       &ast.ExprSelectItem{
@@ -654,13 +647,6 @@
               },
             },
           },
-<<<<<<< HEAD
-          NamedArgs:    []*ast.NamedArg(nil),
-          NullHandling: nil,
-          Having:       nil,
-          Hint:         (*ast.Hint)(nil),
-=======
->>>>>>> bbd31cf4
         },
       },
       &ast.ExprSelectItem{
