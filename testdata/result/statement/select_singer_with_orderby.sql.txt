--- select_singer_with_orderby.sql
SELECT
  *
FROM
  Singers
ORDER BY
  FirstName,
  LastName COLLATE "en_US",
  BirthDate DESC
--- AST
&ast.QueryStatement{
<<<<<<< HEAD
  Hint:  (*ast.Hint)(nil),
  Query: &ast.Query{
    With:  (*ast.With)(nil),
    Query: &ast.Select{
      Select:        0,
      AllOrDistinct: "",
      As:            nil,
      Results:       []ast.SelectItem{
        &ast.Star{
          Star: 9,
        },
=======
  Query: &ast.Select{
    Results: []ast.SelectItem{
      &ast.Star{
        Star: 9,
>>>>>>> 7eae73a9
      },
      From: &ast.From{
        From:   11,
        Source: &ast.TableName{
          Table: &ast.Ident{
            NamePos: 18,
            NameEnd: 25,
            Name:    "Singers",
          },
          Hint:   (*ast.Hint)(nil),
          As:     (*ast.AsAlias)(nil),
          Sample: (*ast.TableSample)(nil),
        },
      },
      Where:   (*ast.Where)(nil),
      GroupBy: (*ast.GroupBy)(nil),
      Having:  (*ast.Having)(nil),
    },
    OrderBy: &ast.OrderBy{
      Order: 26,
      Items: []*ast.OrderByItem{
        &ast.OrderByItem{
          DirPos: -1,
          Expr:   &ast.Ident{
            NamePos: 37,
            NameEnd: 46,
            Name:    "FirstName",
          },
        },
        &ast.OrderByItem{
          DirPos: -1,
          Expr:   &ast.Ident{
            NamePos: 50,
            NameEnd: 58,
            Name:    "LastName",
          },
          Collate: &ast.Collate{
            Collate: 59,
            Value:   &ast.StringLiteral{
              ValuePos: 67,
              ValueEnd: 74,
              Value:    "en_US",
            },
          },
        },
        &ast.OrderByItem{
          DirPos: 88,
          Expr:   &ast.Ident{
            NamePos: 78,
            NameEnd: 87,
            Name:    "BirthDate",
          },
          Dir: "DESC",
        },
      },
    },
<<<<<<< HEAD
    Limit:         (*ast.Limit)(nil),
    PipeOperators: []ast.PipeOperator(nil),
=======
>>>>>>> 7eae73a9
  },
}

--- SQL
SELECT * FROM Singers ORDER BY FirstName, LastName COLLATE "en_US", BirthDate DESC<|MERGE_RESOLUTION|>--- conflicted
+++ resolved
@@ -9,24 +9,12 @@
   BirthDate DESC
 --- AST
 &ast.QueryStatement{
-<<<<<<< HEAD
-  Hint:  (*ast.Hint)(nil),
   Query: &ast.Query{
-    With:  (*ast.With)(nil),
     Query: &ast.Select{
-      Select:        0,
-      AllOrDistinct: "",
-      As:            nil,
-      Results:       []ast.SelectItem{
+      Results: []ast.SelectItem{
         &ast.Star{
           Star: 9,
         },
-=======
-  Query: &ast.Select{
-    Results: []ast.SelectItem{
-      &ast.Star{
-        Star: 9,
->>>>>>> 7eae73a9
       },
       From: &ast.From{
         From:   11,
@@ -36,14 +24,8 @@
             NameEnd: 25,
             Name:    "Singers",
           },
-          Hint:   (*ast.Hint)(nil),
-          As:     (*ast.AsAlias)(nil),
-          Sample: (*ast.TableSample)(nil),
         },
       },
-      Where:   (*ast.Where)(nil),
-      GroupBy: (*ast.GroupBy)(nil),
-      Having:  (*ast.Having)(nil),
     },
     OrderBy: &ast.OrderBy{
       Order: 26,
@@ -83,11 +65,6 @@
         },
       },
     },
-<<<<<<< HEAD
-    Limit:         (*ast.Limit)(nil),
-    PipeOperators: []ast.PipeOperator(nil),
-=======
->>>>>>> 7eae73a9
   },
 }
 
