--- conflicted
+++ resolved
@@ -480,13 +480,6 @@
               },
             },
           },
-<<<<<<< HEAD
-          NamedArgs:    []*ast.NamedArg(nil),
-          NullHandling: nil,
-          Having:       nil,
-          Hint:         (*ast.Hint)(nil),
-=======
->>>>>>> bbd31cf4
         },
       },
       &ast.ExprSelectItem{
@@ -536,13 +529,6 @@
               },
             },
           },
-<<<<<<< HEAD
-          NamedArgs:    []*ast.NamedArg(nil),
-          NullHandling: nil,
-          Having:       nil,
-          Hint:         (*ast.Hint)(nil),
-=======
->>>>>>> bbd31cf4
         },
       },
       &ast.ExprSelectItem{
