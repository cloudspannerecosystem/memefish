--- conflicted
+++ resolved
@@ -9,31 +9,15 @@
 
 --- AST
 &ast.QueryStatement{
-<<<<<<< HEAD
-  Hint:  (*ast.Hint)(nil),
-  Query: &ast.Select{
-    Select:        0,
-    AllOrDistinct: "",
-    As:            nil,
-    Results:       []ast.SelectItem{
-=======
   Query: &ast.Select{
     Results: []ast.SelectItem{
->>>>>>> 7eae73a9
       &ast.ExprSelectItem{
         Expr: &ast.ArraySubQuery{
           Array:  7,
           Rparen: 133,
           Query:  &ast.Select{
-<<<<<<< HEAD
-            Select:        16,
-            AllOrDistinct: "",
-            As:            nil,
-            Results:       []ast.SelectItem{
-=======
             Select:  16,
             Results: []ast.SelectItem{
->>>>>>> 7eae73a9
               &ast.Star{
                 Star: 27,
               },
@@ -44,15 +28,8 @@
                 Lparen: 40,
                 Rparen: 90,
                 Query:  &ast.Select{
-<<<<<<< HEAD
-                  Select:        41,
-                  AllOrDistinct: "",
-                  As:            nil,
-                  Results:       []ast.SelectItem{
-=======
                   Select:  41,
                   Results: []ast.SelectItem{
->>>>>>> 7eae73a9
                     &ast.ExprSelectItem{
                       Expr: &ast.TypedStructLiteral{
                         Struct: 48,
@@ -115,13 +92,6 @@
                       },
                     },
                   },
-<<<<<<< HEAD
-                  From:    (*ast.From)(nil),
-                  Where:   (*ast.Where)(nil),
-                  GroupBy: (*ast.GroupBy)(nil),
-                  Having:  (*ast.Having)(nil),
-=======
->>>>>>> 7eae73a9
                 },
                 As: &ast.AsAlias{
                   As:    92,
@@ -182,23 +152,10 @@
                 },
               },
             },
-<<<<<<< HEAD
-            GroupBy: (*ast.GroupBy)(nil),
-            Having:  (*ast.Having)(nil),
           },
         },
       },
     },
-    From:    (*ast.From)(nil),
-    Where:   (*ast.Where)(nil),
-    GroupBy: (*ast.GroupBy)(nil),
-    Having:  (*ast.Having)(nil),
-=======
-          },
-        },
-      },
-    },
->>>>>>> 7eae73a9
   },
 }
 
