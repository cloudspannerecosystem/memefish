--- conflicted
+++ resolved
@@ -6,17 +6,8 @@
 
 --- AST
 &ast.QueryStatement{
-<<<<<<< HEAD
-  Hint:  (*ast.Hint)(nil),
-  Query: &ast.Select{
-    Select:        0,
-    AllOrDistinct: "",
-    As:            nil,
-    Results:       []ast.SelectItem{
-=======
   Query: &ast.Select{
     Results: []ast.SelectItem{
->>>>>>> 7eae73a9
       &ast.Star{
         Star: 9,
       },
@@ -27,15 +18,8 @@
         Lparen: 18,
         Rparen: 40,
         Query:  &ast.Select{
-<<<<<<< HEAD
-          Select:        19,
-          AllOrDistinct: "",
-          As:            nil,
-          Results:       []ast.SelectItem{
-=======
           Select:  19,
           Results: []ast.SelectItem{
->>>>>>> 7eae73a9
             &ast.Star{
               Star: 26,
             },
@@ -50,12 +34,6 @@
               },
             },
           },
-<<<<<<< HEAD
-          Where:   (*ast.Where)(nil),
-          GroupBy: (*ast.GroupBy)(nil),
-          Having:  (*ast.Having)(nil),
-=======
->>>>>>> 7eae73a9
         },
         Sample: &ast.TableSample{
           TableSample: 42,
@@ -74,12 +52,6 @@
         },
       },
     },
-<<<<<<< HEAD
-    Where:   (*ast.Where)(nil),
-    GroupBy: (*ast.GroupBy)(nil),
-    Having:  (*ast.Having)(nil),
-=======
->>>>>>> 7eae73a9
   },
 }
 
