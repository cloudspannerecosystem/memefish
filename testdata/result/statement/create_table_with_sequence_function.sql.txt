--- create_table_with_sequence_function.sql
CREATE TABLE foo
(
    foo INT64 DEFAULT (GET_NEXT_SEQUENCE_VALUE(SEQUENCE foo_sequence)),
    bar STRING( MAX),
    id  INT64
)PRIMARY KEY (id)

--- AST
&ast.CreateTable{
  Rparen: 143,
  Name:   &ast.Path{
    Idents: []*ast.Ident{
      &ast.Ident{
        NamePos: 13,
        NameEnd: 16,
        Name:    "foo",
      },
    },
  },
  Columns: []*ast.ColumnDef{
    &ast.ColumnDef{
      Null: -1,
      Name: &ast.Ident{
        NamePos: 23,
        NameEnd: 26,
        Name:    "foo",
      },
      Type: &ast.ScalarSchemaType{
        NamePos: 27,
        Name:    "INT64",
      },
      DefaultExpr: &ast.ColumnDefaultExpr{
        Default: 33,
        Rparen:  88,
        Expr:    &ast.CallExpr{
          Rparen: 87,
          Func:   &ast.Ident{
            NamePos: 42,
            NameEnd: 65,
            Name:    "GET_NEXT_SEQUENCE_VALUE",
          },
          Args: []ast.Arg{
            &ast.SequenceArg{
              Sequence: 66,
              Expr:     &ast.Ident{
                NamePos: 75,
                NameEnd: 87,
                Name:    "foo_sequence",
              },
            },
          },
<<<<<<< HEAD
          NamedArgs:    []*ast.NamedArg(nil),
          NullHandling: nil,
          Having:       nil,
          Hint:         (*ast.Hint)(nil),
=======
>>>>>>> bbd31cf4
        },
      },
      Hidden: -1,
    },
    &ast.ColumnDef{
      Null: -1,
      Name: &ast.Ident{
        NamePos: 95,
        NameEnd: 98,
        Name:    "bar",
      },
      Type: &ast.SizedSchemaType{
        NamePos: 99,
        Rparen:  110,
        Name:    "STRING",
        Max:     true,
      },
      Hidden: -1,
    },
    &ast.ColumnDef{
      Null: -1,
      Name: &ast.Ident{
        NamePos: 117,
        NameEnd: 119,
        Name:    "id",
      },
      Type: &ast.ScalarSchemaType{
        NamePos: 121,
        Name:    "INT64",
      },
      Hidden: -1,
    },
  },
  PrimaryKeys: []*ast.IndexKey{
    &ast.IndexKey{
      DirPos: -1,
      Name:   &ast.Ident{
        NamePos: 141,
        NameEnd: 143,
        Name:    "id",
      },
    },
  },
}

--- SQL
CREATE TABLE foo (foo INT64 DEFAULT (GET_NEXT_SEQUENCE_VALUE(SEQUENCE foo_sequence)), bar STRING(MAX), id INT64) PRIMARY KEY (id)<|MERGE_RESOLUTION|>--- conflicted
+++ resolved
@@ -50,13 +50,6 @@
               },
             },
           },
-<<<<<<< HEAD
-          NamedArgs:    []*ast.NamedArg(nil),
-          NullHandling: nil,
-          Having:       nil,
-          Hint:         (*ast.Hint)(nil),
-=======
->>>>>>> bbd31cf4
         },
       },
       Hidden: -1,
