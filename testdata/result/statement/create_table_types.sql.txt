--- conflicted
+++ resolved
@@ -40,16 +40,7 @@
         NamePos: 25,
         Name:    "BOOL",
       },
-<<<<<<< HEAD
-      NotNull:        false,
-      DefaultExpr:    (*ast.ColumnDefaultExpr)(nil),
-      GeneratedExpr:  (*ast.GeneratedColumnExpr)(nil),
-      IdentityColumn: (*ast.IdentityColumn)(nil),
-      Hidden:         -1,
-      Options:        (*ast.Options)(nil),
-=======
-      Hidden: -1,
->>>>>>> 8a13519e
+      Hidden: -1,
     },
     &ast.ColumnDef{
       Null: -1,
@@ -62,16 +53,7 @@
         NamePos: 35,
         Name:    "INT64",
       },
-<<<<<<< HEAD
-      NotNull:        false,
-      DefaultExpr:    (*ast.ColumnDefaultExpr)(nil),
-      GeneratedExpr:  (*ast.GeneratedColumnExpr)(nil),
-      IdentityColumn: (*ast.IdentityColumn)(nil),
-      Hidden:         -1,
-      Options:        (*ast.Options)(nil),
-=======
-      Hidden: -1,
->>>>>>> 8a13519e
+      Hidden: -1,
     },
     &ast.ColumnDef{
       Null: -1,
@@ -84,16 +66,7 @@
         NamePos: 48,
         Name:    "FLOAT32",
       },
-<<<<<<< HEAD
-      NotNull:        false,
-      DefaultExpr:    (*ast.ColumnDefaultExpr)(nil),
-      GeneratedExpr:  (*ast.GeneratedColumnExpr)(nil),
-      IdentityColumn: (*ast.IdentityColumn)(nil),
-      Hidden:         -1,
-      Options:        (*ast.Options)(nil),
-=======
-      Hidden: -1,
->>>>>>> 8a13519e
+      Hidden: -1,
     },
     &ast.ColumnDef{
       Null: -1,
@@ -106,16 +79,7 @@
         NamePos: 61,
         Name:    "FLOAT64",
       },
-<<<<<<< HEAD
-      NotNull:        false,
-      DefaultExpr:    (*ast.ColumnDefaultExpr)(nil),
-      GeneratedExpr:  (*ast.GeneratedColumnExpr)(nil),
-      IdentityColumn: (*ast.IdentityColumn)(nil),
-      Hidden:         -1,
-      Options:        (*ast.Options)(nil),
-=======
-      Hidden: -1,
->>>>>>> 8a13519e
+      Hidden: -1,
     },
     &ast.ColumnDef{
       Null: -1,
@@ -128,16 +92,7 @@
         NamePos: 74,
         Name:    "DATE",
       },
-<<<<<<< HEAD
-      NotNull:        false,
-      DefaultExpr:    (*ast.ColumnDefaultExpr)(nil),
-      GeneratedExpr:  (*ast.GeneratedColumnExpr)(nil),
-      IdentityColumn: (*ast.IdentityColumn)(nil),
-      Hidden:         -1,
-      Options:        (*ast.Options)(nil),
-=======
-      Hidden: -1,
->>>>>>> 8a13519e
+      Hidden: -1,
     },
     &ast.ColumnDef{
       Null: -1,
@@ -150,16 +105,7 @@
         NamePos: 84,
         Name:    "TIMESTAMP",
       },
-<<<<<<< HEAD
-      NotNull:        false,
-      DefaultExpr:    (*ast.ColumnDefaultExpr)(nil),
-      GeneratedExpr:  (*ast.GeneratedColumnExpr)(nil),
-      IdentityColumn: (*ast.IdentityColumn)(nil),
-      Hidden:         -1,
-      Options:        (*ast.Options)(nil),
-=======
-      Hidden: -1,
->>>>>>> 8a13519e
+      Hidden: -1,
     },
     &ast.ColumnDef{
       Null: -1,
@@ -179,16 +125,7 @@
           Value:    "256",
         },
       },
-<<<<<<< HEAD
-      NotNull:        false,
-      DefaultExpr:    (*ast.ColumnDefaultExpr)(nil),
-      GeneratedExpr:  (*ast.GeneratedColumnExpr)(nil),
-      IdentityColumn: (*ast.IdentityColumn)(nil),
-      Hidden:         -1,
-      Options:        (*ast.Options)(nil),
-=======
-      Hidden: -1,
->>>>>>> 8a13519e
+      Hidden: -1,
     },
     &ast.ColumnDef{
       Null: -1,
@@ -203,16 +140,7 @@
         Name:    "STRING",
         Max:     true,
       },
-<<<<<<< HEAD
-      NotNull:        false,
-      DefaultExpr:    (*ast.ColumnDefaultExpr)(nil),
-      GeneratedExpr:  (*ast.GeneratedColumnExpr)(nil),
-      IdentityColumn: (*ast.IdentityColumn)(nil),
-      Hidden:         -1,
-      Options:        (*ast.Options)(nil),
-=======
-      Hidden: -1,
->>>>>>> 8a13519e
+      Hidden: -1,
     },
     &ast.ColumnDef{
       Null: -1,
@@ -232,16 +160,7 @@
           Value:    "256",
         },
       },
-<<<<<<< HEAD
-      NotNull:        false,
-      DefaultExpr:    (*ast.ColumnDefaultExpr)(nil),
-      GeneratedExpr:  (*ast.GeneratedColumnExpr)(nil),
-      IdentityColumn: (*ast.IdentityColumn)(nil),
-      Hidden:         -1,
-      Options:        (*ast.Options)(nil),
-=======
-      Hidden: -1,
->>>>>>> 8a13519e
+      Hidden: -1,
     },
     &ast.ColumnDef{
       Null: -1,
@@ -256,16 +175,7 @@
         Name:    "BYTES",
         Max:     true,
       },
-<<<<<<< HEAD
-      NotNull:        false,
-      DefaultExpr:    (*ast.ColumnDefaultExpr)(nil),
-      GeneratedExpr:  (*ast.GeneratedColumnExpr)(nil),
-      IdentityColumn: (*ast.IdentityColumn)(nil),
-      Hidden:         -1,
-      Options:        (*ast.Options)(nil),
-=======
-      Hidden: -1,
->>>>>>> 8a13519e
+      Hidden: -1,
     },
     &ast.ColumnDef{
       Null: -1,
@@ -283,16 +193,7 @@
           Name:    "BOOL",
         },
       },
-<<<<<<< HEAD
-      NotNull:        false,
-      DefaultExpr:    (*ast.ColumnDefaultExpr)(nil),
-      GeneratedExpr:  (*ast.GeneratedColumnExpr)(nil),
-      IdentityColumn: (*ast.IdentityColumn)(nil),
-      Hidden:         -1,
-      Options:        (*ast.Options)(nil),
-=======
-      Hidden: -1,
->>>>>>> 8a13519e
+      Hidden: -1,
     },
     &ast.ColumnDef{
       Null: -1,
@@ -312,16 +213,7 @@
           Max:     true,
         },
       },
-<<<<<<< HEAD
-      NotNull:        false,
-      DefaultExpr:    (*ast.ColumnDefaultExpr)(nil),
-      GeneratedExpr:  (*ast.GeneratedColumnExpr)(nil),
-      IdentityColumn: (*ast.IdentityColumn)(nil),
-      Hidden:         -1,
-      Options:        (*ast.Options)(nil),
-=======
-      Hidden: -1,
->>>>>>> 8a13519e
+      Hidden: -1,
     },
     &ast.ColumnDef{
       Null: -1,
@@ -344,14 +236,6 @@
           },
         },
       },
-<<<<<<< HEAD
-      NotNull:        false,
-      DefaultExpr:    (*ast.ColumnDefaultExpr)(nil),
-      GeneratedExpr:  (*ast.GeneratedColumnExpr)(nil),
-      IdentityColumn: (*ast.IdentityColumn)(nil),
-      Hidden:         -1,
-      Options:        (*ast.Options)(nil),
-=======
       Hidden: -1,
     },
     &ast.ColumnDef{
@@ -386,7 +270,6 @@
         },
       },
       Hidden: -1,
->>>>>>> 8a13519e
     },
   },
   PrimaryKeys: []*ast.IndexKey{
