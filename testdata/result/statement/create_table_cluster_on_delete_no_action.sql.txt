--- conflicted
+++ resolved
@@ -28,16 +28,7 @@
         NamePos: 25,
         Name:    "INT64",
       },
-<<<<<<< HEAD
-      NotNull:        false,
-      DefaultExpr:    (*ast.ColumnDefaultExpr)(nil),
-      GeneratedExpr:  (*ast.GeneratedColumnExpr)(nil),
-      IdentityColumn: (*ast.IdentityColumn)(nil),
-      Hidden:         -1,
-      Options:        (*ast.Options)(nil),
-=======
       Hidden: -1,
->>>>>>> 8a13519e
     },
   },
   PrimaryKeys: []*ast.IndexKey{
