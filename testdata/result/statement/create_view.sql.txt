--- conflicted
+++ resolved
@@ -19,15 +19,8 @@
   },
   SecurityType: "INVOKER",
   Query:        &ast.Select{
-<<<<<<< HEAD
-    Select:        48,
-    AllOrDistinct: "",
-    As:            nil,
-    Results:       []ast.SelectItem{
-=======
     Select:  48,
     Results: []ast.SelectItem{
->>>>>>> 7eae73a9
       &ast.Alias{
         Expr: &ast.Path{
           Idents: []*ast.Ident{
@@ -112,12 +105,6 @@
         },
       },
     },
-<<<<<<< HEAD
-    Where:   (*ast.Where)(nil),
-    GroupBy: (*ast.GroupBy)(nil),
-    Having:  (*ast.Having)(nil),
-=======
->>>>>>> 7eae73a9
   },
 }
 
