--- conflicted
+++ resolved
@@ -137,13 +137,6 @@
               },
             },
           },
-<<<<<<< HEAD
-          NamedArgs:    []*ast.NamedArg(nil),
-          NullHandling: nil,
-          Having:       nil,
-          Hint:         (*ast.Hint)(nil),
-=======
->>>>>>> bbd31cf4
         },
       },
       Hidden: -1,
@@ -183,15 +176,6 @@
             NameEnd: 546,
             Name:    "current_timestamp",
           },
-<<<<<<< HEAD
-          Distinct:     false,
-          Args:         []ast.Arg(nil),
-          NamedArgs:    []*ast.NamedArg(nil),
-          NullHandling: nil,
-          Having:       nil,
-          Hint:         (*ast.Hint)(nil),
-=======
->>>>>>> bbd31cf4
         },
       },
       Hidden: -1,
