--- conflicted
+++ resolved
@@ -19,17 +19,8 @@
 
 --- AST
 &ast.QueryStatement{
-<<<<<<< HEAD
-  Hint:  (*ast.Hint)(nil),
-  Query: &ast.Select{
-    Select:        0,
-    AllOrDistinct: "",
-    As:            nil,
-    Results:       []ast.SelectItem{
-=======
   Query: &ast.Select{
     Results: []ast.SelectItem{
->>>>>>> 7eae73a9
       &ast.ExprSelectItem{
         Expr: &ast.Path{
           Idents: []*ast.Ident{
@@ -114,14 +105,8 @@
           Array:  57,
           Rparen: 251,
           Query:  &ast.Select{
-<<<<<<< HEAD
-            Select:        70,
-            AllOrDistinct: "",
-            As:            &ast.AsStruct{
-=======
             Select: 70,
             As:     &ast.AsStruct{
->>>>>>> 7eae73a9
               As:     77,
               Struct: 80,
             },
@@ -295,12 +280,6 @@
                 },
               },
             },
-<<<<<<< HEAD
-            Where:   (*ast.Where)(nil),
-            GroupBy: (*ast.GroupBy)(nil),
-            Having:  (*ast.Having)(nil),
-=======
->>>>>>> 7eae73a9
           },
         },
         As: &ast.AsAlias{
@@ -344,11 +323,6 @@
         },
       },
     },
-<<<<<<< HEAD
-    GroupBy: (*ast.GroupBy)(nil),
-    Having:  (*ast.Having)(nil),
-=======
->>>>>>> 7eae73a9
   },
 }
 
