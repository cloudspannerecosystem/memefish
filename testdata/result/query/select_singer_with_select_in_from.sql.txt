--- select_singer_with_select_in_from.sql
SELECT
  *
FROM (
  SELECT
    *
  FROM
    Singers
  WHERE
    SingerID = 1
)

--- AST
&ast.QueryStatement{
<<<<<<< HEAD
  Hint:  (*ast.Hint)(nil),
  Query: &ast.Select{
    Select:        0,
    AllOrDistinct: "",
    As:            nil,
    Results:       []ast.SelectItem{
=======
  Query: &ast.Select{
    Results: []ast.SelectItem{
>>>>>>> 7eae73a9
      &ast.Star{
        Star: 9,
      },
    },
    From: &ast.From{
      From:   11,
      Source: &ast.SubQueryTableExpr{
        Lparen: 16,
        Rparen: 77,
        Query:  &ast.Select{
<<<<<<< HEAD
          Select:        20,
          AllOrDistinct: "",
          As:            nil,
          Results:       []ast.SelectItem{
=======
          Select:  20,
          Results: []ast.SelectItem{
>>>>>>> 7eae73a9
            &ast.Star{
              Star: 31,
            },
          },
          From: &ast.From{
            From:   35,
            Source: &ast.TableName{
              Table: &ast.Ident{
                NamePos: 44,
                NameEnd: 51,
                Name:    "Singers",
              },
            },
          },
          Where: &ast.Where{
            Where: 54,
            Expr:  &ast.BinaryExpr{
              Op:   "=",
              Left: &ast.Ident{
                NamePos: 64,
                NameEnd: 72,
                Name:    "SingerID",
              },
              Right: &ast.IntLiteral{
                ValuePos: 75,
                ValueEnd: 76,
                Base:     10,
                Value:    "1",
              },
            },
          },
<<<<<<< HEAD
          GroupBy: (*ast.GroupBy)(nil),
          Having:  (*ast.Having)(nil),
=======
>>>>>>> 7eae73a9
        },
      },
    },
<<<<<<< HEAD
    Where:   (*ast.Where)(nil),
    GroupBy: (*ast.GroupBy)(nil),
    Having:  (*ast.Having)(nil),
=======
>>>>>>> 7eae73a9
  },
}

--- SQL
SELECT * FROM (SELECT * FROM Singers WHERE SingerID = 1)<|MERGE_RESOLUTION|>--- conflicted
+++ resolved
@@ -12,17 +12,8 @@
 
 --- AST
 &ast.QueryStatement{
-<<<<<<< HEAD
-  Hint:  (*ast.Hint)(nil),
-  Query: &ast.Select{
-    Select:        0,
-    AllOrDistinct: "",
-    As:            nil,
-    Results:       []ast.SelectItem{
-=======
   Query: &ast.Select{
     Results: []ast.SelectItem{
->>>>>>> 7eae73a9
       &ast.Star{
         Star: 9,
       },
@@ -33,15 +24,8 @@
         Lparen: 16,
         Rparen: 77,
         Query:  &ast.Select{
-<<<<<<< HEAD
-          Select:        20,
-          AllOrDistinct: "",
-          As:            nil,
-          Results:       []ast.SelectItem{
-=======
           Select:  20,
           Results: []ast.SelectItem{
->>>>>>> 7eae73a9
             &ast.Star{
               Star: 31,
             },
@@ -73,20 +57,9 @@
               },
             },
           },
-<<<<<<< HEAD
-          GroupBy: (*ast.GroupBy)(nil),
-          Having:  (*ast.Having)(nil),
-=======
->>>>>>> 7eae73a9
         },
       },
     },
-<<<<<<< HEAD
-    Where:   (*ast.Where)(nil),
-    GroupBy: (*ast.GroupBy)(nil),
-    Having:  (*ast.Having)(nil),
-=======
->>>>>>> 7eae73a9
   },
 }
 
