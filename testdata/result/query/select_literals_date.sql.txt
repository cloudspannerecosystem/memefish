--- conflicted
+++ resolved
@@ -42,13 +42,6 @@
               },
             },
           },
-<<<<<<< HEAD
-          NamedArgs:    []*ast.NamedArg(nil),
-          NullHandling: nil,
-          Having:       nil,
-          Hint:         (*ast.Hint)(nil),
-=======
->>>>>>> bbd31cf4
         },
       },
       &ast.ExprSelectItem{
@@ -108,13 +101,6 @@
               },
             },
           },
-<<<<<<< HEAD
-          NamedArgs:    []*ast.NamedArg(nil),
-          NullHandling: nil,
-          Having:       nil,
-          Hint:         (*ast.Hint)(nil),
-=======
->>>>>>> bbd31cf4
         },
       },
       &ast.ExprSelectItem{
@@ -144,13 +130,6 @@
               },
             },
           },
-<<<<<<< HEAD
-          NamedArgs:    []*ast.NamedArg(nil),
-          NullHandling: nil,
-          Having:       nil,
-          Hint:         (*ast.Hint)(nil),
-=======
->>>>>>> bbd31cf4
         },
         As: &ast.AsAlias{
           As:    270,
@@ -178,13 +157,6 @@
               },
             },
           },
-<<<<<<< HEAD
-          NamedArgs:    []*ast.NamedArg(nil),
-          NullHandling: nil,
-          Having:       nil,
-          Hint:         (*ast.Hint)(nil),
-=======
->>>>>>> bbd31cf4
         },
         As: &ast.AsAlias{
           As:    304,
