--- conflicted
+++ resolved
@@ -18,31 +18,15 @@
 
 --- AST
 &ast.QueryStatement{
-<<<<<<< HEAD
-  Hint:  (*ast.Hint)(nil),
-  Query: &ast.Select{
-    Select:        0,
-    AllOrDistinct: "",
-    As:            nil,
-    Results:       []ast.SelectItem{
-=======
   Query: &ast.Select{
     Results: []ast.SelectItem{
->>>>>>> 7eae73a9
       &ast.ExprSelectItem{
         Expr: &ast.ArraySubQuery{
           Array:  9,
           Rparen: 37,
           Query:  &ast.Select{
-<<<<<<< HEAD
-            Select:        15,
-            AllOrDistinct: "",
-            As:            nil,
-            Results:       []ast.SelectItem{
-=======
             Select:  15,
             Results: []ast.SelectItem{
->>>>>>> 7eae73a9
               &ast.ExprSelectItem{
                 Expr: &ast.TypelessStructLiteral{
                   Struct: 22,
@@ -76,13 +60,6 @@
                 },
               },
             },
-<<<<<<< HEAD
-            From:    (*ast.From)(nil),
-            Where:   (*ast.Where)(nil),
-            GroupBy: (*ast.GroupBy)(nil),
-            Having:  (*ast.Having)(nil),
-=======
->>>>>>> 7eae73a9
           },
         },
       },
@@ -91,15 +68,8 @@
           Array:  42,
           Rparen: 73,
           Query:  &ast.Select{
-<<<<<<< HEAD
-            Select:        48,
-            AllOrDistinct: "",
-            As:            nil,
-            Results:       []ast.SelectItem{
-=======
             Select:  48,
             Results: []ast.SelectItem{
->>>>>>> 7eae73a9
               &ast.ExprSelectItem{
                 Expr: &ast.TypelessStructLiteral{
                   Struct: 55,
@@ -131,13 +101,6 @@
                 },
               },
             },
-<<<<<<< HEAD
-            From:    (*ast.From)(nil),
-            Where:   (*ast.Where)(nil),
-            GroupBy: (*ast.GroupBy)(nil),
-            Having:  (*ast.Having)(nil),
-=======
->>>>>>> 7eae73a9
           },
         },
       },
@@ -146,15 +109,8 @@
           Array:  78,
           Rparen: 133,
           Query:  &ast.Select{
-<<<<<<< HEAD
-            Select:        84,
-            AllOrDistinct: "",
-            As:            nil,
-            Results:       []ast.SelectItem{
-=======
             Select:  84,
             Results: []ast.SelectItem{
->>>>>>> 7eae73a9
               &ast.ExprSelectItem{
                 Expr: &ast.TypedStructLiteral{
                   Struct: 91,
@@ -217,13 +173,6 @@
                 },
               },
             },
-<<<<<<< HEAD
-            From:    (*ast.From)(nil),
-            Where:   (*ast.Where)(nil),
-            GroupBy: (*ast.GroupBy)(nil),
-            Having:  (*ast.Having)(nil),
-=======
->>>>>>> 7eae73a9
           },
         },
       },
@@ -232,15 +181,8 @@
           Array:  138,
           Rparen: 181,
           Query:  &ast.Select{
-<<<<<<< HEAD
-            Select:        144,
-            AllOrDistinct: "",
-            As:            nil,
-            Results:       []ast.SelectItem{
-=======
             Select:  144,
             Results: []ast.SelectItem{
->>>>>>> 7eae73a9
               &ast.ExprSelectItem{
                 Expr: &ast.TypelessStructLiteral{
                   Struct: 151,
@@ -298,13 +240,6 @@
                 },
               },
             },
-<<<<<<< HEAD
-            From:    (*ast.From)(nil),
-            Where:   (*ast.Where)(nil),
-            GroupBy: (*ast.GroupBy)(nil),
-            Having:  (*ast.Having)(nil),
-=======
->>>>>>> 7eae73a9
           },
         },
       },
@@ -313,15 +248,8 @@
           Array:  186,
           Rparen: 235,
           Query:  &ast.Select{
-<<<<<<< HEAD
-            Select:        192,
-            AllOrDistinct: "",
-            As:            nil,
-            Results:       []ast.SelectItem{
-=======
             Select:  192,
             Results: []ast.SelectItem{
->>>>>>> 7eae73a9
               &ast.ExprSelectItem{
                 Expr: &ast.TypedStructLiteral{
                   Struct: 199,
@@ -369,13 +297,6 @@
                 },
               },
             },
-<<<<<<< HEAD
-            From:    (*ast.From)(nil),
-            Where:   (*ast.Where)(nil),
-            GroupBy: (*ast.GroupBy)(nil),
-            Having:  (*ast.Having)(nil),
-=======
->>>>>>> 7eae73a9
           },
         },
       },
@@ -384,15 +305,8 @@
           Array:  240,
           Rparen: 291,
           Query:  &ast.Select{
-<<<<<<< HEAD
-            Select:        246,
-            AllOrDistinct: "",
-            As:            nil,
-            Results:       []ast.SelectItem{
-=======
             Select:  246,
             Results: []ast.SelectItem{
->>>>>>> 7eae73a9
               &ast.ExprSelectItem{
                 Expr: &ast.TypedStructLiteral{
                   Struct: 253,
@@ -445,13 +359,6 @@
                 },
               },
             },
-<<<<<<< HEAD
-            From:    (*ast.From)(nil),
-            Where:   (*ast.Where)(nil),
-            GroupBy: (*ast.GroupBy)(nil),
-            Having:  (*ast.Having)(nil),
-=======
->>>>>>> 7eae73a9
           },
         },
       },
@@ -460,15 +367,8 @@
           Array:  296,
           Rparen: 329,
           Query:  &ast.Select{
-<<<<<<< HEAD
-            Select:        302,
-            AllOrDistinct: "",
-            As:            nil,
-            Results:       []ast.SelectItem{
-=======
             Select:  302,
             Results: []ast.SelectItem{
->>>>>>> 7eae73a9
               &ast.ExprSelectItem{
                 Expr: &ast.TypelessStructLiteral{
                   Struct: 309,
@@ -510,13 +410,6 @@
                 },
               },
             },
-<<<<<<< HEAD
-            From:    (*ast.From)(nil),
-            Where:   (*ast.Where)(nil),
-            GroupBy: (*ast.GroupBy)(nil),
-            Having:  (*ast.Having)(nil),
-=======
->>>>>>> 7eae73a9
           },
         },
       },
@@ -525,15 +418,8 @@
           Array:  334,
           Rparen: 356,
           Query:  &ast.Select{
-<<<<<<< HEAD
-            Select:        340,
-            AllOrDistinct: "",
-            As:            nil,
-            Results:       []ast.SelectItem{
-=======
             Select:  340,
             Results: []ast.SelectItem{
->>>>>>> 7eae73a9
               &ast.ExprSelectItem{
                 Expr: &ast.TupleStructLiteral{
                   Lparen: 347,
@@ -561,13 +447,6 @@
                 },
               },
             },
-<<<<<<< HEAD
-            From:    (*ast.From)(nil),
-            Where:   (*ast.Where)(nil),
-            GroupBy: (*ast.GroupBy)(nil),
-            Having:  (*ast.Having)(nil),
-=======
->>>>>>> 7eae73a9
           },
         },
       },
@@ -576,15 +455,8 @@
           Array:  361,
           Rparen: 392,
           Query:  &ast.Select{
-<<<<<<< HEAD
-            Select:        367,
-            AllOrDistinct: "",
-            As:            nil,
-            Results:       []ast.SelectItem{
-=======
             Select:  367,
             Results: []ast.SelectItem{
->>>>>>> 7eae73a9
               &ast.ExprSelectItem{
                 Expr: &ast.TypedStructLiteral{
                   Struct: 374,
@@ -613,13 +485,6 @@
                 },
               },
             },
-<<<<<<< HEAD
-            From:    (*ast.From)(nil),
-            Where:   (*ast.Where)(nil),
-            GroupBy: (*ast.GroupBy)(nil),
-            Having:  (*ast.Having)(nil),
-=======
->>>>>>> 7eae73a9
           },
         },
       },
@@ -628,15 +493,8 @@
           Array:  397,
           Rparen: 424,
           Query:  &ast.Select{
-<<<<<<< HEAD
-            Select:        403,
-            AllOrDistinct: "",
-            As:            nil,
-            Results:       []ast.SelectItem{
-=======
             Select:  403,
             Results: []ast.SelectItem{
->>>>>>> 7eae73a9
               &ast.ExprSelectItem{
                 Expr: &ast.TypelessStructLiteral{
                   Struct: 410,
@@ -662,13 +520,6 @@
                 },
               },
             },
-<<<<<<< HEAD
-            From:    (*ast.From)(nil),
-            Where:   (*ast.Where)(nil),
-            GroupBy: (*ast.GroupBy)(nil),
-            Having:  (*ast.Having)(nil),
-=======
->>>>>>> 7eae73a9
           },
         },
       },
@@ -677,15 +528,8 @@
           Array:  429,
           Rparen: 458,
           Query:  &ast.Select{
-<<<<<<< HEAD
-            Select:        435,
-            AllOrDistinct: "",
-            As:            nil,
-            Results:       []ast.SelectItem{
-=======
             Select:  435,
             Results: []ast.SelectItem{
->>>>>>> 7eae73a9
               &ast.ExprSelectItem{
                 Expr: &ast.TypedStructLiteral{
                   Struct: 442,
@@ -709,13 +553,6 @@
                 },
               },
             },
-<<<<<<< HEAD
-            From:    (*ast.From)(nil),
-            Where:   (*ast.Where)(nil),
-            GroupBy: (*ast.GroupBy)(nil),
-            Having:  (*ast.Having)(nil),
-=======
->>>>>>> 7eae73a9
           },
         },
       },
@@ -724,15 +561,8 @@
           Array:  463,
           Rparen: 485,
           Query:  &ast.Select{
-<<<<<<< HEAD
-            Select:        469,
-            AllOrDistinct: "",
-            As:            nil,
-            Results:       []ast.SelectItem{
-=======
             Select:  469,
             Results: []ast.SelectItem{
->>>>>>> 7eae73a9
               &ast.ExprSelectItem{
                 Expr: &ast.TypelessStructLiteral{
                   Struct: 476,
@@ -750,13 +580,6 @@
                 },
               },
             },
-<<<<<<< HEAD
-            From:    (*ast.From)(nil),
-            Where:   (*ast.Where)(nil),
-            GroupBy: (*ast.GroupBy)(nil),
-            Having:  (*ast.Having)(nil),
-=======
->>>>>>> 7eae73a9
           },
         },
       },
@@ -765,15 +588,8 @@
           Array:  490,
           Rparen: 513,
           Query:  &ast.Select{
-<<<<<<< HEAD
-            Select:        496,
-            AllOrDistinct: "",
-            As:            nil,
-            Results:       []ast.SelectItem{
-=======
             Select:  496,
             Results: []ast.SelectItem{
->>>>>>> 7eae73a9
               &ast.ExprSelectItem{
                 Expr: &ast.TypedStructLiteral{
                   Struct: 503,
@@ -781,13 +597,6 @@
                 },
               },
             },
-<<<<<<< HEAD
-            From:    (*ast.From)(nil),
-            Where:   (*ast.Where)(nil),
-            GroupBy: (*ast.GroupBy)(nil),
-            Having:  (*ast.Having)(nil),
-=======
->>>>>>> 7eae73a9
           },
         },
       },
@@ -796,15 +605,8 @@
           Array:  518,
           Rparen: 539,
           Query:  &ast.Select{
-<<<<<<< HEAD
-            Select:        524,
-            AllOrDistinct: "",
-            As:            nil,
-            Results:       []ast.SelectItem{
-=======
             Select:  524,
             Results: []ast.SelectItem{
->>>>>>> 7eae73a9
               &ast.ExprSelectItem{
                 Expr: &ast.TypelessStructLiteral{
                   Struct: 531,
@@ -812,13 +614,6 @@
                 },
               },
             },
-<<<<<<< HEAD
-            From:    (*ast.From)(nil),
-            Where:   (*ast.Where)(nil),
-            GroupBy: (*ast.GroupBy)(nil),
-            Having:  (*ast.Having)(nil),
-=======
->>>>>>> 7eae73a9
           },
         },
       },
@@ -827,15 +622,8 @@
           Exists: 544,
           Rparen: 564,
           Query:  &ast.Select{
-<<<<<<< HEAD
-            Select:        551,
-            AllOrDistinct: "",
-            As:            nil,
-            Results:       []ast.SelectItem{
-=======
             Select:  551,
             Results: []ast.SelectItem{
->>>>>>> 7eae73a9
               &ast.ExprSelectItem{
                 Expr: &ast.TupleStructLiteral{
                   Lparen: 558,
@@ -857,25 +645,10 @@
                 },
               },
             },
-<<<<<<< HEAD
-            From:    (*ast.From)(nil),
-            Where:   (*ast.Where)(nil),
-            GroupBy: (*ast.GroupBy)(nil),
-            Having:  (*ast.Having)(nil),
           },
         },
       },
     },
-    From:    (*ast.From)(nil),
-    Where:   (*ast.Where)(nil),
-    GroupBy: (*ast.GroupBy)(nil),
-    Having:  (*ast.Having)(nil),
-=======
-          },
-        },
-      },
-    },
->>>>>>> 7eae73a9
   },
 }
 
