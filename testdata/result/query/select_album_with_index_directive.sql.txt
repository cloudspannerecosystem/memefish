--- select_album_with_index_directive.sql
SELECT AlbumId, AlbumTitle, MarketingBudget
FROM Albums@{FORCE_INDEX=AlbumsByAlbumTitle}
WHERE AlbumTitle >= @startTitle AND AlbumTitle < @endTitle

--- AST
&ast.QueryStatement{
<<<<<<< HEAD
  Hint:  (*ast.Hint)(nil),
  Query: &ast.Select{
    Select:        0,
    AllOrDistinct: "",
    As:            nil,
    Results:       []ast.SelectItem{
=======
  Query: &ast.Select{
    Results: []ast.SelectItem{
>>>>>>> 7eae73a9
      &ast.ExprSelectItem{
        Expr: &ast.Ident{
          NamePos: 7,
          NameEnd: 14,
          Name:    "AlbumId",
        },
      },
      &ast.ExprSelectItem{
        Expr: &ast.Ident{
          NamePos: 16,
          NameEnd: 26,
          Name:    "AlbumTitle",
        },
      },
      &ast.ExprSelectItem{
        Expr: &ast.Ident{
          NamePos: 28,
          NameEnd: 43,
          Name:    "MarketingBudget",
        },
      },
    },
    From: &ast.From{
      From:   44,
      Source: &ast.TableName{
        Table: &ast.Ident{
          NamePos: 49,
          NameEnd: 55,
          Name:    "Albums",
        },
        Hint: &ast.Hint{
          Atmark:  55,
          Rbrace:  87,
          Records: []*ast.HintRecord{
            &ast.HintRecord{
              Key: &ast.Ident{
                NamePos: 57,
                NameEnd: 68,
                Name:    "FORCE_INDEX",
              },
              Value: &ast.Ident{
                NamePos: 69,
                NameEnd: 87,
                Name:    "AlbumsByAlbumTitle",
              },
            },
          },
        },
      },
    },
    Where: &ast.Where{
      Where: 89,
      Expr:  &ast.BinaryExpr{
        Op:   "AND",
        Left: &ast.BinaryExpr{
          Op:   ">=",
          Left: &ast.Ident{
            NamePos: 95,
            NameEnd: 105,
            Name:    "AlbumTitle",
          },
          Right: &ast.Param{
            Atmark: 109,
            Name:   "startTitle",
          },
        },
        Right: &ast.BinaryExpr{
          Op:   "<",
          Left: &ast.Ident{
            NamePos: 125,
            NameEnd: 135,
            Name:    "AlbumTitle",
          },
          Right: &ast.Param{
            Atmark: 138,
            Name:   "endTitle",
          },
        },
      },
    },
<<<<<<< HEAD
    GroupBy: (*ast.GroupBy)(nil),
    Having:  (*ast.Having)(nil),
=======
>>>>>>> 7eae73a9
  },
}

--- SQL
SELECT AlbumId, AlbumTitle, MarketingBudget FROM Albums @{FORCE_INDEX=AlbumsByAlbumTitle} WHERE AlbumTitle >= @startTitle AND AlbumTitle < @endTitle<|MERGE_RESOLUTION|>--- conflicted
+++ resolved
@@ -5,17 +5,8 @@
 
 --- AST
 &ast.QueryStatement{
-<<<<<<< HEAD
-  Hint:  (*ast.Hint)(nil),
-  Query: &ast.Select{
-    Select:        0,
-    AllOrDistinct: "",
-    As:            nil,
-    Results:       []ast.SelectItem{
-=======
   Query: &ast.Select{
     Results: []ast.SelectItem{
->>>>>>> 7eae73a9
       &ast.ExprSelectItem{
         Expr: &ast.Ident{
           NamePos: 7,
@@ -96,11 +87,6 @@
         },
       },
     },
-<<<<<<< HEAD
-    GroupBy: (*ast.GroupBy)(nil),
-    Having:  (*ast.Having)(nil),
-=======
->>>>>>> 7eae73a9
   },
 }
 
