--- conflicted
+++ resolved
@@ -5,17 +5,8 @@
 
 --- AST
 &ast.QueryStatement{
-<<<<<<< HEAD
-  Hint:  (*ast.Hint)(nil),
-  Query: &ast.Select{
-    Select:        0,
-    AllOrDistinct: "",
-    As:            nil,
-    Results:       []ast.SelectItem{
-=======
   Query: &ast.Select{
     Results: []ast.SelectItem{
->>>>>>> 7eae73a9
       &ast.ExprSelectItem{
         Expr: &ast.BinaryExpr{
           Op:   "+",
@@ -23,27 +14,15 @@
             Lparen: 7,
             Rparen: 39,
             Query:  &ast.CompoundQuery{
-<<<<<<< HEAD
               Op:            "UNION",
               AllOrDistinct: "ALL",
               Queries:       []ast.QueryExpr{
-=======
-              Op:      "UNION",
-              Queries: []ast.QueryExpr{
->>>>>>> 7eae73a9
                 &ast.SubQuery{
                   Lparen: 8,
                   Rparen: 17,
                   Query:  &ast.Select{
-<<<<<<< HEAD
-                    Select:        9,
-                    AllOrDistinct: "",
-                    As:            nil,
-                    Results:       []ast.SelectItem{
-=======
                     Select:  9,
                     Results: []ast.SelectItem{
->>>>>>> 7eae73a9
                       &ast.ExprSelectItem{
                         Expr: &ast.IntLiteral{
                           ValuePos: 16,
@@ -53,28 +32,14 @@
                         },
                       },
                     },
-<<<<<<< HEAD
-                    From:    (*ast.From)(nil),
-                    Where:   (*ast.Where)(nil),
-                    GroupBy: (*ast.GroupBy)(nil),
-                    Having:  (*ast.Having)(nil),
-=======
->>>>>>> 7eae73a9
                   },
                 },
                 &ast.SubQuery{
                   Lparen: 29,
                   Rparen: 38,
                   Query:  &ast.Select{
-<<<<<<< HEAD
-                    Select:        30,
-                    AllOrDistinct: "",
-                    As:            nil,
-                    Results:       []ast.SelectItem{
-=======
                     Select:  30,
                     Results: []ast.SelectItem{
->>>>>>> 7eae73a9
                       &ast.ExprSelectItem{
                         Expr: &ast.IntLiteral{
                           ValuePos: 37,
@@ -84,13 +49,6 @@
                         },
                       },
                     },
-<<<<<<< HEAD
-                    From:    (*ast.From)(nil),
-                    Where:   (*ast.Where)(nil),
-                    GroupBy: (*ast.GroupBy)(nil),
-                    Having:  (*ast.Having)(nil),
-=======
->>>>>>> 7eae73a9
                   },
                 },
               },
@@ -111,27 +69,15 @@
             Lparen: 53,
             Rparen: 89,
             Query:  &ast.CompoundQuery{
-<<<<<<< HEAD
               Op:            "INTERSECT",
               AllOrDistinct: "ALL",
               Queries:       []ast.QueryExpr{
-=======
-              Op:      "INTERSECT",
-              Queries: []ast.QueryExpr{
->>>>>>> 7eae73a9
                 &ast.SubQuery{
                   Lparen: 54,
                   Rparen: 63,
                   Query:  &ast.Select{
-<<<<<<< HEAD
-                    Select:        55,
-                    AllOrDistinct: "",
-                    As:            nil,
-                    Results:       []ast.SelectItem{
-=======
                     Select:  55,
                     Results: []ast.SelectItem{
->>>>>>> 7eae73a9
                       &ast.ExprSelectItem{
                         Expr: &ast.IntLiteral{
                           ValuePos: 62,
@@ -141,28 +87,14 @@
                         },
                       },
                     },
-<<<<<<< HEAD
-                    From:    (*ast.From)(nil),
-                    Where:   (*ast.Where)(nil),
-                    GroupBy: (*ast.GroupBy)(nil),
-                    Having:  (*ast.Having)(nil),
-=======
->>>>>>> 7eae73a9
                   },
                 },
                 &ast.SubQuery{
                   Lparen: 79,
                   Rparen: 88,
                   Query:  &ast.Select{
-<<<<<<< HEAD
-                    Select:        80,
-                    AllOrDistinct: "",
-                    As:            nil,
-                    Results:       []ast.SelectItem{
-=======
                     Select:  80,
                     Results: []ast.SelectItem{
->>>>>>> 7eae73a9
                       &ast.ExprSelectItem{
                         Expr: &ast.IntLiteral{
                           ValuePos: 87,
@@ -172,13 +104,6 @@
                         },
                       },
                     },
-<<<<<<< HEAD
-                    From:    (*ast.From)(nil),
-                    Where:   (*ast.Where)(nil),
-                    GroupBy: (*ast.GroupBy)(nil),
-                    Having:  (*ast.Having)(nil),
-=======
->>>>>>> 7eae73a9
                   },
                 },
               },
@@ -199,27 +124,15 @@
             Lparen: 103,
             Rparen: 136,
             Query:  &ast.CompoundQuery{
-<<<<<<< HEAD
               Op:            "EXCEPT",
               AllOrDistinct: "ALL",
               Queries:       []ast.QueryExpr{
-=======
-              Op:      "EXCEPT",
-              Queries: []ast.QueryExpr{
->>>>>>> 7eae73a9
                 &ast.SubQuery{
                   Lparen: 104,
                   Rparen: 113,
                   Query:  &ast.Select{
-<<<<<<< HEAD
-                    Select:        105,
-                    AllOrDistinct: "",
-                    As:            nil,
-                    Results:       []ast.SelectItem{
-=======
                     Select:  105,
                     Results: []ast.SelectItem{
->>>>>>> 7eae73a9
                       &ast.ExprSelectItem{
                         Expr: &ast.IntLiteral{
                           ValuePos: 112,
@@ -229,28 +142,14 @@
                         },
                       },
                     },
-<<<<<<< HEAD
-                    From:    (*ast.From)(nil),
-                    Where:   (*ast.Where)(nil),
-                    GroupBy: (*ast.GroupBy)(nil),
-                    Having:  (*ast.Having)(nil),
-=======
->>>>>>> 7eae73a9
                   },
                 },
                 &ast.SubQuery{
                   Lparen: 126,
                   Rparen: 135,
                   Query:  &ast.Select{
-<<<<<<< HEAD
-                    Select:        127,
-                    AllOrDistinct: "",
-                    As:            nil,
-                    Results:       []ast.SelectItem{
-=======
                     Select:  127,
                     Results: []ast.SelectItem{
->>>>>>> 7eae73a9
                       &ast.ExprSelectItem{
                         Expr: &ast.IntLiteral{
                           ValuePos: 134,
@@ -260,13 +159,6 @@
                         },
                       },
                     },
-<<<<<<< HEAD
-                    From:    (*ast.From)(nil),
-                    Where:   (*ast.Where)(nil),
-                    GroupBy: (*ast.GroupBy)(nil),
-                    Having:  (*ast.Having)(nil),
-=======
->>>>>>> 7eae73a9
                   },
                 },
               },
@@ -281,13 +173,6 @@
         },
       },
     },
-<<<<<<< HEAD
-    From:    (*ast.From)(nil),
-    Where:   (*ast.Where)(nil),
-    GroupBy: (*ast.GroupBy)(nil),
-    Having:  (*ast.Having)(nil),
-=======
->>>>>>> 7eae73a9
   },
 }
 
