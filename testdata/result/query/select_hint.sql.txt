--- conflicted
+++ resolved
@@ -34,15 +34,8 @@
     },
   },
   Query: &ast.Select{
-<<<<<<< HEAD
-    Select:        24,
-    AllOrDistinct: "",
-    As:            nil,
-    Results:       []ast.SelectItem{
-=======
     Select:  24,
     Results: []ast.SelectItem{
->>>>>>> 7eae73a9
       &ast.ExprSelectItem{
         Expr: &ast.Ident{
           NamePos: 31,
@@ -51,13 +44,6 @@
         },
       },
     },
-<<<<<<< HEAD
-    From:    (*ast.From)(nil),
-    Where:   (*ast.Where)(nil),
-    GroupBy: (*ast.GroupBy)(nil),
-    Having:  (*ast.Having)(nil),
-=======
->>>>>>> 7eae73a9
   },
 }
 
