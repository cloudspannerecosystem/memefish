--- select_singer_with_tableset_with_where.sql
SELECT * FROM Singers
UNION ALL
SELECT * FROM Singers
WHERE
  SingerId = 1
ORDER BY
  FirstName

--- AST
&ast.QueryStatement{
<<<<<<< HEAD
  Hint:  (*ast.Hint)(nil),
  Query: &ast.Query{
    With:  (*ast.With)(nil),
    Query: &ast.CompoundQuery{
      Op:            "UNION",
      AllOrDistinct: "ALL",
      Queries:       []ast.QueryExpr{
        &ast.Select{
          Select:        0,
          AllOrDistinct: "",
          As:            nil,
          Results:       []ast.SelectItem{
            &ast.Star{
              Star: 7,
            },
          },
          From: &ast.From{
            From:   9,
            Source: &ast.TableName{
              Table: &ast.Ident{
                NamePos: 14,
                NameEnd: 21,
                Name:    "Singers",
              },
              Hint:   (*ast.Hint)(nil),
              As:     (*ast.AsAlias)(nil),
              Sample: (*ast.TableSample)(nil),
            },
=======
  Query: &ast.CompoundQuery{
    Op:      "UNION",
    Queries: []ast.QueryExpr{
      &ast.Select{
        Results: []ast.SelectItem{
          &ast.Star{
            Star: 7,
          },
        },
        From: &ast.From{
          From:   9,
          Source: &ast.TableName{
            Table: &ast.Ident{
              NamePos: 14,
              NameEnd: 21,
              Name:    "Singers",
            },
          },
        },
      },
      &ast.Select{
        Select:  32,
        Results: []ast.SelectItem{
          &ast.Star{
            Star: 39,
>>>>>>> 7eae73a9
          },
          Where:   (*ast.Where)(nil),
          GroupBy: (*ast.GroupBy)(nil),
          Having:  (*ast.Having)(nil),
        },
        &ast.Select{
          Select:        32,
          AllOrDistinct: "",
          As:            nil,
          Results:       []ast.SelectItem{
            &ast.Star{
              Star: 39,
            },
          },
          From: &ast.From{
            From:   41,
            Source: &ast.TableName{
              Table: &ast.Ident{
                NamePos: 46,
                NameEnd: 53,
                Name:    "Singers",
              },
              Hint:   (*ast.Hint)(nil),
              As:     (*ast.AsAlias)(nil),
              Sample: (*ast.TableSample)(nil),
            },
          },
          Where: &ast.Where{
            Where: 54,
            Expr:  &ast.BinaryExpr{
              Op:   "=",
              Left: &ast.Ident{
                NamePos: 62,
                NameEnd: 70,
                Name:    "SingerId",
              },
              Right: &ast.IntLiteral{
                ValuePos: 73,
                ValueEnd: 74,
                Base:     10,
                Value:    "1",
              },
            },
          },
          GroupBy: (*ast.GroupBy)(nil),
          Having:  (*ast.Having)(nil),
        },
      },
    },
    OrderBy: &ast.OrderBy{
      Order: 75,
      Items: []*ast.OrderByItem{
        &ast.OrderByItem{
          DirPos: -1,
          Expr:   &ast.Ident{
            NamePos: 86,
            NameEnd: 95,
            Name:    "FirstName",
          },
        },
      },
    },
<<<<<<< HEAD
    Limit:         (*ast.Limit)(nil),
    PipeOperators: []ast.PipeOperator(nil),
=======
>>>>>>> 7eae73a9
  },
}

--- SQL
SELECT * FROM Singers UNION ALL SELECT * FROM Singers WHERE SingerId = 1 ORDER BY FirstName<|MERGE_RESOLUTION|>--- conflicted
+++ resolved
@@ -9,19 +9,13 @@
 
 --- AST
 &ast.QueryStatement{
-<<<<<<< HEAD
-  Hint:  (*ast.Hint)(nil),
   Query: &ast.Query{
-    With:  (*ast.With)(nil),
     Query: &ast.CompoundQuery{
       Op:            "UNION",
       AllOrDistinct: "ALL",
       Queries:       []ast.QueryExpr{
         &ast.Select{
-          Select:        0,
-          AllOrDistinct: "",
-          As:            nil,
-          Results:       []ast.SelectItem{
+          Results: []ast.SelectItem{
             &ast.Star{
               Star: 7,
             },
@@ -34,47 +28,12 @@
                 NameEnd: 21,
                 Name:    "Singers",
               },
-              Hint:   (*ast.Hint)(nil),
-              As:     (*ast.AsAlias)(nil),
-              Sample: (*ast.TableSample)(nil),
-            },
-=======
-  Query: &ast.CompoundQuery{
-    Op:      "UNION",
-    Queries: []ast.QueryExpr{
-      &ast.Select{
-        Results: []ast.SelectItem{
-          &ast.Star{
-            Star: 7,
-          },
-        },
-        From: &ast.From{
-          From:   9,
-          Source: &ast.TableName{
-            Table: &ast.Ident{
-              NamePos: 14,
-              NameEnd: 21,
-              Name:    "Singers",
             },
           },
         },
-      },
-      &ast.Select{
-        Select:  32,
-        Results: []ast.SelectItem{
-          &ast.Star{
-            Star: 39,
->>>>>>> 7eae73a9
-          },
-          Where:   (*ast.Where)(nil),
-          GroupBy: (*ast.GroupBy)(nil),
-          Having:  (*ast.Having)(nil),
-        },
         &ast.Select{
-          Select:        32,
-          AllOrDistinct: "",
-          As:            nil,
-          Results:       []ast.SelectItem{
+          Select:  32,
+          Results: []ast.SelectItem{
             &ast.Star{
               Star: 39,
             },
@@ -87,9 +46,6 @@
                 NameEnd: 53,
                 Name:    "Singers",
               },
-              Hint:   (*ast.Hint)(nil),
-              As:     (*ast.AsAlias)(nil),
-              Sample: (*ast.TableSample)(nil),
             },
           },
           Where: &ast.Where{
@@ -109,8 +65,6 @@
               },
             },
           },
-          GroupBy: (*ast.GroupBy)(nil),
-          Having:  (*ast.Having)(nil),
         },
       },
     },
@@ -127,11 +81,6 @@
         },
       },
     },
-<<<<<<< HEAD
-    Limit:         (*ast.Limit)(nil),
-    PipeOperators: []ast.PipeOperator(nil),
-=======
->>>>>>> 7eae73a9
   },
 }
 
