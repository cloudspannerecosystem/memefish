--- aggregate_function_calls.sql
SELECT
    ARRAY_AGG(inches HAVING MAX year),
    ARRAY_AGG(inches HAVING MIN year),
    ARRAY_AGG(inches IGNORE NULLS),
    ARRAY_AGG(inches RESPECT NULLS),
    ARRAY_AGG(inches RESPECT NULLS HAVING MAX year),

--- AST
&ast.QueryStatement{
  Query: &ast.Select{
    Results: []ast.SelectItem{
      &ast.ExprSelectItem{
        Expr: &ast.CallExpr{
          Rparen: 43,
          Func:   &ast.Ident{
            NamePos: 11,
            NameEnd: 20,
            Name:    "ARRAY_AGG",
          },
          Args: []ast.Arg{
            &ast.ExprArg{
              Expr: &ast.Ident{
                NamePos: 21,
                NameEnd: 27,
                Name:    "inches",
              },
            },
          },
          Having: &ast.HavingMax{
            Having: 28,
            Expr:   &ast.Ident{
              NamePos: 39,
              NameEnd: 43,
              Name:    "year",
            },
          },
          Hint: (*ast.Hint)(nil),
        },
      },
      &ast.ExprSelectItem{
        Expr: &ast.CallExpr{
          Rparen: 82,
          Func:   &ast.Ident{
            NamePos: 50,
            NameEnd: 59,
            Name:    "ARRAY_AGG",
          },
          Args: []ast.Arg{
            &ast.ExprArg{
              Expr: &ast.Ident{
                NamePos: 60,
                NameEnd: 66,
                Name:    "inches",
              },
            },
          },
          Having: &ast.HavingMin{
            Having: 67,
            Expr:   &ast.Ident{
              NamePos: 78,
              NameEnd: 82,
              Name:    "year",
            },
          },
          Hint: (*ast.Hint)(nil),
        },
      },
      &ast.ExprSelectItem{
        Expr: &ast.CallExpr{
          Rparen: 118,
          Func:   &ast.Ident{
            NamePos: 89,
            NameEnd: 98,
            Name:    "ARRAY_AGG",
          },
          Args: []ast.Arg{
            &ast.ExprArg{
              Expr: &ast.Ident{
                NamePos: 99,
                NameEnd: 105,
                Name:    "inches",
              },
            },
          },
          NullHandling: &ast.IgnoreNulls{
            Ignore: 106,
            Nulls:  113,
          },
<<<<<<< HEAD
          Having: nil,
          Hint:   (*ast.Hint)(nil),
=======
>>>>>>> bbd31cf4
        },
      },
      &ast.ExprSelectItem{
        Expr: &ast.CallExpr{
          Rparen: 155,
          Func:   &ast.Ident{
            NamePos: 125,
            NameEnd: 134,
            Name:    "ARRAY_AGG",
          },
          Args: []ast.Arg{
            &ast.ExprArg{
              Expr: &ast.Ident{
                NamePos: 135,
                NameEnd: 141,
                Name:    "inches",
              },
            },
          },
          NullHandling: &ast.RespectNulls{
            Respect: 142,
            Nulls:   150,
          },
<<<<<<< HEAD
          Having: nil,
          Hint:   (*ast.Hint)(nil),
=======
>>>>>>> bbd31cf4
        },
      },
      &ast.ExprSelectItem{
        Expr: &ast.CallExpr{
          Rparen: 208,
          Func:   &ast.Ident{
            NamePos: 162,
            NameEnd: 171,
            Name:    "ARRAY_AGG",
          },
          Args: []ast.Arg{
            &ast.ExprArg{
              Expr: &ast.Ident{
                NamePos: 172,
                NameEnd: 178,
                Name:    "inches",
              },
            },
          },
          NullHandling: &ast.RespectNulls{
            Respect: 179,
            Nulls:   187,
          },
          Having: &ast.HavingMax{
            Having: 193,
            Expr:   &ast.Ident{
              NamePos: 204,
              NameEnd: 208,
              Name:    "year",
            },
          },
          Hint: (*ast.Hint)(nil),
        },
      },
    },
  },
}

--- SQL
SELECT ARRAY_AGG(inches HAVING MAX year), ARRAY_AGG(inches HAVING MIN year), ARRAY_AGG(inches IGNORE NULLS), ARRAY_AGG(inches RESPECT NULLS), ARRAY_AGG(inches RESPECT NULLS HAVING MAX year)<|MERGE_RESOLUTION|>--- conflicted
+++ resolved
@@ -35,7 +35,6 @@
               Name:    "year",
             },
           },
-          Hint: (*ast.Hint)(nil),
         },
       },
       &ast.ExprSelectItem{
@@ -63,7 +62,6 @@
               Name:    "year",
             },
           },
-          Hint: (*ast.Hint)(nil),
         },
       },
       &ast.ExprSelectItem{
@@ -87,11 +85,6 @@
             Ignore: 106,
             Nulls:  113,
           },
-<<<<<<< HEAD
-          Having: nil,
-          Hint:   (*ast.Hint)(nil),
-=======
->>>>>>> bbd31cf4
         },
       },
       &ast.ExprSelectItem{
@@ -115,11 +108,6 @@
             Respect: 142,
             Nulls:   150,
           },
-<<<<<<< HEAD
-          Having: nil,
-          Hint:   (*ast.Hint)(nil),
-=======
->>>>>>> bbd31cf4
         },
       },
       &ast.ExprSelectItem{
@@ -151,7 +139,6 @@
               Name:    "year",
             },
           },
-          Hint: (*ast.Hint)(nil),
         },
       },
     },
