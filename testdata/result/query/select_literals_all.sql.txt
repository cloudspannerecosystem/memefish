--- select_literals_all.sql
SELECT
  "abc",
  "it's",
  'it\'s',
  'Title: "Boy"',
  """abc""",
  '''it's''',
  '''Title:"Boy"''',
  '''two
lines''',
  '''why\?''',
  R"abc+",
  r'''abc+''',
  R"""abc+""",
  r'f\(abc,(.*),def\)',
  B"abc",
  B'''abc''',
  b"""abc""",
  br'abc+',
  RB"abc+",
  RB'''abc''',
  123,
  0xABC,
  -123,
  -0xABC,
  123.456e-67,
  .1E4,
  58.,
  4e2,
  [1, 2, 3],
  ['x', 'y', 'xy'],
  ARRAY[1, 2, 3],
  ARRAY<string>['x', 'y', 'xy'],
  ARRAY<int64>[],
  ARRAY(SELECT STRUCT(1, 2, 3)),
  ARRAY(SELECT (1, 2, 3)),
  DATE '2014-09-27',
  DATE('2014-09-27'),
  TIMESTAMP '2014-09-27 12:30:00.45-08',
  TIMESTAMP "2014-09-27 12:30:00.45 America/Los_Angeles",
  TIMESTAMP'2014-09-27',
  TIMESTAMP('2014-09-27'),
  JSON '1',
  JSON "[1, 2]",
  JSON'{}',
  NUMERIC '0',
  NUMERIC "0",
  true, false
--- AST
&ast.QueryStatement{
<<<<<<< HEAD
  Hint:  (*ast.Hint)(nil),
  Query: &ast.Select{
    Select:        0,
    AllOrDistinct: "",
    As:            nil,
    Results:       []ast.SelectItem{
=======
  Query: &ast.Select{
    Results: []ast.SelectItem{
>>>>>>> 7eae73a9
      &ast.ExprSelectItem{
        Expr: &ast.StringLiteral{
          ValuePos: 9,
          ValueEnd: 14,
          Value:    "abc",
        },
      },
      &ast.ExprSelectItem{
        Expr: &ast.StringLiteral{
          ValuePos: 18,
          ValueEnd: 24,
          Value:    "it's",
        },
      },
      &ast.ExprSelectItem{
        Expr: &ast.StringLiteral{
          ValuePos: 28,
          ValueEnd: 35,
          Value:    "it's",
        },
      },
      &ast.ExprSelectItem{
        Expr: &ast.StringLiteral{
          ValuePos: 39,
          ValueEnd: 53,
          Value:    "Title: \"Boy\"",
        },
      },
      &ast.ExprSelectItem{
        Expr: &ast.StringLiteral{
          ValuePos: 57,
          ValueEnd: 66,
          Value:    "abc",
        },
      },
      &ast.ExprSelectItem{
        Expr: &ast.StringLiteral{
          ValuePos: 70,
          ValueEnd: 80,
          Value:    "it's",
        },
      },
      &ast.ExprSelectItem{
        Expr: &ast.StringLiteral{
          ValuePos: 84,
          ValueEnd: 101,
          Value:    "Title:\"Boy\"",
        },
      },
      &ast.ExprSelectItem{
        Expr: &ast.StringLiteral{
          ValuePos: 105,
          ValueEnd: 120,
          Value:    "two\nlines",
        },
      },
      &ast.ExprSelectItem{
        Expr: &ast.StringLiteral{
          ValuePos: 124,
          ValueEnd: 135,
          Value:    "why?",
        },
      },
      &ast.ExprSelectItem{
        Expr: &ast.StringLiteral{
          ValuePos: 139,
          ValueEnd: 146,
          Value:    "abc+",
        },
      },
      &ast.ExprSelectItem{
        Expr: &ast.StringLiteral{
          ValuePos: 150,
          ValueEnd: 161,
          Value:    "abc+",
        },
      },
      &ast.ExprSelectItem{
        Expr: &ast.StringLiteral{
          ValuePos: 165,
          ValueEnd: 176,
          Value:    "abc+",
        },
      },
      &ast.ExprSelectItem{
        Expr: &ast.StringLiteral{
          ValuePos: 180,
          ValueEnd: 200,
          Value:    "f\\(abc,(.*),def\\)",
        },
      },
      &ast.ExprSelectItem{
        Expr: &ast.BytesLiteral{
          ValuePos: 204,
          ValueEnd: 210,
          Value:    []uint8{
            97, 98, 99,
          },
        },
      },
      &ast.ExprSelectItem{
        Expr: &ast.BytesLiteral{
          ValuePos: 214,
          ValueEnd: 224,
          Value:    []uint8{
            97, 98, 99,
          },
        },
      },
      &ast.ExprSelectItem{
        Expr: &ast.BytesLiteral{
          ValuePos: 228,
          ValueEnd: 238,
          Value:    []uint8{
            97, 98, 99,
          },
        },
      },
      &ast.ExprSelectItem{
        Expr: &ast.BytesLiteral{
          ValuePos: 242,
          ValueEnd: 250,
          Value:    []uint8{
            97, 98, 99, 43,
          },
        },
      },
      &ast.ExprSelectItem{
        Expr: &ast.BytesLiteral{
          ValuePos: 254,
          ValueEnd: 262,
          Value:    []uint8{
            97, 98, 99, 43,
          },
        },
      },
      &ast.ExprSelectItem{
        Expr: &ast.BytesLiteral{
          ValuePos: 266,
          ValueEnd: 277,
          Value:    []uint8{
            97, 98, 99,
          },
        },
      },
      &ast.ExprSelectItem{
        Expr: &ast.IntLiteral{
          ValuePos: 281,
          ValueEnd: 284,
          Base:     10,
          Value:    "123",
        },
      },
      &ast.ExprSelectItem{
        Expr: &ast.IntLiteral{
          ValuePos: 288,
          ValueEnd: 293,
          Base:     16,
          Value:    "0xABC",
        },
      },
      &ast.ExprSelectItem{
        Expr: &ast.IntLiteral{
          ValuePos: 297,
          ValueEnd: 301,
          Base:     10,
          Value:    "-123",
        },
      },
      &ast.ExprSelectItem{
        Expr: &ast.IntLiteral{
          ValuePos: 305,
          ValueEnd: 311,
          Base:     16,
          Value:    "-0xABC",
        },
      },
      &ast.ExprSelectItem{
        Expr: &ast.FloatLiteral{
          ValuePos: 315,
          ValueEnd: 326,
          Value:    "123.456e-67",
        },
      },
      &ast.ExprSelectItem{
        Expr: &ast.FloatLiteral{
          ValuePos: 330,
          ValueEnd: 334,
          Value:    ".1E4",
        },
      },
      &ast.ExprSelectItem{
        Expr: &ast.FloatLiteral{
          ValuePos: 338,
          ValueEnd: 341,
          Value:    "58.",
        },
      },
      &ast.ExprSelectItem{
        Expr: &ast.FloatLiteral{
          ValuePos: 345,
          ValueEnd: 348,
          Value:    "4e2",
        },
      },
      &ast.ExprSelectItem{
        Expr: &ast.ArrayLiteral{
          Array:  -1,
          Lbrack: 352,
          Rbrack: 360,
          Values: []ast.Expr{
            &ast.IntLiteral{
              ValuePos: 353,
              ValueEnd: 354,
              Base:     10,
              Value:    "1",
            },
            &ast.IntLiteral{
              ValuePos: 356,
              ValueEnd: 357,
              Base:     10,
              Value:    "2",
            },
            &ast.IntLiteral{
              ValuePos: 359,
              ValueEnd: 360,
              Base:     10,
              Value:    "3",
            },
          },
        },
      },
      &ast.ExprSelectItem{
        Expr: &ast.ArrayLiteral{
          Array:  -1,
          Lbrack: 365,
          Rbrack: 380,
          Values: []ast.Expr{
            &ast.StringLiteral{
              ValuePos: 366,
              ValueEnd: 369,
              Value:    "x",
            },
            &ast.StringLiteral{
              ValuePos: 371,
              ValueEnd: 374,
              Value:    "y",
            },
            &ast.StringLiteral{
              ValuePos: 376,
              ValueEnd: 380,
              Value:    "xy",
            },
          },
        },
      },
      &ast.ExprSelectItem{
        Expr: &ast.ArrayLiteral{
          Array:  385,
          Lbrack: 390,
          Rbrack: 398,
          Values: []ast.Expr{
            &ast.IntLiteral{
              ValuePos: 391,
              ValueEnd: 392,
              Base:     10,
              Value:    "1",
            },
            &ast.IntLiteral{
              ValuePos: 394,
              ValueEnd: 395,
              Base:     10,
              Value:    "2",
            },
            &ast.IntLiteral{
              ValuePos: 397,
              ValueEnd: 398,
              Base:     10,
              Value:    "3",
            },
          },
        },
      },
      &ast.ExprSelectItem{
        Expr: &ast.ArrayLiteral{
          Array:  403,
          Lbrack: 416,
          Rbrack: 431,
          Type:   &ast.SimpleType{
            NamePos: 409,
            Name:    "STRING",
          },
          Values: []ast.Expr{
            &ast.StringLiteral{
              ValuePos: 417,
              ValueEnd: 420,
              Value:    "x",
            },
            &ast.StringLiteral{
              ValuePos: 422,
              ValueEnd: 425,
              Value:    "y",
            },
            &ast.StringLiteral{
              ValuePos: 427,
              ValueEnd: 431,
              Value:    "xy",
            },
          },
        },
      },
      &ast.ExprSelectItem{
        Expr: &ast.ArrayLiteral{
          Array:  436,
          Lbrack: 448,
          Rbrack: 449,
          Type:   &ast.SimpleType{
            NamePos: 442,
            Name:    "INT64",
          },
        },
      },
      &ast.ExprSelectItem{
        Expr: &ast.ArraySubQuery{
          Array:  454,
          Rparen: 482,
          Query:  &ast.Select{
<<<<<<< HEAD
            Select:        460,
            AllOrDistinct: "",
            As:            nil,
            Results:       []ast.SelectItem{
=======
            Select:  460,
            Results: []ast.SelectItem{
>>>>>>> 7eae73a9
              &ast.ExprSelectItem{
                Expr: &ast.TypelessStructLiteral{
                  Struct: 467,
                  Rparen: 481,
                  Values: []ast.TypelessStructLiteralArg{
                    &ast.ExprArg{
                      Expr: &ast.IntLiteral{
                        ValuePos: 474,
                        ValueEnd: 475,
                        Base:     10,
                        Value:    "1",
                      },
                    },
                    &ast.ExprArg{
                      Expr: &ast.IntLiteral{
                        ValuePos: 477,
                        ValueEnd: 478,
                        Base:     10,
                        Value:    "2",
                      },
                    },
                    &ast.ExprArg{
                      Expr: &ast.IntLiteral{
                        ValuePos: 480,
                        ValueEnd: 481,
                        Base:     10,
                        Value:    "3",
                      },
                    },
                  },
                },
              },
            },
<<<<<<< HEAD
            From:    (*ast.From)(nil),
            Where:   (*ast.Where)(nil),
            GroupBy: (*ast.GroupBy)(nil),
            Having:  (*ast.Having)(nil),
=======
>>>>>>> 7eae73a9
          },
        },
      },
      &ast.ExprSelectItem{
        Expr: &ast.ArraySubQuery{
          Array:  487,
          Rparen: 509,
          Query:  &ast.Select{
<<<<<<< HEAD
            Select:        493,
            AllOrDistinct: "",
            As:            nil,
            Results:       []ast.SelectItem{
=======
            Select:  493,
            Results: []ast.SelectItem{
>>>>>>> 7eae73a9
              &ast.ExprSelectItem{
                Expr: &ast.TupleStructLiteral{
                  Lparen: 500,
                  Rparen: 508,
                  Values: []ast.Expr{
                    &ast.IntLiteral{
                      ValuePos: 501,
                      ValueEnd: 502,
                      Base:     10,
                      Value:    "1",
                    },
                    &ast.IntLiteral{
                      ValuePos: 504,
                      ValueEnd: 505,
                      Base:     10,
                      Value:    "2",
                    },
                    &ast.IntLiteral{
                      ValuePos: 507,
                      ValueEnd: 508,
                      Base:     10,
                      Value:    "3",
                    },
                  },
                },
              },
            },
<<<<<<< HEAD
            From:    (*ast.From)(nil),
            Where:   (*ast.Where)(nil),
            GroupBy: (*ast.GroupBy)(nil),
            Having:  (*ast.Having)(nil),
=======
>>>>>>> 7eae73a9
          },
        },
      },
      &ast.ExprSelectItem{
        Expr: &ast.DateLiteral{
          Date:  514,
          Value: &ast.StringLiteral{
            ValuePos: 519,
            ValueEnd: 531,
            Value:    "2014-09-27",
          },
        },
      },
      &ast.ExprSelectItem{
        Expr: &ast.CallExpr{
          Rparen: 552,
          Func:   &ast.Ident{
            NamePos: 535,
            NameEnd: 539,
            Name:    "DATE",
          },
          Args: []ast.Arg{
            &ast.ExprArg{
              Expr: &ast.StringLiteral{
                ValuePos: 540,
                ValueEnd: 552,
                Value:    "2014-09-27",
              },
            },
          },
        },
      },
      &ast.ExprSelectItem{
        Expr: &ast.TimestampLiteral{
          Timestamp: 557,
          Value:     &ast.StringLiteral{
            ValuePos: 567,
            ValueEnd: 594,
            Value:    "2014-09-27 12:30:00.45-08",
          },
        },
      },
      &ast.ExprSelectItem{
        Expr: &ast.TimestampLiteral{
          Timestamp: 598,
          Value:     &ast.StringLiteral{
            ValuePos: 608,
            ValueEnd: 652,
            Value:    "2014-09-27 12:30:00.45 America/Los_Angeles",
          },
        },
      },
      &ast.ExprSelectItem{
        Expr: &ast.TimestampLiteral{
          Timestamp: 656,
          Value:     &ast.StringLiteral{
            ValuePos: 665,
            ValueEnd: 677,
            Value:    "2014-09-27",
          },
        },
      },
      &ast.ExprSelectItem{
        Expr: &ast.CallExpr{
          Rparen: 703,
          Func:   &ast.Ident{
            NamePos: 681,
            NameEnd: 690,
            Name:    "TIMESTAMP",
          },
          Args: []ast.Arg{
            &ast.ExprArg{
              Expr: &ast.StringLiteral{
                ValuePos: 691,
                ValueEnd: 703,
                Value:    "2014-09-27",
              },
            },
          },
        },
      },
      &ast.ExprSelectItem{
        Expr: &ast.JSONLiteral{
          JSON:  708,
          Value: &ast.StringLiteral{
            ValuePos: 713,
            ValueEnd: 716,
            Value:    "1",
          },
        },
      },
      &ast.ExprSelectItem{
        Expr: &ast.JSONLiteral{
          JSON:  720,
          Value: &ast.StringLiteral{
            ValuePos: 725,
            ValueEnd: 733,
            Value:    "[1, 2]",
          },
        },
      },
      &ast.ExprSelectItem{
        Expr: &ast.JSONLiteral{
          JSON:  737,
          Value: &ast.StringLiteral{
            ValuePos: 741,
            ValueEnd: 745,
            Value:    "{}",
          },
        },
      },
      &ast.ExprSelectItem{
        Expr: &ast.NumericLiteral{
          Numeric: 749,
          Value:   &ast.StringLiteral{
            ValuePos: 757,
            ValueEnd: 760,
            Value:    "0",
          },
        },
      },
      &ast.ExprSelectItem{
        Expr: &ast.NumericLiteral{
          Numeric: 764,
          Value:   &ast.StringLiteral{
            ValuePos: 772,
            ValueEnd: 775,
            Value:    "0",
          },
        },
      },
      &ast.ExprSelectItem{
        Expr: &ast.BoolLiteral{
          ValuePos: 779,
          Value:    true,
        },
      },
      &ast.ExprSelectItem{
        Expr: &ast.BoolLiteral{
          ValuePos: 785,
        },
      },
    },
<<<<<<< HEAD
    From:    (*ast.From)(nil),
    Where:   (*ast.Where)(nil),
    GroupBy: (*ast.GroupBy)(nil),
    Having:  (*ast.Having)(nil),
=======
>>>>>>> 7eae73a9
  },
}

--- SQL
SELECT "abc", "it\'s", "it\'s", "Title: \"Boy\"", "abc", "it\'s", "Title:\"Boy\"", "two\nlines", "why\?", "abc+", "abc+", "abc+", "f\\(abc,(.*),def\\)", B"abc", B"abc", B"abc", B"abc+", B"abc+", B"abc", 123, 0xABC, -123, -0xABC, 123.456e-67, .1E4, 58., 4e2, [1, 2, 3], ["x", "y", "xy"], ARRAY[1, 2, 3], ARRAY<STRING>["x", "y", "xy"], ARRAY<INT64>[], ARRAY(SELECT STRUCT(1, 2, 3)), ARRAY(SELECT (1, 2, 3)), DATE "2014-09-27", DATE("2014-09-27"), TIMESTAMP "2014-09-27 12:30:00.45-08", TIMESTAMP "2014-09-27 12:30:00.45 America/Los_Angeles", TIMESTAMP "2014-09-27", TIMESTAMP("2014-09-27"), JSON "1", JSON "[1, 2]", JSON "{}", NUMERIC "0", NUMERIC "0", TRUE, FALSE<|MERGE_RESOLUTION|>--- conflicted
+++ resolved
@@ -49,17 +49,8 @@
   true, false
 --- AST
 &ast.QueryStatement{
-<<<<<<< HEAD
-  Hint:  (*ast.Hint)(nil),
-  Query: &ast.Select{
-    Select:        0,
-    AllOrDistinct: "",
-    As:            nil,
-    Results:       []ast.SelectItem{
-=======
   Query: &ast.Select{
     Results: []ast.SelectItem{
->>>>>>> 7eae73a9
       &ast.ExprSelectItem{
         Expr: &ast.StringLiteral{
           ValuePos: 9,
@@ -387,15 +378,8 @@
           Array:  454,
           Rparen: 482,
           Query:  &ast.Select{
-<<<<<<< HEAD
-            Select:        460,
-            AllOrDistinct: "",
-            As:            nil,
-            Results:       []ast.SelectItem{
-=======
             Select:  460,
             Results: []ast.SelectItem{
->>>>>>> 7eae73a9
               &ast.ExprSelectItem{
                 Expr: &ast.TypelessStructLiteral{
                   Struct: 467,
@@ -429,13 +413,6 @@
                 },
               },
             },
-<<<<<<< HEAD
-            From:    (*ast.From)(nil),
-            Where:   (*ast.Where)(nil),
-            GroupBy: (*ast.GroupBy)(nil),
-            Having:  (*ast.Having)(nil),
-=======
->>>>>>> 7eae73a9
           },
         },
       },
@@ -444,15 +421,8 @@
           Array:  487,
           Rparen: 509,
           Query:  &ast.Select{
-<<<<<<< HEAD
-            Select:        493,
-            AllOrDistinct: "",
-            As:            nil,
-            Results:       []ast.SelectItem{
-=======
             Select:  493,
             Results: []ast.SelectItem{
->>>>>>> 7eae73a9
               &ast.ExprSelectItem{
                 Expr: &ast.TupleStructLiteral{
                   Lparen: 500,
@@ -480,13 +450,6 @@
                 },
               },
             },
-<<<<<<< HEAD
-            From:    (*ast.From)(nil),
-            Where:   (*ast.Where)(nil),
-            GroupBy: (*ast.GroupBy)(nil),
-            Having:  (*ast.Having)(nil),
-=======
->>>>>>> 7eae73a9
           },
         },
       },
@@ -630,13 +593,6 @@
         },
       },
     },
-<<<<<<< HEAD
-    From:    (*ast.From)(nil),
-    Where:   (*ast.Where)(nil),
-    GroupBy: (*ast.GroupBy)(nil),
-    Having:  (*ast.Having)(nil),
-=======
->>>>>>> 7eae73a9
   },
 }
 
