--- conflicted
+++ resolved
@@ -23,13 +23,6 @@
               },
             },
           },
-<<<<<<< HEAD
-          NamedArgs:    []*ast.NamedArg(nil),
-          NullHandling: nil,
-          Having:       nil,
-          Hint:         (*ast.Hint)(nil),
-=======
->>>>>>> bbd31cf4
         },
         As: &ast.AsAlias{
           As:    53,
