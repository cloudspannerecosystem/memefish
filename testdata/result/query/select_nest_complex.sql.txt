--- conflicted
+++ resolved
@@ -8,17 +8,8 @@
 
 --- AST
 &ast.QueryStatement{
-<<<<<<< HEAD
-  Hint:  (*ast.Hint)(nil),
-  Query: &ast.Select{
-    Select:        0,
-    AllOrDistinct: "",
-    As:            nil,
-    Results:       []ast.SelectItem{
-=======
   Query: &ast.Select{
     Results: []ast.SelectItem{
->>>>>>> 7eae73a9
       &ast.Star{
         Star: 7,
       },
@@ -33,9 +24,7 @@
           Left: &ast.SubQueryTableExpr{
             Lparen: 20,
             Rparen: 90,
-<<<<<<< HEAD
             Query:  &ast.Query{
-              With:  (*ast.With)(nil),
               Query: &ast.SubQuery{
                 Lparen: 21,
                 Rparen: 81,
@@ -51,54 +40,9 @@
                         AllOrDistinct: "ALL",
                         Queries:       []ast.QueryExpr{
                           &ast.Select{
-                            Select:        23,
-                            AllOrDistinct: "",
-                            As:            nil,
-                            Results:       []ast.SelectItem{
+                            Select:  23,
+                            Results: []ast.SelectItem{
                               &ast.Alias{
-=======
-            Query:  &ast.SubQuery{
-              Lparen: 21,
-              Rparen: 81,
-              Query:  &ast.CompoundQuery{
-                Op:       "UNION",
-                Distinct: true,
-                Queries:  []ast.QueryExpr{
-                  &ast.SubQuery{
-                    Lparen: 22,
-                    Rparen: 54,
-                    Query:  &ast.CompoundQuery{
-                      Op:      "UNION",
-                      Queries: []ast.QueryExpr{
-                        &ast.Select{
-                          Select:  23,
-                          Results: []ast.SelectItem{
-                            &ast.Alias{
-                              Expr: &ast.IntLiteral{
-                                ValuePos: 30,
-                                ValueEnd: 31,
-                                Base:     10,
-                                Value:    "1",
-                              },
-                              As: &ast.AsAlias{
-                                As:    -1,
-                                Alias: &ast.Ident{
-                                  NamePos: 32,
-                                  NameEnd: 33,
-                                  Name:    "A",
-                                },
-                              },
-                            },
-                          },
-                        },
-                        &ast.SubQuery{
-                          Lparen: 44,
-                          Rparen: 53,
-                          Query:  &ast.Select{
-                            Select:  45,
-                            Results: []ast.SelectItem{
-                              &ast.ExprSelectItem{
->>>>>>> 7eae73a9
                                 Expr: &ast.IntLiteral{
                                   ValuePos: 30,
                                   ValueEnd: 31,
@@ -115,20 +59,13 @@
                                 },
                               },
                             },
-<<<<<<< HEAD
-                            From:    (*ast.From)(nil),
-                            Where:   (*ast.Where)(nil),
-                            GroupBy: (*ast.GroupBy)(nil),
-                            Having:  (*ast.Having)(nil),
                           },
                           &ast.SubQuery{
                             Lparen: 44,
                             Rparen: 53,
                             Query:  &ast.Select{
-                              Select:        45,
-                              AllOrDistinct: "",
-                              As:            nil,
-                              Results:       []ast.SelectItem{
+                              Select:  45,
+                              Results: []ast.SelectItem{
                                 &ast.ExprSelectItem{
                                   Expr: &ast.IntLiteral{
                                     ValuePos: 52,
@@ -138,10 +75,6 @@
                                   },
                                 },
                               },
-                              From:    (*ast.From)(nil),
-                              Where:   (*ast.Where)(nil),
-                              GroupBy: (*ast.GroupBy)(nil),
-                              Having:  (*ast.Having)(nil),
                             },
                           },
                         },
@@ -151,10 +84,8 @@
                       Lparen: 71,
                       Rparen: 80,
                       Query:  &ast.Select{
-                        Select:        72,
-                        AllOrDistinct: "",
-                        As:            nil,
-                        Results:       []ast.SelectItem{
+                        Select:  72,
+                        Results: []ast.SelectItem{
                           &ast.ExprSelectItem{
                             Expr: &ast.IntLiteral{
                               ValuePos: 79,
@@ -162,31 +93,8 @@
                               Base:     10,
                               Value:    "1",
                             },
-=======
                           },
                         },
-                      },
-                    },
-                  },
-                  &ast.SubQuery{
-                    Lparen: 71,
-                    Rparen: 80,
-                    Query:  &ast.Select{
-                      Select:  72,
-                      Results: []ast.SelectItem{
-                        &ast.ExprSelectItem{
-                          Expr: &ast.IntLiteral{
-                            ValuePos: 79,
-                            ValueEnd: 80,
-                            Base:     10,
-                            Value:    "1",
->>>>>>> 7eae73a9
-                          },
-                        },
-                        From:    (*ast.From)(nil),
-                        Where:   (*ast.Where)(nil),
-                        GroupBy: (*ast.GroupBy)(nil),
-                        Having:  (*ast.Having)(nil),
                       },
                     },
                   },
@@ -201,22 +109,14 @@
                   Value:    "1",
                 },
               },
-              PipeOperators: []ast.PipeOperator(nil),
             },
           },
           Right: &ast.SubQueryTableExpr{
             Lparen: 103,
             Rparen: 119,
             Query:  &ast.Select{
-<<<<<<< HEAD
-              Select:        104,
-              AllOrDistinct: "",
-              As:            nil,
-              Results:       []ast.SelectItem{
-=======
               Select:  104,
               Results: []ast.SelectItem{
->>>>>>> 7eae73a9
                 &ast.Alias{
                   Expr: &ast.IntLiteral{
                     ValuePos: 111,
@@ -250,13 +150,6 @@
                   },
                 },
               },
-<<<<<<< HEAD
-              From:    (*ast.From)(nil),
-              Where:   (*ast.Where)(nil),
-              GroupBy: (*ast.GroupBy)(nil),
-              Having:  (*ast.Having)(nil),
-=======
->>>>>>> 7eae73a9
             },
           },
           Cond: &ast.Using{
@@ -273,12 +166,6 @@
         },
       },
     },
-<<<<<<< HEAD
-    Where:   (*ast.Where)(nil),
-    GroupBy: (*ast.GroupBy)(nil),
-    Having:  (*ast.Having)(nil),
-=======
->>>>>>> 7eae73a9
   },
 }
 
