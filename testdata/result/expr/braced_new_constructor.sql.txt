--- conflicted
+++ resolved
@@ -227,15 +227,8 @@
             Lparen: 349,
             Rparen: 378,
             Query:  &ast.Select{
-<<<<<<< HEAD
-              Select:        350,
-              AllOrDistinct: "",
-              As:            nil,
-              Results:       []ast.SelectItem{
-=======
               Select:  350,
               Results: []ast.SelectItem{
->>>>>>> 7eae73a9
                 &ast.ExprSelectItem{
                   Expr: &ast.Ident{
                     NamePos: 357,
@@ -254,12 +247,6 @@
                   },
                 },
               },
-<<<<<<< HEAD
-              Where:   (*ast.Where)(nil),
-              GroupBy: (*ast.GroupBy)(nil),
-              Having:  (*ast.Having)(nil),
-=======
->>>>>>> 7eae73a9
             },
           },
         },
