--- conflicted
+++ resolved
@@ -4,14 +4,8 @@
 &ast.ScalarSubQuery{
   Rparen: 26,
   Query:  &ast.Select{
-<<<<<<< HEAD
-    Select:        1,
-    AllOrDistinct: "",
-    As:            &ast.AsTypeName{
-=======
     Select: 1,
     As:     &ast.AsTypeName{
->>>>>>> 7eae73a9
       As:       8,
       TypeName: &ast.NamedType{
         Path: []*ast.Ident{
@@ -41,13 +35,6 @@
         },
       },
     },
-<<<<<<< HEAD
-    From:    (*ast.From)(nil),
-    Where:   (*ast.Where)(nil),
-    GroupBy: (*ast.GroupBy)(nil),
-    Having:  (*ast.Having)(nil),
-=======
->>>>>>> 7eae73a9
   },
 }
 
