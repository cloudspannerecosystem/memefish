--- value_subquery_select_as_struct.sql
(SELECT AS STRUCT 1 AS i)

--- AST
&ast.ScalarSubQuery{
  Rparen: 24,
  Query:  &ast.Select{
<<<<<<< HEAD
    Select:        1,
    AllOrDistinct: "",
    As:            &ast.AsStruct{
=======
    Select: 1,
    As:     &ast.AsStruct{
>>>>>>> 7eae73a9
      As:     8,
      Struct: 11,
    },
    Results: []ast.SelectItem{
      &ast.Alias{
        Expr: &ast.IntLiteral{
          ValuePos: 18,
          ValueEnd: 19,
          Base:     10,
          Value:    "1",
        },
        As: &ast.AsAlias{
          As:    20,
          Alias: &ast.Ident{
            NamePos: 23,
            NameEnd: 24,
            Name:    "i",
          },
        },
      },
    },
<<<<<<< HEAD
    From:    (*ast.From)(nil),
    Where:   (*ast.Where)(nil),
    GroupBy: (*ast.GroupBy)(nil),
    Having:  (*ast.Having)(nil),
=======
>>>>>>> 7eae73a9
  },
}

--- SQL
(SELECT AS STRUCT 1 AS i)<|MERGE_RESOLUTION|>--- conflicted
+++ resolved
@@ -5,14 +5,8 @@
 &ast.ScalarSubQuery{
   Rparen: 24,
   Query:  &ast.Select{
-<<<<<<< HEAD
-    Select:        1,
-    AllOrDistinct: "",
-    As:            &ast.AsStruct{
-=======
     Select: 1,
     As:     &ast.AsStruct{
->>>>>>> 7eae73a9
       As:     8,
       Struct: 11,
     },
@@ -34,13 +28,6 @@
         },
       },
     },
-<<<<<<< HEAD
-    From:    (*ast.From)(nil),
-    Where:   (*ast.Where)(nil),
-    GroupBy: (*ast.GroupBy)(nil),
-    Having:  (*ast.Having)(nil),
-=======
->>>>>>> 7eae73a9
   },
 }
 
