--- value_subquery_select_as_value.sql
(SELECT AS VALUE 1)
--- AST
&ast.ScalarSubQuery{
  Rparen: 18,
  Query:  &ast.Select{
<<<<<<< HEAD
    Select:        1,
    AllOrDistinct: "",
    As:            &ast.AsValue{
=======
    Select: 1,
    As:     &ast.AsValue{
>>>>>>> 7eae73a9
      As:    8,
      Value: 11,
    },
    Results: []ast.SelectItem{
      &ast.ExprSelectItem{
        Expr: &ast.IntLiteral{
          ValuePos: 17,
          ValueEnd: 18,
          Base:     10,
          Value:    "1",
        },
      },
    },
<<<<<<< HEAD
    From:    (*ast.From)(nil),
    Where:   (*ast.Where)(nil),
    GroupBy: (*ast.GroupBy)(nil),
    Having:  (*ast.Having)(nil),
=======
>>>>>>> 7eae73a9
  },
}

--- SQL
(SELECT AS VALUE 1)<|MERGE_RESOLUTION|>--- conflicted
+++ resolved
@@ -4,14 +4,8 @@
 &ast.ScalarSubQuery{
   Rparen: 18,
   Query:  &ast.Select{
-<<<<<<< HEAD
-    Select:        1,
-    AllOrDistinct: "",
-    As:            &ast.AsValue{
-=======
     Select: 1,
     As:     &ast.AsValue{
->>>>>>> 7eae73a9
       As:    8,
       Value: 11,
     },
@@ -25,13 +19,6 @@
         },
       },
     },
-<<<<<<< HEAD
-    From:    (*ast.From)(nil),
-    Where:   (*ast.Where)(nil),
-    GroupBy: (*ast.GroupBy)(nil),
-    Having:  (*ast.Having)(nil),
-=======
->>>>>>> 7eae73a9
   },
 }
 
