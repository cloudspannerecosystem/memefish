--- conflicted
+++ resolved
@@ -22,15 +22,8 @@
   },
   Input: &ast.SubQueryInput{
     Query: &ast.Select{
-<<<<<<< HEAD
-      Select:        22,
-      AllOrDistinct: "",
-      As:            nil,
-      Results:       []ast.SelectItem{
-=======
       Select:  22,
       Results: []ast.SelectItem{
->>>>>>> 7eae73a9
         &ast.Star{
           Star: 29,
         },
@@ -85,12 +78,6 @@
           },
         },
       },
-<<<<<<< HEAD
-      Where:   (*ast.Where)(nil),
-      GroupBy: (*ast.GroupBy)(nil),
-      Having:  (*ast.Having)(nil),
-=======
->>>>>>> 7eae73a9
     },
   },
 }
