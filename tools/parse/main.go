--- conflicted
+++ resolved
@@ -89,15 +89,12 @@
 		node, err = p.ParseDDL()
 	case "dml":
 		node, err = p.ParseDML()
-<<<<<<< HEAD
 	case "gql":
 		node, err = p.ParseGQLStatement()
 	case "gql_path_pattern":
 		node, err = p.ParseGQLPathPattern()
-=======
 	default:
 		log.Fatalf("unknown mode: %s", *mode)
->>>>>>> a0f0a038
 	}
 	logf("finish parsing successfully")
 
