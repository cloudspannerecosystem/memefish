module github.com/cloudspannerecosystem/memefish

<<<<<<< HEAD
go 1.20
=======
go 1.22.0

toolchain go1.22.8
>>>>>>> 98b8bf28

require (
	github.com/MakeNowJust/heredoc/v2 v2.0.1
	github.com/google/go-cmp v0.6.0
	github.com/k0kubun/pp v1.3.1-0.20200204103551-99835366d1cc
	github.com/pmezard/go-difflib v1.0.0
)

require (
	github.com/mattn/go-colorable v0.1.4 // indirect
	github.com/mattn/go-isatty v0.0.12 // indirect
	golang.org/x/sys v0.26.0 // indirect
)<|MERGE_RESOLUTION|>--- conflicted
+++ resolved
@@ -1,12 +1,8 @@
 module github.com/cloudspannerecosystem/memefish
 
-<<<<<<< HEAD
-go 1.20
-=======
 go 1.22.0
 
 toolchain go1.22.8
->>>>>>> 98b8bf28
 
 require (
 	github.com/MakeNowJust/heredoc/v2 v2.0.1
