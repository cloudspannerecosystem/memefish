--- conflicted
+++ resolved
@@ -870,7 +870,7 @@
 		graphName := p.parseIdent()
 		query := p.parseGQLMultiLinearQueryStatement()
 		rparen := p.expect(")").Pos
-		as := p.tryParseAsAlias()
+		as := p.tryParseAsAlias(withOptionalAs)
 		return &ast.GraphTableExpr{
 			GraphTable:        graphTable,
 			PropertyGraphName: graphName,
@@ -4271,7 +4271,6 @@
 	panic(p.errorfAtToken(&p.Token, "expected token: <param>, <string>, but: %s", p.Token.Kind))
 }
 
-<<<<<<< HEAD
 // ================================================================================
 //
 // GRAPH
@@ -4529,18 +4528,17 @@
 	}
 
 	expr := p.parseExpr()
-	if p.Token.Kind == "AS" {
-		if as := p.tryParseAsAlias(); as != nil {
-			return &ast.Alias{
-				Expr: expr,
-				As:   as,
-			}
-		}
-	}
-
+	as := p.tryParseAsAlias(withRequiredAs)
+	if as != nil {
+		return &ast.Alias{
+			Expr: expr,
+			As:   as,
+		}
+	}
 	return &ast.ExprSelectItem{
 		Expr: expr,
 	}
+
 }
 
 func (p *Parser) tryParseGQLPrimitiveQueryStatement() ast.GQLPrimitiveQueryStatement {
@@ -4846,7 +4844,7 @@
 	if p.Token.Kind == "(" {
 		return p.parseGQLNodePattern()
 	}
-	if p.Token.Kind == "-" || p.Token.Kind == "<" {
+	if p.Token.Kind == "-" || p.Token.Kind == "<" || p.Token.Kind == "->" {
 		return p.parseGQLEdgePattern()
 	}
 	return nil
@@ -4892,21 +4890,21 @@
 			Last:          lastPos,
 			PatternFiller: patternFilter,
 		}
+	case "->":
+		lastPos := p.expect("->").Pos
+		return &ast.GQLAbbreviatedEdgeRight{
+			First: firstPos,
+			Last:  lastPos,
+		}
 	case "-":
 		p.nextToken()
 		switch p.Token.Kind {
-		case ">":
-			lastPos := p.expect(">").Pos
-			return &ast.GQLAbbreviatedEdgeRight{
-				First: firstPos,
-				Last:  lastPos,
-			}
 		case "[":
 			p.nextToken()
 			patternFiller := p.parseGQLPatternFiller()
 			p.expect("]")
-			lastHyphenPos := p.expect("-").Pos
-			if p.Token.Kind == ">" {
+			switch p.Token.Kind {
+			case "->":
 				lastPos := p.Token.Pos
 				p.nextToken()
 				return &ast.GQLFullEdgeRight{
@@ -4914,11 +4912,15 @@
 					Last:          lastPos,
 					PatternFiller: patternFiller,
 				}
-			}
-			return &ast.GQLFullEdgeAny{
-				First:         firstPos,
-				Last:          lastHyphenPos,
-				PatternFiller: patternFiller,
+			case "-":
+				lastPos := p.expect("-").Pos
+				return &ast.GQLFullEdgeAny{
+					First:         firstPos,
+					Last:          lastPos,
+					PatternFiller: patternFiller,
+				}
+			default:
+				panic(p.errorfAtToken(&p.Token, `expected "-", "->", but: %v`, p.Token.AsString))
 			}
 		default:
 			return &ast.GQLAbbreviatedEdgeAny{Hyphen: firstPos}
@@ -5018,6 +5020,8 @@
 	orderBy := p.tryParseOrderBy()
 	limit := p.tryParseLimit()
 	offset := p.tryParseOffset()
+
+	// TODO: refactor
 	var limitAndOffset ast.GQLLimitAndOffsetClause
 	switch {
 	case limit != nil && offset != nil:
@@ -5031,24 +5035,18 @@
 		limitAndOffset = &ast.GQLOffsetClause{Offset: offset}
 	default:
 	}
-	return &ast.GQLReturnStatement{Return: ret,
+	return &ast.GQLReturnStatement{
+		Return:               ret,
 		AllOrDistinct:        allOrDistinct,
 		GroupByClause:        groupBy,
 		OrderByClause:        orderBy,
 		LimitAndOffsetClause: limitAndOffset,
-		ReturnItemList:       returnItems}
+		ReturnItemList:       returnItems,
+	}
 }
 
 func (p *Parser) parseGQLReturnItemList() []ast.GQLReturnItem {
-	var results []ast.GQLReturnItem
-	for {
-		results = append(results, p.parseGQLReturnItem())
-		if p.Token.Kind != "," {
-			break
-		}
-		p.nextToken()
-	}
-	return results
+	return parseCommaSeparatedList(p, p.parseGQLReturnItem)
 }
 
 func (p *Parser) tryParseGQLAllOrDistinctEnum() ast.GQLAllOrDistinctEnum {
@@ -5105,7 +5103,8 @@
 	}
 
 	return &ast.GQLMultiLinearQueryStatement{LinearQueryStatementList: items}
-=======
+}
+
 // parseCommaSeparatedList parses a comma separated list of nodes parsed by `doParse`.
 //
 // `doParse` should be a reference to a method of `Parser`. That is, this function should always be used on a single line, e.g.:
@@ -5120,7 +5119,6 @@
 		nodes = append(nodes, doParse())
 	}
 	return nodes
->>>>>>> 98b8bf28
 }
 
 func (p *Parser) expect(kind token.TokenKind) *token.Token {
