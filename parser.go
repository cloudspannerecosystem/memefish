--- conflicted
+++ resolved
@@ -2268,17 +2268,13 @@
 	t, notNull, null := p.parseTypeNotNull()
 	defaultExpr := p.tryParseColumnDefaultExpr()
 	generated := p.tryParseGeneratedColumnExpr()
-<<<<<<< HEAD
 
 	hiddenPos := token.InvalidPos
 	if p.Token.IsKeywordLike("HIDDEN") {
 		hiddenPos = p.expectKeywordLike("HIDDEN").Pos
 	}
 
-	options := p.tryParseColumnDefOptions()
-=======
 	options := p.tryParseOptions()
->>>>>>> e1b0c122
 
 	return &ast.ColumnDef{
 		Null:          null,
@@ -2389,15 +2385,14 @@
 	expr := p.parseExpr()
 	rparen := p.expect(")").Pos
 
-	storedPos := token.InvalidPos
+	stored := token.InvalidPos
 	if p.Token.IsKeywordLike("STORED") {
-		stored := p.expectKeywordLike("STORED")
-		storedPos = stored.Pos
+		stored = p.expectKeywordLike("STORED").Pos
 	}
 
 	return &ast.GeneratedColumnExpr{
 		As:     posAs,
-		Stored: storedPos,
+		Stored: stored,
 		Rparen: rparen,
 		Expr:   expr,
 	}
@@ -2597,34 +2592,6 @@
 	}
 }
 
-func (p *Parser) tryParseOptions() *ast.Options {
-	if !p.Token.IsKeywordLike("OPTIONS") {
-		return nil
-	}
-
-	optionsPos := p.expectKeywordLike("OPTIONS").Pos
-
-	p.expect("(")
-	records := parseCommaSeparatedList(p, p.parseOptionsRecord)
-	rparen := p.expect(")").Pos
-
-	return &ast.Options{
-		Options: optionsPos,
-		Rparen:  rparen,
-		Records: records,
-	}
-}
-
-func (p *Parser) parseOptionsRecord() *ast.OptionsRecord {
-	name := p.parseIdent()
-	p.expect("=")
-	value := p.parseExpr()
-	return &ast.OptionsRecord{
-		Name:  name,
-		Value: value,
-	}
-}
-
 func (p *Parser) parseDropSearchIndex(pos token.Pos) *ast.DropSearchIndex {
 	p.expectKeywordLike("SEARCH")
 	p.expectKeywordLike("INDEX")
