--- conflicted
+++ resolved
@@ -2304,13 +2304,10 @@
 			return p.parseCreateSchema(pos)
 		case p.Token.IsKeywordLike("DATABASE"):
 			return p.parseCreateDatabase(pos)
-<<<<<<< HEAD
 		case p.Token.IsKeywordLike("PLACEMENT"):
 			return p.parseCreatePlacement(pos)
-=======
 		case p.Token.Kind == "PROTO":
 			return p.parseCreateProtoBundle(pos)
->>>>>>> 2b2b4b23
 		case p.Token.IsKeywordLike("TABLE"):
 			return p.parseCreateTable(pos)
 		case p.Token.IsKeywordLike("SEQUENCE"):
@@ -2436,7 +2433,6 @@
 	}
 }
 
-<<<<<<< HEAD
 func (p *Parser) parseCreatePlacement(pos token.Pos) *ast.CreatePlacement {
 	p.expectKeywordLike("PLACEMENT")
 	name := p.parseIdent()
@@ -2449,7 +2445,6 @@
 	}
 }
 
-=======
 func (p *Parser) parseProtoBundleTypes() *ast.ProtoBundleTypes {
 	lparen := p.expect("(").Pos
 	types := parseCommaSeparatedList(p, p.parseNamedType)
@@ -2491,7 +2486,6 @@
 		Bundle: bundle,
 	}
 }
->>>>>>> 2b2b4b23
 func (p *Parser) parseCreateTable(pos token.Pos) *ast.CreateTable {
 	p.expectKeywordLike("TABLE")
 	ifNotExists := p.parseIfNotExists()
