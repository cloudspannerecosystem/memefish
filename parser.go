--- conflicted
+++ resolved
@@ -2498,103 +2498,6 @@
 	}
 }
 
-<<<<<<< HEAD
-func (p *Parser) parseCreateRole(pos token.Pos) *ast.CreateRole {
-	p.expectKeywordLike("ROLE")
-	name := p.parseIdent()
-	return &ast.CreateRole{
-		Create: pos,
-		Name:   name,
-	}
-
-}
-func (p *Parser) parseDropRole(pos token.Pos) *ast.DropRole {
-	p.expectKeywordLike("ROLE")
-	name := p.parseIdent()
-	return &ast.DropRole{
-		Drop: pos,
-		Name: name,
-	}
-
-}
-func (p *Parser) parseGrant(pos token.Pos) *ast.Grant {
-	g := &ast.Grant{
-		Grant: pos,
-	}
-	if p.Token.IsKeywordLike("ROLE") {
-		p.nextToken()
-		g.GrantRoleNames = p.parseCommaIdentListWithRoleEnd("TO")
-	} else {
-		g.Privileges = p.parsePrivileges()
-		g.TableNames = p.parseCommaIdentListWithRoleEnd("TO")
-	}
-	list := p.parseCommaIdentList()
-	g.ToRoleNames = list
-
-	return g
-}
-
-func (p *Parser) parseRevoke(pos token.Pos) *ast.Revoke {
-	r := &ast.Revoke{
-		Revoke: pos,
-	}
-	if p.Token.IsKeywordLike("ROLE") {
-		p.nextToken()
-		r.RevokeRoleNames = p.parseCommaIdentListWithRoleEnd("FROM")
-	} else {
-		r.Privileges = p.parsePrivileges()
-		r.TableNames = p.parseCommaIdentListWithRoleEnd("FROM")
-	}
-	list := p.parseCommaIdentList()
-	r.FromRoleNames = list
-
-	return r
-}
-
-func (p *Parser) parsePrivileges() []*ast.Privilege {
-	var privs []*ast.Privilege
-	for {
-
-		priv := &ast.Privilege{}
-		switch {
-		default:
-			p.panicfAtToken(&p.Token, "expected SELECT or UPDATE or INSERT or DELETE, but: %s", p.Token.AsString)
-		// TODO only SELECT is keywords, but adding others breaks codes.
-		case p.Token.Kind == "SELECT":
-			priv.Name = ast.PrivilegeSelectTypeName
-		case p.Token.IsKeywordLike("UPDATE"):
-			priv.Name = ast.PrivilegeUpdateTypeName
-		case p.Token.IsKeywordLike("INSERT"):
-			priv.Name = ast.PrivilegeInsertTypeName
-		case p.Token.IsKeywordLike("DELETE"):
-			priv.Name = ast.PrivilegeDeleteTypeName
-		}
-		p.nextToken()
-		// can grant DELETE only at the table level.
-		// https://cloud.google.com/spanner/docs/reference/standard-sql/data-definition-language#notes_and_restrictions
-		if p.Token.Kind == "(" && priv.Name != ast.PrivilegeDeleteTypeName {
-			p.nextToken()
-			priv.Columns = p.parseCommaIdentListWithTokenKindEnd(")")
-		}
-		privs = append(privs, priv)
-		if p.Token.Kind == "," {
-			p.nextToken()
-			continue
-		} else if p.Token.Kind == "ON" {
-			p.nextToken()
-			if p.Token.IsKeywordLike("TABLE") {
-				p.nextToken()
-				break
-			} else {
-				p.panicfAtToken(&p.Token, "got %q, want , or TABLE", p.Token.AsString)
-			}
-		} else {
-			p.panicfAtToken(&p.Token, "got %q, want , or ON TABLE", p.Token.AsString)
-		}
-	}
-	return privs
-}
-
 func (p *Parser) parseCreateChangeStream(pos token.Pos) *ast.CreateChangeStream {
 	name := p.parseIdent()
 	cs := &ast.CreateChangeStream{
@@ -2655,8 +2558,12 @@
 
 		if p.Token.Kind == "(" {
 			p.nextToken()
-			watchTable.Columns = p.parseCommaIdentListWithTokenKindEnd(")")
-			watchTable.Rparen = p.Token.Pos
+			watchTable.Columns = []*ast.Ident{p.parseIdent()}
+			for p.Token.Kind == "," {
+				p.nextToken()
+				watchTable.Columns = append(watchTable.Columns, p.parseIdent())
+			}
+			watchTable.Rparen = p.expect(")").Pos
 		} else {
 			p.nextToken()
 		}
@@ -2696,77 +2603,6 @@
 	return cso
 }
 
-func (p *Parser) parseCommaIdentList() []*ast.Ident {
-	ids := []*ast.Ident{}
-	for p.Token.Kind != token.TokenEOF {
-		ids = append(ids, p.parseIdent())
-		if p.Token.Kind == "," {
-			p.nextToken()
-			continue
-		}
-		break
-	}
-	return ids
-}
-
-func (p *Parser) parseCommaIdentListWithRoleEnd(fromOrTo token.TokenKind) []*ast.Ident {
-	ids := []*ast.Ident{}
-	if p.isRoleEnd(fromOrTo) {
-		return ids
-	}
-	for p.Token.Kind != token.TokenEOF {
-		ids = append(ids, p.parseIdent())
-		if p.isRoleEnd(fromOrTo) {
-			return ids
-		}
-
-		if p.Token.Kind == "," {
-			p.nextToken()
-			continue
-		} else {
-			p.panicfAtToken(&p.Token, "expected , or %s, but: %s", fromOrTo, p.Token.AsString)
-		}
-	}
-	return ids
-}
-
-func (p *Parser) isRoleEnd(fromOrTo token.TokenKind) bool {
-	orig := *p
-	if p.Token.Kind != fromOrTo {
-		return false
-	}
-	p.nextToken()
-	if p.Token.IsKeywordLike("ROLE") {
-		p.nextToken()
-		return true
-	}
-	*p = orig
-	return false
-}
-
-func (p *Parser) parseCommaIdentListWithTokenKindEnd(end token.TokenKind) []*ast.Ident {
-	ids := []*ast.Ident{}
-	if p.Token.Kind == end {
-		p.nextToken()
-		return ids
-	}
-	for p.Token.Kind != token.TokenEOF {
-		ids = append(ids, p.parseIdent())
-		if p.Token.Kind == end {
-			p.nextToken()
-			return ids
-		}
-		if p.Token.Kind == "," {
-			p.nextToken()
-			continue
-		} else {
-			p.panicfAtToken(&p.Token, "expected , or %s, but: %s", end, p.Token.AsString)
-		}
-	}
-	return ids
-}
-=======
->>>>>>> 9247a6af
 func (p *Parser) tryParseStoring() *ast.Storing {
 	if !p.Token.IsKeywordLike("STORING") {
 		return nil
