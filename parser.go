--- conflicted
+++ resolved
@@ -2441,7 +2441,6 @@
 	pos := p.expect("AS").Pos
 	p.expect("(")
 	expr := p.parseExpr()
-<<<<<<< HEAD
 	rparen := p.expect(")").Pos
 
 	stored := token.InvalidPos
@@ -2450,17 +2449,9 @@
 	}
 
 	return &ast.GeneratedColumnExpr{
-		As:     posAs,
+		As:     pos,
 		Stored: stored,
 		Rparen: rparen,
-=======
-	p.expect(")")
-	stored := p.expectKeywordLike("STORED").Pos
-
-	return &ast.GeneratedColumnExpr{
-		As:     pos,
-		Stored: stored,
->>>>>>> 82b9d09b
 		Expr:   expr,
 	}
 }
