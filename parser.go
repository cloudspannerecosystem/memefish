package memefish

import (
	"fmt"
	"strings"

	"github.com/cloudspannerecosystem/memefish/ast"
	"github.com/cloudspannerecosystem/memefish/char"
	"github.com/cloudspannerecosystem/memefish/token"
)

type Parser struct {
	*Lexer

	errors []*Error
}

// ParseStatement parses a SQL statement.
func (p *Parser) ParseStatement() (ast.Statement, error) {
	p.nextToken()
	stmt := p.parseStatement()
	if p.Token.Kind != token.TokenEOF {
		p.errors = append(p.errors, p.errorfAtToken(&p.Token, "expected token: <eof>, but: %s", p.Token.Kind))
	}

	if len(p.errors) > 0 {
		return stmt, MultiError(p.errors)
	}

	return stmt, nil
}

// ParseStatements parses SQL statements list separated by semi-colon.
func (p *Parser) ParseStatements() ([]ast.Statement, error) {
	p.nextToken()
	stmts := parseStatements(p, p.parseStatement)
	if p.Token.Kind != token.TokenEOF {
		p.errors = append(p.errors, p.errorfAtToken(&p.Token, "expected token: <eof>, but: %s", p.Token.Kind))
	}

	if len(p.errors) > 0 {
		return stmts, MultiError(p.errors)
	}

	return stmts, nil
}

// ParseQuery parses a query statement.
func (p *Parser) ParseQuery() (*ast.QueryStatement, error) {
	p.nextToken()
	stmt := p.parseQueryStatement()
	if p.Token.Kind != token.TokenEOF {
		p.errors = append(p.errors, p.errorfAtToken(&p.Token, "expected token: <eof>, but: %s", p.Token.Kind))
	}

	if len(p.errors) > 0 {
		return stmt, MultiError(p.errors)
	}

	return stmt, nil
}

// ParseExpr parses a SQL expression.
func (p *Parser) ParseExpr() (ast.Expr, error) {
	p.nextToken()
	expr := p.parseExpr()
	if p.Token.Kind != token.TokenEOF {
		p.errors = append(p.errors, p.errorfAtToken(&p.Token, "expected token: <eof>, but: %s", p.Token.Kind))
	}

	if len(p.errors) > 0 {
		return expr, MultiError(p.errors)
	}

	return expr, nil
}

// ParseType parses a type name.
func (p *Parser) ParseType() (ast.Type, error) {
	p.nextToken()
	t := p.parseType()
	if p.Token.Kind != token.TokenEOF {
		p.errors = append(p.errors, p.errorfAtToken(&p.Token, "expected token: <eof>, but: %s", p.Token.Kind))
	}

	if len(p.errors) > 0 {
		return t, MultiError(p.errors)
	}

	return t, nil
}

// ParseDDL parses a CREATE/ALTER/DROP statement.
func (p *Parser) ParseDDL() (ast.DDL, error) {
	p.nextToken()
	ddl := p.parseDDL()
	if p.Token.Kind != token.TokenEOF {
		p.errors = append(p.errors, p.errorfAtToken(&p.Token, "expected token: <eof>, but: %s", p.Token.Kind))
	}

	if len(p.errors) > 0 {
		return ddl, MultiError(p.errors)
	}

	return ddl, nil
}

// ParseDDLs parses CREATE/ALTER/DROP statements list separated by semi-colon.
func (p *Parser) ParseDDLs() ([]ast.DDL, error) {
	p.nextToken()
	ddls := parseStatements(p, p.parseDDL)
	if p.Token.Kind != token.TokenEOF {
		p.errors = append(p.errors, p.errorfAtToken(&p.Token, "expected token: <eof>, but: %s", p.Token.Kind))
	}

	if len(p.errors) > 0 {
		return ddls, MultiError(p.errors)
	}

	return ddls, nil
}

// ParseDML parses a INSERT/DELETE/UPDATE statement.
func (p *Parser) ParseDML() (ast.DML, error) {
	p.nextToken()
	dml := p.parseDML()
	if p.Token.Kind != token.TokenEOF {
		p.errors = append(p.errors, p.errorfAtToken(&p.Token, "expected token: <eof>, but: %s", p.Token.Kind))
	}

	if len(p.errors) > 0 {
		return dml, MultiError(p.errors)
	}

	return dml, nil
}

// ParseDMLs parses INSERT/DELETE/UPDATE statements list separated by semi-colon.
func (p *Parser) ParseDMLs() ([]ast.DML, error) {
	p.nextToken()
	dmls := parseStatements(p, p.parseDML)
	if p.Token.Kind != token.TokenEOF {
		p.errors = append(p.errors, p.errorfAtToken(&p.Token, "expected token: <eof>, but: %s", p.Token.Kind))
	}

	if len(p.errors) > 0 {
		return dmls, MultiError(p.errors)
	}

	return dmls, nil
}

func (p *Parser) parseStatement() (stmt ast.Statement) {
	l := p.Lexer.Clone()
	defer func() {
		// Panic on tryParseHint()
		if r := recover(); r != nil {
			stmt = &ast.BadStatement{BadNode: p.handleParseStatementError(r, l)}
		}
	}()

	hint := p.tryParseHint()
	return p.parseStatementInternal(hint)
}

func (p *Parser) parseStatementInternal(hint *ast.Hint) (stmt ast.Statement) {
	l := p.Lexer.Clone()
	defer func() {
		if r := recover(); r != nil {
			stmt = &ast.BadStatement{
				Hint:    hint,
				BadNode: p.handleParseStatementError(r, l),
			}
		}
	}()

	switch {
	case p.Token.Kind == "SELECT" || p.Token.Kind == "WITH" || p.Token.Kind == "(" || p.Token.Kind == "FROM":
		return p.parseQueryStatementInternal(hint)
	case p.Token.IsKeywordLike("INSERT") || p.Token.IsKeywordLike("DELETE") || p.Token.IsKeywordLike("UPDATE"):
		return p.parseDMLInternal(hint)
	case hint != nil:
		panic(p.errorfAtPosition(hint.Pos(), p.Token.End, "statement hint is only permitted before query or DML, but got: %s", p.Token.Raw))
	case p.Token.Kind == "CREATE" || p.Token.IsKeywordLike("ALTER") || p.Token.IsKeywordLike("DROP") ||
		p.Token.IsKeywordLike("RENAME") || p.Token.IsKeywordLike("GRANT") || p.Token.IsKeywordLike("REVOKE") ||
		p.Token.IsKeywordLike("ANALYZE"):
		return p.parseDDL()
	case p.Token.IsKeywordLike("CALL"):
		return p.parseOtherStatement()
	}

	panic(p.errorfAtToken(&p.Token, "unexpected token: %s", p.Token.Kind))
}

func (p *Parser) parseOtherStatement() ast.Statement {
	switch {
	case p.Token.IsKeywordLike("CALL"):
		return p.parseCall()
	}

	panic(p.errorfAtToken(&p.Token, "unexpected token: %s", p.Token.Kind))
}

func (p *Parser) parseCall() *ast.Call {
	pos := p.expectKeywordLike("CALL").Pos
	name := p.parsePath()
	p.expect("(")

	var args []ast.TVFArg
	if p.Token.Kind != ")" {
		args = parseCommaSeparatedList(p, p.parseTVFArg)
	}

	rparen := p.expect(")").Pos

	return &ast.Call{
		Call:   pos,
		Rparen: rparen,
		Name:   name,
		Args:   args,
	}
}

func parseStatements[T ast.Node](p *Parser, doParse func() T) []T {
	var nodes []T
	for p.Token.Kind != token.TokenEOF {
		if p.Token.Kind == ";" {
			p.nextToken()
			continue
		}

		nodes = append(nodes, doParse())

		if p.Token.Kind != ";" {
			break
		}
	}
	return nodes
}

// ================================================================================
//
// SELECT
//
// ================================================================================

func (p *Parser) parseQueryStatement() (stmt *ast.QueryStatement) {
	l := p.Lexer.Clone()
	defer func() {
		if r := recover(); r != nil {
			// When parsing is failed on tryParseHint, the result of these methods are discarded
			// because they are concrete structs and we cannot fill them with *ast.BadNode.
			stmt = &ast.QueryStatement{
				Query: &ast.BadQueryExpr{BadNode: p.handleParseStatementError(r, l)},
			}
		}
	}()

	hint := p.tryParseHint()
	return p.parseQueryStatementInternal(hint)
}

func (p *Parser) parseQueryStatementInternal(hint *ast.Hint) (stmt *ast.QueryStatement) {
	// Can be a *ast.BadQueryExpr and won't panic
	query := p.parseQueryExpr()

	return &ast.QueryStatement{
		Hint:  hint,
		Query: query,
	}
}

func (p *Parser) parsePipeOperator() ast.PipeOperator {
	pos := p.expect("|>").Pos
	switch {
	case p.Token.Kind == "SELECT":
		p.nextToken()

		allOrDistinct := p.tryParseAllOrDistinct()
		as := p.tryParseSelectAs()
		results := p.parseSelectResults()

		return &ast.PipeSelect{
			Pipe:          pos,
			AllOrDistinct: allOrDistinct,
			As:            as,
			Results:       results,
		}
	case p.Token.Kind == "WHERE":
		p.nextToken()
		expr := p.parseExpr()
		return &ast.PipeWhere{
			Pipe: pos,
			Expr: expr,
		}
	default:
		panic(p.errorfAtToken(&p.Token, "expected pipe operator name, but: %q", p.Token.AsString))
	}
}

// parsePipeOperators parses pipe operators, which can be empty.
func (p *Parser) parsePipeOperators() []ast.PipeOperator {
	var pipeOps []ast.PipeOperator
	for {
		if p.Token.Kind != "|>" {
			break
		}

		pipeOps = append(pipeOps, p.parsePipeOperator())
	}
	return pipeOps
}

// parseQuery consumes ORDER BY, LIMIT, and pipe operators.
func (p *Parser) parseQuery() *ast.Query {
	with := p.tryParseWith()

	if p.Token.Kind == "WITH" {
		panic(p.errorfAtToken(&p.Token, "expect query expression, but unexpected WITH"))
	}

	query := p.parseQueryExpr()

	// If nested query expression is *ast.Query(with suffix), merge parsed WITH into it to avoid deep nest.
	if q, ok := query.(*ast.Query); ok {
		return &ast.Query{
			With:          with,
			Query:         q.Query,
			OrderBy:       q.OrderBy,
			Limit:         q.Limit,
			PipeOperators: q.PipeOperators,
		}
	}

	orderBy := p.tryParseOrderBy()
	limit := p.tryParseLimit()
	pipeOps := p.parsePipeOperators()

	return &ast.Query{
		With:          with,
		Query:         query,
		OrderBy:       orderBy,
		Limit:         limit,
		PipeOperators: pipeOps,
	}
}

func (p *Parser) tryParseHint() *ast.Hint {
	if p.Token.Kind != "@" {
		return nil
	}

	atmark := p.Token.Pos
	p.nextToken()
	p.expect("{")
	records := []*ast.HintRecord{p.parseHintRecord()}
	for p.Token.Kind != token.TokenEOF {
		if p.Token.Kind != "," {
			break
		}
		p.nextToken()
		records = append(records, p.parseHintRecord())
	}
	rbrace := p.expect("}").Pos
	return &ast.Hint{
		Atmark:  atmark,
		Rbrace:  rbrace,
		Records: records,
	}
}

func (p *Parser) parseHintRecord() *ast.HintRecord {
	key := p.parsePath()
	p.expect("=")
	value := p.parseExpr()
	return &ast.HintRecord{
		Key:   key,
		Value: value,
	}
}

func (p *Parser) tryParseWith() *ast.With {
	if p.Token.Kind != "WITH" {
		return nil
	}
	pos := p.Token.Pos
	p.nextToken()
	ctes := parseCommaSeparatedList(p, p.parseCTE)

	return &ast.With{
		With: pos,
		CTEs: ctes,
	}
}

func (p *Parser) parseCTE() *ast.CTE {
	name := p.parseIdent()
	p.expect("AS")
	p.expect("(")
	query := p.parseQueryExpr()
	rparen := p.expect(")").Pos
	return &ast.CTE{
		Name:      name,
		QueryExpr: query,
		Rparen:    rparen,
	}
}

func (p *Parser) parseQueryExpr() (query ast.QueryExpr) {
	l := p.Lexer.Clone()
	defer func() {
		if r := recover(); r != nil {
			query = p.handleParseQueryExprError(false, r, l)
		}
	}()

	// If WITH is appeared, it is treated as an outer node than compound query.
	if p.Token.Kind == "WITH" {
		return p.parseQuery()
	}

	query = p.parseSimpleQueryExpr()

	// If the query is directly followed by ORDER BY, LIMIT or pipe operators, it won't be a compound query
	switch p.Token.Kind {
	case "ORDER", "LIMIT", "|>":
		return p.parseQueryExprSuffix(query)
	}

	for {
		var op ast.SetOp
		switch p.Token.Kind {
		case "UNION":
			op = ast.SetOpUnion
		case "INTERSECT":
			op = ast.SetOpIntersect
		case "EXCEPT":
			op = ast.SetOpExcept
		}

		if op == "" {
			break
		}

		opTok := p.Token
		p.nextToken()

		allOrDistinct := p.parseAllOrDistinct()

		right := p.parseSimpleQueryExpr()
		if c, ok := query.(*ast.CompoundQuery); ok {
			if !(c.Op == op && c.AllOrDistinct == allOrDistinct) {
				p.panicfAtToken(&opTok, "all set operator at the same level must be the same, or wrap (...)")
			}
			c.Queries = append(c.Queries, right)
		} else {
			query = &ast.CompoundQuery{
				Op:            op,
				AllOrDistinct: allOrDistinct,
				Queries:       []ast.QueryExpr{query, right},
			}
		}
	}

	// LIMIT, ORDER BY, pipe operators can be placed after a compound query.
	return p.parseQueryExprSuffix(query)
}

func (p *Parser) parseFromQuery() *ast.FromQuery {
	if p.Token.Kind != "FROM" {
		panic(p.errorfAtToken(&p.Token, "expected 'FROM', got %s", p.Token.AsString))
	}
	from := p.tryParseFrom()

	// Although it can be parsed, it is better to reject invalid GoogleSQL queries.
	switch p.Token.Kind {
	case "ORDER":
		panic(p.errorfAtToken(&p.Token, "syntax error: ORDER BY not supported after FROM query; Consider using pipe operator `|> ORDER BY` or parentheses around the FROM query."))
	case "LIMIT":
		panic(p.errorfAtToken(&p.Token, "syntax error: LIMIT not supported after FROM query; Consider using pipe operator `|> LIMIT` or parentheses around the FROM query."))
	}

	return &ast.FromQuery{From: from}
}

// parseSimpleQueryExpr parses simple QueryExpr, which can be wrapped in Query or CompoundQuery.
func (p *Parser) parseSimpleQueryExpr() (query ast.QueryExpr) {
	l := p.Lexer.Clone()
	defer func() {
		if r := recover(); r != nil {
			query = p.handleParseQueryExprError(true, r, l)
		}
	}()

	switch p.Token.Kind {
	// FROM and SELECT are the most primitive query form
	case "FROM":
		return p.parseFromQuery()
	case "SELECT":
		return p.parseSelect()
	case "(": // Query with paren
		lparen := p.expect("(").Pos
		q := p.parseQueryExpr()
		rparen := p.expect(")").Pos
		return &ast.SubQuery{
			Lparen: lparen,
			Rparen: rparen,
			Query:  q,
		}
	default:
		panic(p.errorfAtToken(&p.Token, `expected beginning of simple query "(", SELECT, FROM, but: %q`, p.Token.AsString))
	}
}

func (p *Parser) parseSelect() *ast.Select {
	sel := p.expect("SELECT").Pos
	allOrDistinct := p.tryParseAllOrDistinct()
	selectAs := p.tryParseSelectAs()
	results := p.parseSelectResults()
	from := p.tryParseFrom()
	where := p.tryParseWhere()
	groupBy := p.tryParseGroupBy()
	having := p.tryParseHaving()

	return &ast.Select{
		Select:        sel,
		AllOrDistinct: allOrDistinct,
		As:            selectAs,
		Results:       results,
		From:          from,
		Where:         where,
		GroupBy:       groupBy,
		Having:        having,
	}
}

func (p *Parser) tryParseSelectAs() ast.SelectAs {
	if p.Token.Kind != "AS" {
		return nil
	}
	pos := p.expect("AS").Pos

	switch {
	case p.Token.Kind == "STRUCT":
		structPos := p.expect("STRUCT").Pos
		return &ast.AsStruct{
			As:     pos,
			Struct: structPos,
		}
	case p.Token.IsKeywordLike("VALUE"):
		valuePos := p.expectKeywordLike("VALUE").Pos
		return &ast.AsValue{
			As:    pos,
			Value: valuePos,
		}
	default:
		namedType := p.parseNamedType()
		return &ast.AsTypeName{
			As:       pos,
			TypeName: namedType,
		}
	}
}

func (p *Parser) parseSelectResults() []ast.SelectItem {
	results := []ast.SelectItem{p.parseSelectItem()}
	for p.Token.Kind != token.TokenEOF {
		if p.Token.Kind != "," {
			break
		}
		p.nextToken()
		if p.Token.Kind == token.TokenEOF || p.Token.Kind == "FROM" {
			break
		}
		results = append(results, p.parseSelectItem())
	}
	return results
}

// lookaheadStarModifierExcept is needed to distinct "* EXCEPT (columns)" and "* EXCEPT {ALL|DISTINCT}".
func (p *Parser) lookaheadStarModifierExcept() bool {
	lexer := p.Lexer.Clone()
	defer func() {
		p.Lexer = lexer
	}()

	if p.Token.Kind != "EXCEPT" {
		return false
	}
	p.nextToken()
	return p.Token.Kind == "("
}

func (p *Parser) tryParseStarModifierExcept() *ast.StarModifierExcept {
	if !p.lookaheadStarModifierExcept() {
		return nil
	}

	pos := p.expect("EXCEPT").Pos
	p.expect("(")
	columns := parseCommaSeparatedList(p, p.parseIdent)
	rparen := p.expect(")").Pos

	return &ast.StarModifierExcept{
		Except:  pos,
		Rparen:  rparen,
		Columns: columns,
	}
}

func (p *Parser) parseStarModifierReplaceItem() *ast.StarModifierReplaceItem {
	expr := p.parseExpr()
	p.expect("AS")
	name := p.parseIdent()

	return &ast.StarModifierReplaceItem{
		Expr: expr,
		Name: name,
	}
}

func (p *Parser) tryParseStarModifierReplace() *ast.StarModifierReplace {
	if !p.Token.IsKeywordLike("REPLACE") {
		return nil
	}

	pos := p.expectKeywordLike("REPLACE").Pos
	p.expect("(")
	columns := parseCommaSeparatedList(p, p.parseStarModifierReplaceItem)
	rparen := p.expect(")").Pos

	return &ast.StarModifierReplace{
		Replace: pos,
		Rparen:  rparen,
		Columns: columns,
	}
}

func (p *Parser) parseSelectItem() ast.SelectItem {
	if p.Token.Kind == "*" {
		pos := p.expect("*").Pos
		except := p.tryParseStarModifierExcept()
		replace := p.tryParseStarModifierReplace()
		return &ast.Star{
			Star:    pos,
			Except:  except,
			Replace: replace,
		}
	}

	expr := p.parseExpr()
	if as := p.tryParseAsAlias(withOptionalAs); as != nil {
		return &ast.Alias{
			Expr: expr,
			As:   as,
		}
	}

	if p.Token.Kind == "." {
		p.nextToken()
		pos := p.expect("*").Pos
		except := p.tryParseStarModifierExcept()
		replace := p.tryParseStarModifierReplace()
		return &ast.DotStar{
			Star:    pos,
			Expr:    expr,
			Except:  except,
			Replace: replace,
		}
	}

	return &ast.ExprSelectItem{
		Expr: expr,
	}
}

type withAs bool

const (
	withRequiredAs withAs = true
	withOptionalAs withAs = false
)

func (p *Parser) tryParseAsAlias(requiredAs withAs) *ast.AsAlias {
	pos := p.Token.Pos

	if p.Token.Kind == "AS" {
		p.nextToken()
		id := p.parseIdent()
		return &ast.AsAlias{
			As:    pos,
			Alias: id,
		}
	}

	if requiredAs {
		return nil
	}

	if p.Token.Kind == token.TokenIdent {
		id := p.parseIdent()
		return &ast.AsAlias{
			As:    token.InvalidPos,
			Alias: id,
		}
	}

	return nil
}

func (p *Parser) tryParseFrom() *ast.From {
	if p.Token.Kind != "FROM" {
		return nil
	}
	from := p.expect("FROM").Pos

	join := p.parseTableExpr(
		/* toplevel */ true,
	)

	return &ast.From{
		From:   from,
		Source: join,
	}
}

func (p *Parser) tryParseWhere() *ast.Where {
	if p.Token.Kind != "WHERE" {
		return nil
	}
	return p.parseWhere()
}

func (p *Parser) parseWhere() *ast.Where {
	pos := p.expect("WHERE").Pos
	expr := p.parseExpr()
	return &ast.Where{
		Where: pos,
		Expr:  expr,
	}
}

func (p *Parser) tryParseGroupBy() *ast.GroupBy {
	if p.Token.Kind != "GROUP" {
		return nil
	}
	pos := p.expect("GROUP").Pos
	p.expect("BY")
	exprs := parseCommaSeparatedList(p, p.parseExpr)

	return &ast.GroupBy{
		Group: pos,
		Exprs: exprs,
	}
}

func (p *Parser) tryParseHaving() *ast.Having {
	if p.Token.Kind != "HAVING" {
		return nil
	}
	pos := p.expect("HAVING").Pos
	expr := p.parseExpr()
	return &ast.Having{
		Having: pos,
		Expr:   expr,
	}
}

// parseQueryExprSuffix wraps QueryExpr if it is followed by ORDER BY, LIMIT, and/or pipe operators.
// It must not be called to *ast.Query itself because *ast.Query already consumes its suffix.
func (p *Parser) parseQueryExprSuffix(e ast.QueryExpr) ast.QueryExpr {
	// Query already consumes suffixes and currently it should be a logic bug.
	if _, ok := e.(*ast.Query); ok {
		panic(p.errorfAtToken(&p.Token, "invalid state of repeated processing of suffix of ast.Query. It is suspected a bug."))
	}

	orderBy := p.tryParseOrderBy()
	limit := p.tryParseLimit()
	pipeOps := p.parsePipeOperators()

	if orderBy == nil && limit == nil && len(pipeOps) == 0 {
		return e
	}
	return &ast.Query{
		Query:         e,
		OrderBy:       orderBy,
		Limit:         limit,
		PipeOperators: pipeOps,
	}
}

func (p *Parser) tryParseAllOrDistinct() ast.AllOrDistinct {
	switch p.Token.Kind {
	case "ALL":
		p.nextToken()
		return ast.AllOrDistinctAll
	case "DISTINCT":
		p.nextToken()
		return ast.AllOrDistinctDistinct
	default:
		// not specified
		return ""
	}
}

func (p *Parser) parseAllOrDistinct() ast.AllOrDistinct {
	if p.Token.Kind != "ALL" && p.Token.Kind != "DISTINCT" {
		p.panicfAtToken(&p.Token, "expected token: ALL, DISTINCT, but: %s", p.Token.Kind)
	}

	return p.tryParseAllOrDistinct()
}
func (p *Parser) tryParseOrderBy() *ast.OrderBy {
	if p.Token.Kind != "ORDER" {
		return nil
	}

	pos := p.expect("ORDER").Pos
	p.expect("BY")

	items := parseCommaSeparatedList(p, p.parseOrderByItem)

	return &ast.OrderBy{
		Order: pos,
		Items: items,
	}
}

func (p *Parser) parseOrderByItem() *ast.OrderByItem {
	expr := p.parseExpr()
	collate := p.tryParseCollate()
	dir, dirPos := p.tryParseDirection()

	return &ast.OrderByItem{
		DirPos:  dirPos,
		Expr:    expr,
		Collate: collate,
		Dir:     dir,
	}
}

func (p *Parser) tryParseCollate() *ast.Collate {
	if p.Token.Kind != "COLLATE" {
		return nil
	}
	pos := p.expect("COLLATE").Pos
	value := p.parseStringValue()
	return &ast.Collate{
		Collate: pos,
		Value:   value,
	}
}

func (p *Parser) tryParseDirection() (ast.Direction, token.Pos) {
	var dir ast.Direction
	dirPos := token.InvalidPos
	switch p.Token.Kind {
	case "ASC":
		dirPos = p.expect("ASC").Pos
		dir = ast.DirectionAsc
	case "DESC":
		dirPos = p.expect("DESC").Pos
		dir = ast.DirectionDesc
	}

	return dir, dirPos
}

func (p *Parser) tryParseLimit() *ast.Limit {
	if p.Token.Kind != "LIMIT" {
		return nil
	}

	pos := p.expect("LIMIT").Pos
	count := p.parseIntValue()
	offset := p.tryParseOffset()

	return &ast.Limit{
		Limit:  pos,
		Count:  count,
		Offset: offset,
	}
}

func (p *Parser) tryParseOffset() *ast.Offset {
	if !p.Token.IsKeywordLike("OFFSET") {
		return nil
	}
	pos := p.expectKeywordLike("OFFSET").Pos
	value := p.parseIntValue()
	return &ast.Offset{
		Offset: pos,
		Value:  value,
	}
}

// ================================================================================
//
// JOIN
//
// ================================================================================

func (p *Parser) parseTableExpr(toplevel bool) ast.TableExpr {
	needJoin := !toplevel
	join := p.parseSimpleTableExpr()
	for {
		if needJoin {
			switch j := join.(type) {
			case *ast.Join:
				needJoin = false
			case *ast.SubQueryTableExpr:
				needJoin = j.As == nil
			}
		}

		op := ast.InnerJoin
		switch p.Token.Kind {
		case "INNER":
			p.nextToken()
			needJoin = true
		case "CROSS":
			p.nextToken()
			op = ast.CrossJoin
			needJoin = true
		case "FULL":
			p.nextToken()
			if p.Token.Kind == "OUTER" {
				p.nextToken()
			}
			op = ast.FullOuterJoin
			needJoin = true
		case "LEFT":
			p.nextToken()
			if p.Token.Kind == "OUTER" {
				p.nextToken()
			}
			op = ast.LeftOuterJoin
			needJoin = true
		case "RIGHT":
			p.nextToken()
			if p.Token.Kind == "OUTER" {
				p.nextToken()
			}
			op = ast.RightOuterJoin
			needJoin = true
		}

		if toplevel && p.Token.Kind == "," {
			op = ast.CommaJoin
		}

		var method ast.JoinMethod
		if op != ast.CommaJoin {
			switch {
			case p.Token.Kind == "HASH":
				p.nextToken()
				method = ast.HashJoinMethod
				needJoin = true
			case p.Token.IsKeywordLike("LOOKUP"):
				p.nextToken()
				method = ast.LookupJoinMethod
				needJoin = true
			}
		}

		switch {
		case needJoin:
			p.expect("JOIN")
			needJoin = false
		case op == ast.CommaJoin || p.Token.Kind == "JOIN":
			p.nextToken()
		default:
			return join
		}

		hint := p.tryParseHint()
		right := p.parseSimpleTableExpr()

		var cond ast.JoinCondition
		if op != ast.CrossJoin && op != ast.CommaJoin {
			switch right.(type) {
			case *ast.PathTableExpr, *ast.Unnest:
				cond = p.tryParseJoinCondition()
			default:
				cond = p.parseJoinCondition()
			}
		}

		join = &ast.Join{
			Op:     op,
			Method: method,
			Hint:   hint,
			Left:   join,
			Right:  right,
			Cond:   cond,
		}
	}
}

func (p *Parser) parseSimpleTableExpr() ast.TableExpr {
	if p.lookaheadSubQuery() {
		lparen := p.expect("(").Pos
		query := p.parseQueryExpr()
		rparen := p.expect(")").Pos
		as := p.tryParseAsAlias(withOptionalAs)
		return p.parseTableExprSuffix(&ast.SubQueryTableExpr{
			Lparen: lparen,
			Rparen: rparen,
			Query:  query,
			As:     as,
		})
	}

	if p.Token.Kind == "(" {
		lparen := p.expect("(").Pos
		join := p.parseTableExpr(
			/* toplevel */ false,
		)
		rparen := p.expect(")").Pos
		return p.parseTableExprSuffix(&ast.ParenTableExpr{
			Lparen: lparen,
			Rparen: rparen,
			Source: join,
		})
	}

	if p.Token.Kind == "UNNEST" {
		unnest := p.expect("UNNEST").Pos
		p.expect("(")
		expr := p.parseExpr()
		rparen := p.expect(")").Pos
		return p.parseUnnestSuffix(expr, unnest, rparen)
	}

	if p.Token.Kind == token.TokenIdent {
		ids := p.parseIdentOrPath()
		if p.Token.Kind == "(" {
			return p.parseTVFCallExpr(ids)
		}
		if len(ids) == 1 {
			return p.parseTableNameSuffix(ids[0])
		}
		return p.parsePathTableExprSuffix(&ast.Path{Idents: ids})
	}

	panic(p.errorfAtToken(&p.Token, "expected token: (, UNNEST, <ident>, but: %s", p.Token.Kind))
}

func (p *Parser) parseTVFCallExpr(ids []*ast.Ident) *ast.TVFCallExpr {
	p.expect("(")

	var args []ast.TVFArg
	if p.Token.Kind != ")" {
		for !p.lookaheadNamedArg() {
			args = append(args, p.parseTVFArg())
			if p.Token.Kind != "," {
				break
			}
			p.nextToken()
		}
	}

	var namedArgs []*ast.NamedArg
	if p.lookaheadNamedArg() {
		namedArgs = parseCommaSeparatedList(p, p.parseNamedArg)
	}

	rparen := p.expect(")").Pos
	hint := p.tryParseHint()
	sample := p.tryParseTableSample()

	return &ast.TVFCallExpr{
		Rparen:    rparen,
		Name:      &ast.Path{Idents: ids},
		Args:      args,
		NamedArgs: namedArgs,
		Hint:      hint,
		Sample:    sample,
	}
}

func (p *Parser) parseTVFArg() ast.TVFArg {
	pos := p.Token.Pos
	switch {
	case p.Token.IsKeywordLike("TABLE"):
		p.nextToken()
		path := p.parsePath()

		return &ast.TableArg{
			Table: pos,
			Name:  path,
		}
	case p.Token.IsKeywordLike("MODEL"):
		p.nextToken()
		path := p.parsePath()

		return &ast.ModelArg{
			Model: pos,
			Name:  path,
		}
	default:
		return p.parseExprArg()
	}
}

func (p *Parser) parseIdentOrPath() []*ast.Ident {
	ids := []*ast.Ident{p.parseIdent()}
	for p.Token.Kind == "." {
		p.nextToken()
		ids = append(ids, p.parseIdent())
	}
	return ids
}

func (p *Parser) parseUnnestSuffix(expr ast.Expr, unnest, rparen token.Pos) ast.TableExpr {
	hint := p.tryParseHint()
	as := p.tryParseAsAlias(withOptionalAs)
	withOffset := p.tryParseWithOffset()

	return p.parseTableExprSuffix(&ast.Unnest{
		Unnest:     unnest,
		Rparen:     rparen,
		Expr:       expr,
		Hint:       hint,
		As:         as,
		WithOffset: withOffset,
	})
}

func (p *Parser) tryParseWithOffset() *ast.WithOffset {
	if p.Token.Kind != "WITH" {
		return nil
	}

	with := p.expect("WITH").Pos
	offset := p.expectKeywordLike("OFFSET").Pos
	as := p.tryParseAsAlias(withOptionalAs)

	return &ast.WithOffset{
		With:   with,
		Offset: offset,
		As:     as,
	}
}

func (p *Parser) parseTableNameSuffix(id *ast.Ident) ast.TableExpr {
	hint := p.tryParseHint()
	as := p.tryParseAsAlias(withOptionalAs)
	return p.parseTableExprSuffix(&ast.TableName{
		Table: id,
		Hint:  hint,
		As:    as,
	})
}

func (p *Parser) parsePathTableExprSuffix(id *ast.Path) ast.TableExpr {
	hint := p.tryParseHint()
	as := p.tryParseAsAlias(withOptionalAs)
	withOffset := p.tryParseWithOffset()
	return p.parseTableExprSuffix(&ast.PathTableExpr{
		Path:       id,
		Hint:       hint,
		As:         as,
		WithOffset: withOffset,
	})
}

func (p *Parser) parseJoinCondition() ast.JoinCondition {
	switch p.Token.Kind {
	case "ON":
		return p.parseOn()
	case "USING":
		return p.parseUsing()
	}

	panic(p.errorfAtToken(&p.Token, "expected token: ON, USING, but: %s", p.Token.Kind))
}

func (p *Parser) tryParseJoinCondition() ast.JoinCondition {
	if p.Token.Kind != "ON" && p.Token.Kind != "USING" {
		return nil
	}
	return p.parseJoinCondition()
}

func (p *Parser) parseOn() *ast.On {
	pos := p.expect("ON").Pos
	expr := p.parseExpr()
	return &ast.On{
		On:   pos,
		Expr: expr,
	}
}

func (p *Parser) parseUsing() *ast.Using {
	using := p.expect("USING").Pos
	p.expect("(")
	idents := parseCommaSeparatedList(p, p.parseIdent)
	rparen := p.expect(")").Pos
	return &ast.Using{
		Using:  using,
		Rparen: rparen,
		Idents: idents,
	}
}

func (p *Parser) parseTableExprSuffix(join ast.TableExpr) ast.TableExpr {
	sample := p.tryParseTableSample()
	switch j := join.(type) {
	case *ast.Unnest:
		j.Sample = sample
	case *ast.TableName:
		j.Sample = sample
	case *ast.PathTableExpr:
		j.Sample = sample
	case *ast.SubQueryTableExpr:
		j.Sample = sample
	case *ast.ParenTableExpr:
		j.Sample = sample
	default:
		panic(fmt.Sprintf("BUG: unexpected join: %#v", join))
	}
	return join
}

func (p *Parser) tryParseTableSample() *ast.TableSample {
	if p.Token.Kind != "TABLESAMPLE" {
		return nil
	}
	pos := p.expect("TABLESAMPLE").Pos

	id := p.expect(token.TokenIdent)
	var method ast.TableSampleMethod
	switch {
	case id.IsIdent("BERNOULLI"):
		method = ast.BernoulliSampleMethod
	case id.IsIdent("RESERVOIR"):
		method = ast.ReservoirSampleMethod
	default:
		p.panicfAtToken(id, "expected identifier: BERNOULLI, RESERVOIR, but: %s", id.Raw)
	}

	size := p.parseTableSampleSize()

	return &ast.TableSample{
		TableSample: pos,
		Method:      method,
		Size:        size,
	}
}

func (p *Parser) parseTableSampleSize() *ast.TableSampleSize {
	lparen := p.expect("(").Pos

	value := p.parseNumValue()
	var unit ast.TableSampleUnit
	switch {
	case p.Token.Kind == "ROWS":
		unit = ast.RowsTableSampleUnit
	case p.Token.IsKeywordLike("PERCENT"):
		unit = ast.PercentTableSampleUnit
	default:
		p.panicfAtToken(&p.Token, "expected token: ROWS, PERCENT, but: %s", p.Token.Kind)
	}
	p.nextToken()

	rparen := p.expect(")").Pos
	return &ast.TableSampleSize{
		Lparen: lparen,
		Rparen: rparen,
		Value:  value,
		Unit:   unit,
	}
}

// ================================================================================
//
// Expr
//
// ================================================================================

func (p *Parser) parseExpr() (expr ast.Expr) {
	l := p.Lexer.Clone()
	defer func() {
		if r := recover(); r != nil {
			expr = p.handleParseExprError(r, l)
		}
	}()

	return p.parseOr()
}

func (p *Parser) parseOr() ast.Expr {
	expr := p.parseAnd()
	for {
		var op ast.BinaryOp
		switch p.Token.Kind {
		case "OR":
			op = ast.OpOr
		default:
			return expr
		}
		p.nextToken()
		expr = &ast.BinaryExpr{
			Left:  expr,
			Op:    op,
			Right: p.parseAnd(),
		}
	}
}

func (p *Parser) parseAnd() ast.Expr {
	expr := p.parseNot()
	for {
		var op ast.BinaryOp
		switch p.Token.Kind {
		case "AND":
			op = ast.OpAnd
		default:
			return expr
		}
		p.nextToken()
		expr = &ast.BinaryExpr{
			Left:  expr,
			Op:    op,
			Right: p.parseNot(),
		}
	}
}

func (p *Parser) parseNot() ast.Expr {
	if p.Token.Kind == "NOT" {
		pos := p.Token.Pos
		p.nextToken()
		return &ast.UnaryExpr{
			OpPos: pos,
			Op:    ast.OpNot,
			Expr:  p.parseNot(),
		}
	}

	return p.parseComparison()
}

func (p *Parser) parseComparison() ast.Expr {
	expr := p.parseBitOr()
	var op ast.BinaryOp
	switch p.Token.Kind {
	case "<":
		op = ast.OpLess
	case ">":
		op = ast.OpGreater
	case "<=":
		op = ast.OpLessEqual
	case ">=":
		op = ast.OpGreaterEqual
	case "=":
		op = ast.OpEqual
	case "!=", "<>":
		op = ast.OpNotEqual
	case "LIKE":
		op = ast.OpLike
	case "IN":
		p.nextToken()
		cond := p.parseInCondition()
		return &ast.InExpr{
			Left:  expr,
			Right: cond,
		}
	case "BETWEEN":
		p.nextToken()
		rightStart := p.parseBitOr()
		p.expect("AND")
		rightEnd := p.parseBitOr()
		return &ast.BetweenExpr{
			Left:       expr,
			RightStart: rightStart,
			RightEnd:   rightEnd,
		}
	case "NOT":
		p.nextToken()
		switch p.Token.Kind {
		case "LIKE":
			op = ast.OpNotLike
		case "IN":
			p.nextToken()
			cond := p.parseInCondition()
			return &ast.InExpr{
				Not:   true,
				Left:  expr,
				Right: cond,
			}
		case "BETWEEN":
			p.nextToken()
			rightStart := p.parseBitOr()
			p.expect("AND")
			rightEnd := p.parseBitOr()
			return &ast.BetweenExpr{
				Not:        true,
				Left:       expr,
				RightStart: rightStart,
				RightEnd:   rightEnd,
			}
		default:
			p.panicfAtToken(&p.Token, "expected token: LIKE, IN, but: %s", p.Token.Kind)
		}
	case "IS":
		p.nextToken()
		not := false
		if p.Token.Kind == "NOT" {
			p.nextToken()
			not = true
		}
		pos := p.Token.Pos
		switch p.Token.Kind {
		case "NULL":
			p.nextToken()
			return &ast.IsNullExpr{
				Null: pos,
				Left: expr,
				Not:  not,
			}
		case "TRUE":
			p.nextToken()
			return &ast.IsBoolExpr{
				RightPos: pos,
				Left:     expr,
				Not:      not,
				Right:    true,
			}
		case "FALSE":
			p.nextToken()
			return &ast.IsBoolExpr{
				RightPos: pos,
				Left:     expr,
				Not:      not,
				Right:    false,
			}
		default:
			p.panicfAtToken(&p.Token, "expected token: NULL, TRUE, FALSE, but: %s", p.Token.Kind)
		}
	default:
		return expr
	}
	p.nextToken()
	return &ast.BinaryExpr{
		Left:  expr,
		Op:    op,
		Right: p.parseBitOr(),
	}
}

func (p *Parser) parseInCondition() ast.InCondition {
	if p.lookaheadSubQuery() {
		lparen := p.expect("(").Pos
		query := p.parseQueryExpr()
		rparen := p.expect(")").Pos
		return &ast.SubQueryInCondition{
			Lparen: lparen,
			Rparen: rparen,
			Query:  query,
		}
	}

	if p.Token.Kind == "(" {
		lparen := p.Token.Pos
		p.nextToken()
		exprs := []ast.Expr{p.parseExpr()}
		for p.Token.Kind != token.TokenEOF {
			if p.Token.Kind != "," {
				break
			}
			p.nextToken()
			exprs = append(exprs, p.parseExpr())
		}
		rparen := p.expect(")").Pos
		return &ast.ValuesInCondition{
			Lparen: lparen,
			Rparen: rparen,
			Exprs:  exprs,
		}
	}

	if p.Token.Kind == "UNNEST" {
		unnest := p.Token.Pos
		p.nextToken()
		p.expect("(")
		e := p.parseExpr()
		rparen := p.expect(")").Pos
		return &ast.UnnestInCondition{
			Unnest: unnest,
			Rparen: rparen,
			Expr:   e,
		}
	}

	panic(p.errorfAtToken(&p.Token, "expected token (, UNNEST, but: %s", p.Token.Kind))
}

func (p *Parser) parseBitOr() ast.Expr {
	expr := p.parseBitXor()
	for p.Token.Kind == "|" {
		p.nextToken()
		expr = &ast.BinaryExpr{
			Left:  expr,
			Op:    ast.OpBitOr,
			Right: p.parseBitXor(),
		}
	}
	return expr
}

func (p *Parser) parseBitXor() ast.Expr {
	expr := p.parseBitAnd()
	for p.Token.Kind == "^" {
		p.nextToken()
		expr = &ast.BinaryExpr{
			Left:  expr,
			Op:    ast.OpBitXor,
			Right: p.parseBitAnd(),
		}
	}
	return expr
}

func (p *Parser) parseBitAnd() ast.Expr {
	expr := p.parseBitShift()
	for p.Token.Kind == "&" {
		p.nextToken()
		expr = &ast.BinaryExpr{
			Left:  expr,
			Op:    ast.OpBitAnd,
			Right: p.parseBitShift(),
		}
	}
	return expr
}

func (p *Parser) parseBitShift() ast.Expr {
	expr := p.parseAddSub()
	for {
		var op ast.BinaryOp
		switch p.Token.Kind {
		case "<<":
			op = ast.OpBitLeftShift
		case ">>":
			op = ast.OpBitRightShift
		default:
			return expr
		}
		p.nextToken()
		expr = &ast.BinaryExpr{
			Left:  expr,
			Op:    op,
			Right: p.parseAddSub(),
		}
	}
}

func (p *Parser) parseAddSub() ast.Expr {
	expr := p.parseMulDiv()
	for {
		var op ast.BinaryOp
		switch p.Token.Kind {
		case "+":
			op = ast.OpAdd
		case "-":
			op = ast.OpSub
		default:
			return expr
		}
		p.nextToken()
		expr = &ast.BinaryExpr{
			Left:  expr,
			Op:    op,
			Right: p.parseMulDiv(),
		}
	}
}

func (p *Parser) parseMulDiv() ast.Expr {
	expr := p.parseUnary()
	for {
		var op ast.BinaryOp
		switch p.Token.Kind {
		case "*":
			op = ast.OpMul
		case "/":
			op = ast.OpDiv
		case "||":
			op = ast.OpConcat
		default:
			return expr
		}
		p.nextToken()
		expr = &ast.BinaryExpr{
			Left:  expr,
			Op:    op,
			Right: p.parseUnary(),
		}
	}
}

func (p *Parser) parseUnary() ast.Expr {
	var op ast.UnaryOp
	switch p.Token.Kind {
	case "+":
		op = ast.OpPlus
	case "-":
		op = ast.OpMinus
	case "~":
		op = ast.OpBitNot
	default:
		return p.parseSelector()
	}
	pos := p.Token.Pos
	p.nextToken()

	e := p.parseUnary()
	if op != ast.OpBitNot {
		switch e := e.(type) {
		case *ast.IntLiteral:
			if e.Value[0] != '+' && e.Value[0] != '-' {
				e.ValuePos = pos
				e.Value = string(op) + e.Value
				return e
			}
		case *ast.FloatLiteral:
			if e.Value[0] != '+' && e.Value[0] != '-' {
				e.ValuePos = pos
				e.Value = string(op) + e.Value
				return e
			}
		}
	}

	return &ast.UnaryExpr{
		OpPos: pos,
		Op:    op,
		Expr:  e,
	}
}

func (p *Parser) parseSelector() ast.Expr {
	expr := p.parseLit()
	for {
		switch p.Token.Kind {
		case ".":
			lexer := p.Lexer.Clone()
			p.nextToken()
			if p.Token.Kind == "*" { // expr.* case
				p.Lexer = lexer
				return expr
			}

			ident := p.parseIdent()
			switch e := expr.(type) {
			case *ast.Ident:
				expr = &ast.Path{
					Idents: []*ast.Ident{e, ident},
				}
			case *ast.Path:
				e.Idents = append(e.Idents, ident)
			default:
				expr = &ast.SelectorExpr{
					Expr:  expr,
					Ident: ident,
				}
			}
		case "[":
			p.nextToken()
			index := p.parseIndexSpecifier()
			rbrack := p.expect("]").Pos
			expr = &ast.IndexExpr{
				Rbrack: rbrack,
				Expr:   expr,
				Index:  index,
			}
		default:
			return expr
		}
	}
}

func (p *Parser) parseIndexSpecifier() ast.SubscriptSpecifier {
	pos := p.Token.Pos
	switch {
	case p.Token.IsIdent("OFFSET"), p.Token.IsIdent("ORDINAL"),
		p.Token.IsIdent("SAFE_OFFSET"), p.Token.IsIdent("SAFE_ORDINAL"):
		var keyword ast.PositionKeyword
		switch {
		case p.Token.IsIdent("OFFSET"):
			keyword = ast.PositionKeywordOffset
		case p.Token.IsIdent("ORDINAL"):
			keyword = ast.PositionKeywordOrdinal
		case p.Token.IsIdent("SAFE_OFFSET"):
			keyword = ast.PositionKeywordSafeOffset
		case p.Token.IsIdent("SAFE_ORDINAL"):
			keyword = ast.PositionKeywordSafeOrdinal

		}
		p.nextToken()
		p.expect("(")
		expr := p.parseExpr()
		rparen := p.expect(")").Pos

		return &ast.SubscriptSpecifierKeyword{
			KeywordPos: pos,
			Keyword:    keyword,
			Rparen:     rparen,
			Expr:       expr,
		}
	default:
		expr := p.parseExpr()
		return &ast.ExprArg{Expr: expr}
	}
}

func (p *Parser) parseLit() ast.Expr {
	switch p.Token.Kind {
	case "NULL":
		return p.parseNullLiteral()
	case "TRUE", "FALSE":
		return p.parseBoolLiteral()
	case token.TokenInt:
		return p.parseIntLiteral()
	case token.TokenFloat:
		return p.parseFloatLiteral()
	case token.TokenString:
		return p.parseStringLiteral()
	case token.TokenBytes:
		return p.parseBytesLiteral()
	case token.TokenParam:
		return p.parseParam()
	case "CASE":
		return p.parseCaseExpr()
	case "IF":
		return p.parseIfExpr()
	case "CAST":
		return p.parseCastExpr()
	case "EXISTS":
		return p.parseExistsSubQuery()
	case "EXTRACT":
		return p.parseExtractExpr()
	case "WITH":
		return p.parseWithExpr()
	case "ARRAY":
		return p.parseArrayLiteralOrSubQuery()
	case "STRUCT":
		return p.parseStructLiteral()
	case "[":
		return p.parseSimpleArrayLiteral()
	case "(":
		return p.parseParenExpr()
	case "NEW":
		return p.parseNewConstructors()
	// In parser level, it is a valid ast.Expr, but it is semantically valid only in ast.BracedConstructorFieldExpr.
	case "{":
		return p.parseBracedConstructor()
	case token.TokenIdent:
		id := p.Token
		switch {
		case id.IsKeywordLike("SAFE_CAST"):
			return p.parseCastExpr()
		case id.IsKeywordLike("REPLACE_FIELDS"):
			return p.parseReplaceFieldsExpr()
		}

		if p.lookaheadCallExpr() {
			return p.parseCallLike()
		}

		p.nextToken()
		switch p.Token.Kind {
		case token.TokenString:
			if id.IsKeywordLike("DATE") {
				return p.parseDateLiteral(id)
			}
			if id.IsKeywordLike("TIMESTAMP") {
				return p.parseTimestampLiteral(id)
			}
			if id.IsKeywordLike("NUMERIC") {
				return p.parseNumericLiteral(id)
			}
			if id.IsKeywordLike("JSON") {
				return p.parseJSONLiteral(id)
			}
		}
		return &ast.Ident{
			NamePos: id.Pos,
			NameEnd: id.End,
			Name:    id.AsString,
		}
	}

	panic(p.errorfAtToken(&p.Token, "unexpected token: %s", p.Token.Kind))
}

func (p *Parser) lookaheadCallExpr() bool {
	lexer := p.Lexer.Clone()
	defer func() {
		p.Lexer = lexer
	}()

	for {
		if p.Token.Kind != token.TokenIdent {
			return false
		}

		p.nextToken()
		switch p.Token.Kind {
		case "(":
			return true
		case ".":
			p.nextToken()
		default:
			return false
		}
	}
}

// parseCallLike parses after identifier part of function call like structures.
func (p *Parser) parseCallLike() ast.Expr {
	id := p.Token
	path := p.parsePath()
	p.expect("(")
	if len(path.Idents) == 1 && id.IsIdent("COUNT") && p.Token.Kind == "*" {
		p.nextToken()
		rparen := p.expect(")").Pos
		return &ast.CountStarExpr{
			Count:  path.Pos(),
			Rparen: rparen,
		}
	}

	distinct := false
	if p.Token.Kind == "DISTINCT" {
		p.nextToken()
		distinct = true
	}

	var args []ast.Arg
	if p.Token.Kind != ")" {
		for p.Token.Kind != token.TokenEOF && !p.lookaheadNamedArg() {
			args = append(args, p.parseArg())
			if p.Token.Kind != "," {
				break
			}
			p.nextToken()
		}
	}

	// https://github.com/google/zetasql/blob/master/docs/functions-reference.md#named-arguments
	// You cannot specify positional arguments after named arguments.
	var namedArgs []*ast.NamedArg
	for {
		namedArg := p.tryParseNamedArg()
		if namedArg == nil {
			break
		}
		namedArgs = append(namedArgs, namedArg)
		if p.Token.Kind != "," {
			break
		}
		p.nextToken()
	}

	nullHandling := p.tryParseNullHandlingModifier()
	having := p.tryParseHavingModifier()

	rparen := p.expect(")").Pos
	hint := p.tryParseHint()

	return &ast.CallExpr{
		Rparen:       rparen,
		Func:         path,
		Distinct:     distinct,
		Args:         args,
		NamedArgs:    namedArgs,
		NullHandling: nullHandling,
		Having:       having,
		Hint:         hint,
	}
}

func (p *Parser) lookaheadNamedArg() bool {
	lexer := p.Lexer.Clone()
	defer func() {
		p.Lexer = lexer
	}()

	if p.Token.Kind != token.TokenIdent {
		return false
	}
	p.parseIdent()
	return p.Token.Kind == "=>"
}

func (p *Parser) parseNamedArg() *ast.NamedArg {
	name := p.parseIdent()
	p.expect("=>")
	value := p.parseExpr()

	return &ast.NamedArg{
		Name:  name,
		Value: value,
	}
}

func (p *Parser) tryParseNamedArg() *ast.NamedArg {
	if !p.lookaheadNamedArg() {
		return nil
	}

	return p.parseNamedArg()
}

func (p *Parser) lookaheadLambdaArg() bool {
	lexer := p.Lexer.Clone()
	defer func() {
		p.Lexer = lexer
	}()

	switch p.Token.Kind {
	case "(":
		p.nextToken()
		if p.Token.Kind != token.TokenIdent {
			return false
		}
		p.nextToken()

		for p.Token.Kind != ")" {
			if p.Token.Kind != "," {
				return false
			}
			p.nextToken()

			if p.Token.Kind != token.TokenIdent {
				return false
			}
			p.nextToken()
		}
		p.nextToken()

		return p.Token.Kind == "->"
	case token.TokenIdent:
		p.nextToken()
		return p.Token.Kind == "->"
	default:
		return false
	}
}

func (p *Parser) parseLambdaArg() *ast.LambdaArg {
	lparen := token.InvalidPos
	var args []*ast.Ident
	if p.Token.Kind == "(" {
		lparen = p.expect("(").Pos
		args = parseCommaSeparatedList(p, p.parseIdent)
		p.expect(")")
	} else {
		args = []*ast.Ident{p.parseIdent()}
	}

	p.expect("->")
	expr := p.parseExpr()

	return &ast.LambdaArg{
		Lparen: lparen,
		Args:   args,
		Expr:   expr,
	}
}

func (p *Parser) parseArg() ast.Arg {
	if i := p.tryParseIntervalArg(); i != nil {
		return i
	}
	if s := p.tryParseSequenceArg(); s != nil {
		return s
	}
	if p.lookaheadLambdaArg() {
		return p.parseLambdaArg()
	}
	return p.parseExprArg()
}

func (p *Parser) tryParseIntervalArg() *ast.IntervalArg {
	if p.Token.Kind != "INTERVAL" {
		return nil
	}

	pos := p.Token.Pos
	p.nextToken()
	e := p.parseExpr()
	unit := p.parseIdent()
	return &ast.IntervalArg{
		Interval: pos,
		Expr:     e,
		Unit:     unit,
	}
}

func (p *Parser) tryParseSequenceArg() *ast.SequenceArg {
	if !p.Token.IsKeywordLike("SEQUENCE") {
		return nil
	}

	pos := p.Token.Pos
	p.nextToken()
	e := p.parseExpr()
	return &ast.SequenceArg{
		Sequence: pos,
		Expr:     e,
	}
}

func (p *Parser) parseExprArg() *ast.ExprArg {
	e := p.parseExpr()
	return &ast.ExprArg{
		Expr: e,
	}
}

func (p *Parser) tryParseHavingModifier() ast.HavingModifier {
	if p.Token.Kind != "HAVING" {
		return nil
	}

	having := p.expect("HAVING").Pos

	switch {
	case p.Token.IsKeywordLike("MIN"):
		p.nextToken()
		expr := p.parseExpr()

		return &ast.HavingMin{
			Having: having,
			Expr:   expr,
		}
	case p.Token.IsKeywordLike("MAX"):
		p.nextToken()
		expr := p.parseExpr()

		return &ast.HavingMax{
			Having: having,
			Expr:   expr,
		}
	default:
		panic(p.errorfAtToken(&p.Token, `expect MIN or MAX, but: %v`, p.Token.Kind))
	}
}

func (p *Parser) tryParseNullHandlingModifier() ast.NullHandlingModifier {
	switch p.Token.Kind {
	case "IGNORE":
		ignore := p.expect("IGNORE").Pos
		nulls := p.expect("NULLS").Pos

		return &ast.IgnoreNulls{
			Ignore: ignore,
			Nulls:  nulls,
		}
	case "RESPECT":
		respect := p.expect("RESPECT").Pos
		nulls := p.expect("NULLS").Pos

		return &ast.RespectNulls{
			Respect: respect,
			Nulls:   nulls,
		}
	default:
		return nil
	}
}

func (p *Parser) parseCaseExpr() *ast.CaseExpr {
	pos := p.expect("CASE").Pos
	var expr ast.Expr
	if p.Token.Kind != "WHEN" {
		expr = p.parseExpr()
	}
	whens := []*ast.CaseWhen{p.parseCaseWhen()}
	for p.Token.Kind != token.TokenEOF {
		if p.Token.Kind != "WHEN" {
			break
		}
		whens = append(whens, p.parseCaseWhen())
	}
	var els *ast.CaseElse
	if p.Token.Kind == "ELSE" {
		els = p.parseCaseElse()
	}
	end := p.expect("END").Pos
	return &ast.CaseExpr{
		Case:   pos,
		EndPos: end,
		Expr:   expr,
		Whens:  whens,
		Else:   els,
	}
}

func (p *Parser) parseCaseWhen() *ast.CaseWhen {
	pos := p.expect("WHEN").Pos
	cond := p.parseExpr()
	p.expect("THEN")
	then := p.parseExpr()
	return &ast.CaseWhen{
		When: pos,
		Cond: cond,
		Then: then,
	}
}

func (p *Parser) parseCaseElse() *ast.CaseElse {
	pos := p.expect("ELSE").Pos
	expr := p.parseExpr()
	return &ast.CaseElse{
		Else: pos,
		Expr: expr,
	}
}

func (p *Parser) parseIfExpr() *ast.IfExpr {
	pos := p.expect("IF").Pos
	p.expect("(")
	expr := p.parseExpr()
	p.expect(",")
	trueResult := p.parseExpr()
	p.expect(",")
	elseResult := p.parseExpr()
	rparen := p.expect(")").Pos

	return &ast.IfExpr{
		If:         pos,
		Rparen:     rparen,
		Expr:       expr,
		TrueResult: trueResult,
		ElseResult: elseResult,
	}
}

func (p *Parser) parseReplaceFieldsArg() *ast.ReplaceFieldsArg {
	expr := p.parseExpr()
	p.expect("AS")
	field := p.parsePath()

	return &ast.ReplaceFieldsArg{
		Expr:  expr,
		Field: field,
	}
}

func (p *Parser) parseReplaceFieldsExpr() *ast.ReplaceFieldsExpr {
	replaceFields := p.expectKeywordLike("REPLACE_FIELDS").Pos
	p.expect("(")
	expr := p.parseExpr()
	p.expect(",")
	fields := parseCommaSeparatedList(p, p.parseReplaceFieldsArg)
	rparen := p.expect(")").Pos

	return &ast.ReplaceFieldsExpr{
		ReplaceFields: replaceFields,
		Rparen:        rparen,
		Expr:          expr,
		Fields:        fields,
	}
}

func (p *Parser) parseCastExpr() *ast.CastExpr {
	if p.Token.Kind != "CAST" && !p.Token.IsKeywordLike("SAFE_CAST") {
		panic(p.errorfAtToken(&p.Token, `expected CAST keyword or SAFE_CAST pseudo keyword, but: %v`, p.Token.Kind))
	}

	var cast token.Pos
	var safe bool
	if p.Token.Kind == "CAST" {
		cast = p.expect("CAST").Pos
	} else {
		cast = p.expectKeywordLike("SAFE_CAST").Pos
		safe = true
	}

	p.expect("(")
	e := p.parseExpr()
	p.expect("AS")
	t := p.parseType()
	rparen := p.expect(")").Pos
	return &ast.CastExpr{
		Cast:   cast,
		Rparen: rparen,
		Safe:   safe,
		Expr:   e,
		Type:   t,
	}
}

func (p *Parser) parseExistsSubQuery() *ast.ExistsSubQuery {
	exists := p.expect("EXISTS").Pos
	p.expect("(")
	query := p.parseQueryExpr()
	rparen := p.expect(")").Pos
	return &ast.ExistsSubQuery{
		Exists: exists,
		Rparen: rparen,
		Query:  query,
	}
}

func (p *Parser) parseExtractExpr() *ast.ExtractExpr {
	extract := p.expect("EXTRACT").Pos
	p.expect("(")
	part := p.parseIdent()
	p.expect("FROM")
	e := p.parseExpr()
	atTimeZone := p.tryParseAtTimeZone()
	rparen := p.expect(")").Pos
	return &ast.ExtractExpr{
		Extract:    extract,
		Rparen:     rparen,
		Part:       part,
		Expr:       e,
		AtTimeZone: atTimeZone,
	}
}

func (p *Parser) tryParseAtTimeZone() *ast.AtTimeZone {
	if p.Token.Kind != "AT" {
		return nil
	}

	pos := p.expect("AT").Pos
	p.expectKeywordLike("TIME")
	p.expectKeywordLike("ZONE")
	e := p.parseExpr()
	return &ast.AtTimeZone{
		At:   pos,
		Expr: e,
	}
}

func (p *Parser) parseWithExprVar() *ast.WithExprVar {
	name := p.parseIdent()
	p.expect("AS")
	expr := p.parseExpr()

	return &ast.WithExprVar{
		Expr: expr,
		Name: name,
	}
}

func (p *Parser) lookaheadWithExprVar() bool {
	lexer := p.Lexer.Clone()
	defer func() {
		p.Lexer = lexer
	}()

	if p.Token.Kind != token.TokenIdent {
		return false
	}

	p.parseIdent()
	return p.Token.Kind == "AS"
}

func (p *Parser) parseWithExpr() *ast.WithExpr {
	with := p.expect("WITH").Pos
	p.expect("(")

	var vars []*ast.WithExprVar
	for p.lookaheadWithExprVar() {
		vars = append(vars, p.parseWithExprVar())
		p.expect(",")
	}

	expr := p.parseExpr()
	rparen := p.expect(")").Pos
	return &ast.WithExpr{
		With:   with,
		Rparen: rparen,
		Vars:   vars,
		Expr:   expr,
	}
}

func (p *Parser) parseParenExpr() ast.Expr {
	paren := p.Token

	if p.lookaheadSubQuery() {
		p.nextToken()
		query := p.parseQueryExpr()
		rparen := p.expect(")").Pos
		return &ast.ScalarSubQuery{
			Lparen: paren.Pos,
			Rparen: rparen,
			Query:  query,
		}
	}

	p.nextToken()
	expr := p.parseExpr()

	if p.Token.Kind == ")" {
		rparen := p.Token.Pos
		p.nextToken()
		return &ast.ParenExpr{
			Lparen: paren.Pos,
			Rparen: rparen,
			Expr:   expr,
		}
	}

	if p.Token.Kind != "," {
		p.panicfAtToken(&paren, "cannot parse (...) as expression, tuple struct literal or subquery")
	}

	p.expect(",")

	values := append([]ast.Expr{expr}, parseCommaSeparatedList(p, p.parseExpr)...)
	rparen := p.expect(")").Pos

	return &ast.TupleStructLiteral{
		Lparen: paren.Pos,
		Rparen: rparen,
		Values: values,
	}
}

func (p *Parser) parseArrayLiteralOrSubQuery() ast.Expr {
	pos := p.expect("ARRAY").Pos

	if p.Token.Kind == "(" {
		p.nextToken()
		query := p.parseQueryExpr()
		rparen := p.expect(")").Pos
		return &ast.ArraySubQuery{
			Array:  pos,
			Rparen: rparen,
			Query:  query,
		}
	}

	var t ast.Type
	if p.Token.Kind == "<" {
		p.nextToken()
		t = p.parseType()
		p.expect(">")
	}

	values, lbrack, rbrack := p.parseArrayLiteralBody()
	return &ast.ArrayLiteral{
		Array:  pos,
		Lbrack: lbrack,
		Rbrack: rbrack,
		Type:   t,
		Values: values,
	}
}

func (p *Parser) parseSimpleArrayLiteral() *ast.ArrayLiteral {
	values, lbrack, rbrack := p.parseArrayLiteralBody()
	return &ast.ArrayLiteral{
		Array:  token.InvalidPos,
		Lbrack: lbrack,
		Rbrack: rbrack,
		Values: values,
	}
}

func (p *Parser) parseArrayLiteralBody() (values []ast.Expr, lbrack, rbrack token.Pos) {
	lbrack = p.expect("[").Pos
	if p.Token.Kind != "]" {
		for p.Token.Kind != token.TokenEOF {
			values = append(values, p.parseExpr())
			if p.Token.Kind != "," {
				break
			}
			p.nextToken()
		}
	}
	rbrack = p.expect("]").Pos
	return
}

func (p *Parser) parseStructLiteral() ast.Expr {
	// Note that tuple struct syntax is handled in parseParenExpr.

	pos := p.expect("STRUCT").Pos
	if p.Token.Kind == "<" || p.Token.Kind == "<>" {
		return p.parseTypedStructLiteral(pos)
	}

	if p.Token.Kind != "(" {
		p.panicfAtToken(&p.Token, "expected token: <, <>, ( but: %s", p.Token.Kind)
	}

	return p.parseTypelessStructLiteral(pos)
}

func (p *Parser) parseTypedStructLiteral(pos token.Pos) *ast.TypedStructLiteral {
	fields, _ := p.parseStructTypeFields()

	p.expect("(")
	var values []ast.Expr
	if p.Token.Kind != ")" {
		values = parseCommaSeparatedList(p, p.parseExpr)
	}
	rparen := p.expect(")").Pos

	return &ast.TypedStructLiteral{
		Struct: pos,
		Rparen: rparen,
		Fields: fields,
		Values: values,
	}
}

func (p *Parser) parseTypelessStructLiteral(pos token.Pos) *ast.TypelessStructLiteral {
	p.expect("(")
	var values []ast.TypelessStructLiteralArg
	if p.Token.Kind != ")" {
		values = parseCommaSeparatedList(p, p.parseTypelessStructLiteralArg)
	}
	rparen := p.expect(")").Pos

	return &ast.TypelessStructLiteral{
		Struct: pos,
		Rparen: rparen,
		Values: values,
	}
}

func (p *Parser) parseTypelessStructLiteralArg() ast.TypelessStructLiteralArg {
	e := p.parseExpr()
	as := p.tryParseAsAlias(withRequiredAs)
	if as != nil {
		return &ast.Alias{
			Expr: e,
			As:   as,
		}
	}
	return &ast.ExprArg{
		Expr: e,
	}
}

func (p *Parser) parseDateLiteral(id token.Token) *ast.DateLiteral {
	s := p.parseStringLiteral()
	return &ast.DateLiteral{
		Date:  id.Pos,
		Value: s,
	}
}

func (p *Parser) parseTimestampLiteral(id token.Token) *ast.TimestampLiteral {
	s := p.parseStringLiteral()
	return &ast.TimestampLiteral{
		Timestamp: id.Pos,
		Value:     s,
	}
}

func (p *Parser) parseNumericLiteral(id token.Token) *ast.NumericLiteral {
	s := p.parseStringLiteral()
	return &ast.NumericLiteral{
		Numeric: id.Pos,
		Value:   s,
	}
}

func (p *Parser) parseJSONLiteral(id token.Token) *ast.JSONLiteral {
	s := p.parseStringLiteral()
	return &ast.JSONLiteral{
		JSON:  id.Pos,
		Value: s,
	}
}

func (p *Parser) lookaheadSubQuery() bool {
	lexer := p.Lexer.Clone()
	defer func() {
		p.Lexer = lexer
	}()

	if p.Token.Kind != "(" {
		return false
	}

	p.nextToken()
	// (SELECT ... indicates subquery.
	if p.Token.Kind == "SELECT" {
		return true
	}

	// ((...(SELECT maybe indicate subquery.
	nest := 0
	for p.Token.Kind == "(" {
		nest++
		p.nextToken()
	}
	if nest == 0 || p.Token.Kind != "SELECT" {
		return false
	}

	// ((...(SELECT ...)...) UNION indicates subquery.
	for p.Token.Kind != token.TokenEOF {
		if p.Token.Kind == "(" {
			nest++
		}
		if p.Token.Kind == ")" {
			nest--
		}

		if nest == 0 {
			break
		}
		p.nextToken()
	}
	if nest != 0 {
		return false
	}
	p.nextToken()
	switch p.Token.Kind {
	case "UNION", "INTERSECT", "EXCEPT", "ORDER", "LIMIT":
		return true
	}
	return false
}

// ================================================================================
//
// Type
//
// ================================================================================

func (p *Parser) parseNamedType() *ast.NamedType {
	path := p.parseIdentOrPath()
	return &ast.NamedType{Path: path}
}

func (p *Parser) parseType() (t ast.Type) {
	l := p.Lexer.Clone()
	defer func() {
		if r := recover(); r != nil {
			t = p.handleParseTypeError(r, l)
		}
	}()

	switch p.Token.Kind {
	case token.TokenIdent:
		if !p.lookaheadSimpleType() {
			return p.parseNamedType()
		}
		return p.parseSimpleType()
	case "ARRAY":
		return p.parseArrayType()
	case "STRUCT":
		return p.parseStructType()
	}

	panic(p.errorfAtToken(&p.Token, "expected token: <ident>, ARRAY, STRUCT, but: %s", p.Token.Kind))
}

var simpleTypes = []string{
	"BOOL",
	"INT64",
	"FLOAT32",
	"FLOAT64",
	"DATE",
	"TIMESTAMP",
	"NUMERIC",
	"STRING",
	"BYTES",
	"JSON",
	"TOKENLIST",
}

func (p *Parser) parseSimpleType() *ast.SimpleType {
	id := p.expect(token.TokenIdent)
	for _, typeName := range simpleTypes {
		if id.IsIdent(typeName) {
			return &ast.SimpleType{
				NamePos: id.Pos,
				Name:    ast.ScalarTypeName(typeName),
			}
		}
	}

	panic(p.errorfAtToken(id, "expected identifier: %s, but: %s", strings.Join(simpleTypes, ", "), id.Raw))
}

func (p *Parser) parseArrayType() *ast.ArrayType {
	pos := p.expect("ARRAY").Pos
	p.expect("<")
	t := p.parseType()

	var gt token.Pos
	if p.Token.Kind == ">>" {
		p.Token.Kind = ">"
		p.Token.Raw = ">"
		gt = p.Token.Pos
		p.Token.Pos += 1
	} else {
		gt = p.expect(">").Pos
	}
	return &ast.ArrayType{
		Array: pos,
		Gt:    gt,
		Item:  t,
	}
}

func (p *Parser) parseStructType() *ast.StructType {
	pos := p.expect("STRUCT").Pos
	if p.Token.Kind != "<" && p.Token.Kind != "<>" {
		p.panicfAtToken(&p.Token, "expected token: <, <>, but: %s", p.Token.Kind)
	}
	fields, gt := p.parseStructTypeFields()
	return &ast.StructType{
		Struct: pos,
		Gt:     gt,
		Fields: fields,
	}
}

func (p *Parser) parseStructTypeFields() ([]*ast.StructField, token.Pos) {
	if p.Token.Kind == "<>" {
		gt := p.Token.Pos + 1
		p.nextToken()
		return nil, gt
	}

	var fields []*ast.StructField
	p.expect("<")
	if p.Token.Kind != ">" && p.Token.Kind != ">>" {
		fields = parseCommaSeparatedList(p, p.parseFieldType)
	}

	var gt token.Pos
	if p.Token.Kind == ">>" {
		p.Token.Kind = ">"
		p.Token.Raw = ">"
		gt = p.Token.Pos
		p.Token.Pos += 1
	} else {
		gt = p.expect(">").Pos
	}

	return fields, gt
}

func (p *Parser) parseNewConstructor(newPos token.Pos, namedType *ast.NamedType) *ast.NewConstructor {
	p.expect("(")

	// Args can be empty like `NEW pkg.TypeName ()`.
	var args []ast.NewConstructorArg
	if p.Token.Kind != ")" {
		args = parseCommaSeparatedList(p, p.parseNewConstructorArg)
	}

	rparen := p.expect(")").Pos
	return &ast.NewConstructor{
		New:    newPos,
		Type:   namedType,
		Args:   args,
		Rparen: rparen,
	}
}

func (p *Parser) parseNewConstructorArg() ast.NewConstructorArg {
	// Currently, this method's contents are the same as `parseTypelessStructLiteralArg`.
	// It exists as an individual method for future extensibility.

	e := p.parseExpr()
	as := p.tryParseAsAlias(withRequiredAs)
	if as != nil {
		return &ast.Alias{
			Expr: e,
			As:   as,
		}
	}
	return &ast.ExprArg{
		Expr: e,
	}
}

func (p *Parser) parseBracedNewConstructorField() *ast.BracedConstructorField {
	name := p.parseIdent()
	var fieldValue ast.BracedConstructorFieldValue
	switch p.Token.Kind {
	case ":":
		colon := p.expect(":").Pos
		expr := p.parseExpr()
		fieldValue = &ast.BracedConstructorFieldValueExpr{Colon: colon, Expr: expr}
	case "{":
		fieldValue = p.parseBracedConstructor()
	}
	return &ast.BracedConstructorField{Name: name, Value: fieldValue}
}

func (p *Parser) parseBracedConstructor() *ast.BracedConstructor {
	lbrace := p.expect("{").Pos

	// Braced constructor permits empty.
	var fields []*ast.BracedConstructorField
	for {
		if p.Token.Kind == "}" {
			break
		}

		if p.Token.Kind != token.TokenIdent {
			p.panicfAtToken(&p.Token, "expect <ident>, but %v", p.Token.Kind)
		}
		fields = append(fields, p.parseBracedNewConstructorField())

		// It is an optional comma.
		if p.Token.Kind == "," {
			p.nextToken()
		}
	}

	rbrace := p.expect("}").Pos

	return &ast.BracedConstructor{
		Lbrace: lbrace,
		Rbrace: rbrace,
		Fields: fields,
	}
}

func (p *Parser) parseBracedNewConstructor(newPos token.Pos, namedType *ast.NamedType) *ast.BracedNewConstructor {
	body := p.parseBracedConstructor()
	return &ast.BracedNewConstructor{
		New:  newPos,
		Type: namedType,
		Body: body,
	}
}

func (p *Parser) parseNewConstructors() ast.Expr {
	newPos := p.expect("NEW").Pos
	namedType := p.parseNamedType()

	switch p.Token.Kind {
	case "(":
		return p.parseNewConstructor(newPos, namedType)
	case "{":
		return p.parseBracedNewConstructor(newPos, namedType)
	default:
		p.panicfAtToken(&p.Token, `expect '{' or '(', but %v`, p.Token.Kind)
	}
	return nil
}

func (p *Parser) parseFieldType() *ast.StructField {
	lexer := p.Lexer.Clone()
	// Try to parse as "x INT64" case.
	if p.Token.Kind == token.TokenIdent {
		ident := p.parseIdent()
		if p.lookaheadType() {
			t := p.parseType()
			return &ast.StructField{
				Ident: ident,
				Type:  t,
			}
		}
	}

	p.Lexer = lexer
	return &ast.StructField{
		Type: p.parseType(),
	}
}

func (p *Parser) lookaheadType() bool {
	return p.Token.Kind == token.TokenIdent || p.Token.Kind == "ARRAY" || p.Token.Kind == "STRUCT"
}

func (p *Parser) lookaheadSimpleType() bool {
	if p.Token.Kind != token.TokenIdent {
		return false
	}

	id := p.Token

	for _, name := range simpleTypes {
		if id.IsIdent(name) {
			return true
		}
	}
	return false
}

// ================================================================================
//
// DDL
//
// ================================================================================

func (p *Parser) parseDDL() (ddl ast.DDL) {
	l := p.Lexer.Clone()
	defer func() {
		if r := recover(); r != nil {
			ddl = &ast.BadDDL{BadNode: p.handleParseStatementError(r, l)}
		}
	}()

	pos := p.Token.Pos
	switch {
	case p.Token.Kind == "CREATE":
		p.nextToken()
		switch {
		case p.Token.IsKeywordLike("SCHEMA"):
			return p.parseCreateSchema(pos)
		case p.Token.IsKeywordLike("DATABASE"):
			return p.parseCreateDatabase(pos)
		case p.Token.IsKeywordLike("PLACEMENT"):
			return p.parseCreatePlacement(pos)
		case p.Token.Kind == "PROTO":
			return p.parseCreateProtoBundle(pos)
		case p.Token.IsKeywordLike("TABLE"):
			return p.parseCreateTable(pos)
		case p.Token.IsKeywordLike("SEQUENCE"):
			return p.parseCreateSequence(pos)
		case p.Token.IsKeywordLike("VIEW"):
			return p.parseCreateView(pos, false)
		case p.Token.IsKeywordLike("INDEX") || p.Token.IsKeywordLike("UNIQUE") || p.Token.IsKeywordLike("NULL_FILTERED"):
			return p.parseCreateIndex(pos)
		case p.Token.IsKeywordLike("VECTOR"):
			return p.parseCreateVectorIndex(pos)
		case p.Token.IsKeywordLike("SEARCH"):
			return p.parseCreateSearchIndex(pos)
		case p.Token.IsKeywordLike("ROLE"):
			return p.parseCreateRole(pos)
		case p.Token.IsKeywordLike("CHANGE"):
			return p.parseCreateChangeStream(pos)
		case p.Token.IsKeywordLike("MODEL"):
			return p.parseCreateModel(pos, false)
		case p.Token.Kind == "OR":
			p.expect("OR")
			p.expectKeywordLike("REPLACE")
			switch {
			case p.Token.IsKeywordLike("VIEW"):
				return p.parseCreateView(pos, true)
			case p.Token.IsKeywordLike("MODEL"):
				return p.parseCreateModel(pos, true)
			case p.Token.IsKeywordLike("PROPERTY"):
				return p.parseCreatePropertyGraph(pos, true)
			}
		case p.Token.IsKeywordLike("PROPERTY"):
			return p.parseCreatePropertyGraph(pos, false)
		}
		p.panicfAtToken(&p.Token, "expected pseudo keyword: DATABASE, TABLE, INDEX, UNIQUE, NULL_FILTERED, ROLE, CHANGE, OR but: %s", p.Token.AsString)
	case p.Token.IsKeywordLike("ALTER"):
		p.nextToken()
		switch {
		case p.Token.IsKeywordLike("TABLE"):
			return p.parseAlterTable(pos)
		case p.Token.IsKeywordLike("DATABASE"):
			return p.parseAlterDatabase(pos)
		case p.Token.Kind == "PROTO":
			return p.parseAlterProtoBundle(pos)
		case p.Token.IsKeywordLike("INDEX"):
			return p.parseAlterIndex(pos)
		case p.Token.IsKeywordLike("SEARCH"):
			return p.parseAlterSearchIndex(pos)
		case p.Token.IsKeywordLike("SEQUENCE"):
			return p.parseAlterSequence(pos)
		case p.Token.IsKeywordLike("CHANGE"):
			return p.parseAlterChangeStream(pos)
		case p.Token.IsKeywordLike("STATISTICS"):
			return p.parseAlterStatistics(pos)
		case p.Token.IsKeywordLike("MODEL"):
			return p.parseAlterModel(pos)
		}
		p.panicfAtToken(&p.Token, "expected pseudo keyword: TABLE, CHANGE, but: %s", p.Token.AsString)
	case p.Token.IsKeywordLike("DROP"):
		p.nextToken()
		switch {
		case p.Token.IsKeywordLike("SCHEMA"):
			return p.parseDropSchema(pos)
		case p.Token.Kind == "PROTO":
			return p.parseDropProtoBundle(pos)
		case p.Token.IsKeywordLike("TABLE"):
			return p.parseDropTable(pos)
		case p.Token.IsKeywordLike("INDEX"):
			return p.parseDropIndex(pos)
		case p.Token.IsKeywordLike("SEARCH"):
			return p.parseDropSearchIndex(pos)
		case p.Token.IsKeywordLike("VECTOR"):
			return p.parseDropVectorIndex(pos)
		case p.Token.IsKeywordLike("SEQUENCE"):
			return p.parseDropSequence(pos)
		case p.Token.IsKeywordLike("VIEW"):
			return p.parseDropView(pos)
		case p.Token.IsKeywordLike("ROLE"):
			return p.parseDropRole(pos)
		case p.Token.IsKeywordLike("CHANGE"):
			return p.parseDropChangeStream(pos)
		case p.Token.IsKeywordLike("MODEL"):
			return p.parseDropModel(pos)
		case p.Token.IsKeywordLike("PROPERTY"):
			return p.parseDropPropertyGraph(pos)
		}
		p.panicfAtToken(&p.Token, "expected pseudo keyword: TABLE, INDEX, ROLE, CHANGE, MODEL, but: %s", p.Token.AsString)
	case p.Token.IsKeywordLike("RENAME"):
		p.nextToken()
		return p.parseRenameTable(pos)
	case p.Token.IsKeywordLike("GRANT"):
		p.nextToken()
		return p.parseGrant(pos)
	case p.Token.IsKeywordLike("REVOKE"):
		p.nextToken()
		return p.parseRevoke(pos)
	case p.Token.IsKeywordLike("ANALYZE"):
		return p.parseAnalyze()
	}

	if p.Token.Kind != token.TokenIdent {
		panic(p.errorfAtToken(&p.Token, "expected token: CREATE, <ident>, but: %s", p.Token.Kind))
	}

	panic(p.errorfAtToken(&p.Token, "expected pseudo keyword: ALTER, DROP, but: %s", p.Token.AsString))
}

func (p *Parser) parseCreateSchema(pos token.Pos) *ast.CreateSchema {
	p.expectKeywordLike("SCHEMA")
	name := p.parseIdent()
	return &ast.CreateSchema{
		Create: pos,
		Name:   name,
	}
}

func (p *Parser) parseDropSchema(pos token.Pos) *ast.DropSchema {
	p.expectKeywordLike("SCHEMA")
	name := p.parseIdent()
	return &ast.DropSchema{
		Drop: pos,
		Name: name,
	}
}

func (p *Parser) parseCreateDatabase(pos token.Pos) *ast.CreateDatabase {
	p.expectKeywordLike("DATABASE")
	name := p.parseIdent()

	return &ast.CreateDatabase{
		Create: pos,
		Name:   name,
	}
}

func (p *Parser) parseAlterDatabase(pos token.Pos) *ast.AlterDatabase {
	p.expectKeywordLike("DATABASE")
	name := p.parseIdent()
	p.expect("SET")
	options := p.parseOptions()

	return &ast.AlterDatabase{
		Alter:   pos,
		Name:    name,
		Options: options,
	}
}

func (p *Parser) parseCreatePlacement(pos token.Pos) *ast.CreatePlacement {
	p.expectKeywordLike("PLACEMENT")
	name := p.parseIdent()
	options := p.parseOptions()

	return &ast.CreatePlacement{
		Create:  pos,
		Name:    name,
		Options: options,
	}
}

func (p *Parser) parseProtoBundleTypes() *ast.ProtoBundleTypes {
	lparen := p.expect("(").Pos
	types := parseCommaSeparatedList(p, p.parseNamedType)
	rparen := p.expect(")").Pos
	return &ast.ProtoBundleTypes{
		Lparen: lparen,
		Rparen: rparen,
		Types:  types,
	}
}

func (p *Parser) parseCreateProtoBundle(pos token.Pos) *ast.CreateProtoBundle {
	p.expect("PROTO")
	p.expectKeywordLike("BUNDLE")
	types := p.parseProtoBundleTypes()

	return &ast.CreateProtoBundle{
		Create: pos,
		Types:  types,
	}
}

func (p *Parser) parseAlterProtoBundle(pos token.Pos) *ast.AlterProtoBundle {
	p.expect("PROTO")
	bundle := p.expectKeywordLike("BUNDLE").Pos
	insert := p.tryParseAlterProtoBundleInsert()
	update := p.tryParseAlterProtoBundleUpdate()
	delete := p.tryParseAlterProtoBundleDelete()

	return &ast.AlterProtoBundle{
		Alter:  pos,
		Bundle: bundle,
		Insert: insert,
		Update: update,
		Delete: delete,
	}
}

func (p *Parser) tryParseAlterProtoBundleInsert() *ast.AlterProtoBundleInsert {
	if !p.Token.IsKeywordLike("INSERT") {
		return nil
	}

	pos := p.expectKeywordLike("INSERT").Pos
	types := p.parseProtoBundleTypes()

	return &ast.AlterProtoBundleInsert{
		Insert: pos,
		Types:  types,
	}
}

func (p *Parser) tryParseAlterProtoBundleUpdate() *ast.AlterProtoBundleUpdate {
	if !p.Token.IsKeywordLike("UPDATE") {
		return nil
	}

	pos := p.expectKeywordLike("UPDATE").Pos
	types := p.parseProtoBundleTypes()

	return &ast.AlterProtoBundleUpdate{
		Update: pos,
		Types:  types,
	}
}

func (p *Parser) tryParseAlterProtoBundleDelete() *ast.AlterProtoBundleDelete {
	if !p.Token.IsKeywordLike("DELETE") {
		return nil
	}

	pos := p.expectKeywordLike("DELETE").Pos
	types := p.parseProtoBundleTypes()

	return &ast.AlterProtoBundleDelete{
		Delete: pos,
		Types:  types,
	}
}

func (p *Parser) parseDropProtoBundle(pos token.Pos) *ast.DropProtoBundle {
	p.expect("PROTO")
	bundle := p.expectKeywordLike("BUNDLE").Pos

	return &ast.DropProtoBundle{
		Drop:   pos,
		Bundle: bundle,
	}
}
func (p *Parser) parseCreateTable(pos token.Pos) *ast.CreateTable {
	p.expectKeywordLike("TABLE")
	ifNotExists := p.parseIfNotExists()
	name := p.parsePath()

	// This loop allows parsing trailing comma intentionally.
	// TODO: is this allowed by Spanner really?
	p.expect("(")
	var columns []*ast.ColumnDef
	var constraints []*ast.TableConstraint
	var synonyms []*ast.Synonym
	for p.Token.Kind != token.TokenEOF {
		if p.Token.Kind == ")" {
			break
		}
		switch {
		case p.Token.IsKeywordLike("CONSTRAINT"):
			constraints = append(constraints, p.parseConstraint())
		case p.Token.IsKeywordLike("FOREIGN"):
			fk := p.parseForeignKey()
			constraints = append(constraints, &ast.TableConstraint{
				ConstraintPos: token.InvalidPos,
				Constraint:    fk,
			})
		case p.Token.IsKeywordLike("CHECK"):
			c := p.parseCheck()
			constraints = append(constraints, &ast.TableConstraint{
				ConstraintPos: token.InvalidPos,
				Constraint:    c,
			})
		case p.Token.IsKeywordLike("SYNONYM"):
			synonym := p.parseSynonym()
			synonyms = append(synonyms, synonym)
		default:
			columns = append(columns, p.parseColumnDef())
		}
		if p.Token.Kind != "," {
			break
		}
		p.nextToken()
	}
	rparen := p.expect(")").Pos

	// PRIMARY KEY clause is now optional
	var keys []*ast.IndexKey
	primaryKeyRparen := token.InvalidPos
	if p.Token.IsKeywordLike("PRIMARY") {
		p.nextToken()
		p.expectKeywordLike("KEY")

		p.expect("(")
		for p.Token.Kind != token.TokenEOF {
			if p.Token.Kind == ")" {
				break
			}
			keys = append(keys, p.parseIndexKey())
			if p.Token.Kind != "," {
				break
			}
			p.nextToken()
		}
		primaryKeyRparen = p.expect(")").Pos
	}

	cluster := p.tryParseCluster()
	rdp := p.tryParseCreateRowDeletionPolicy()

	return &ast.CreateTable{
		Create:            pos,
		Rparen:            rparen,
		PrimaryKeyRparen:  primaryKeyRparen,
		IfNotExists:       ifNotExists,
		Name:              name,
		Columns:           columns,
		TableConstraints:  constraints,
		Synonyms:          synonyms,
		PrimaryKeys:       keys,
		Cluster:           cluster,
		RowDeletionPolicy: rdp,
	}
}

func (p *Parser) parsePath() *ast.Path {
	path := p.parseIdentOrPath()
	return &ast.Path{Idents: path}
}

func (p *Parser) parseSequenceParams() []ast.SequenceParam {
	var params []ast.SequenceParam
	for {
		param := p.tryParseSequenceParam()
		if param == nil {
			return params
		}

		params = append(params, param)
	}
}

func (p *Parser) parseCreateSequence(pos token.Pos) *ast.CreateSequence {
	p.expectKeywordLike("SEQUENCE")
	ifNotExists := p.parseIfNotExists()
	name := p.parsePath()
	params := p.parseSequenceParams()
	options := p.parseOptions()

	return &ast.CreateSequence{
		Create:      pos,
		Name:        name,
		IfNotExists: ifNotExists,
		Params:      params,
		Options:     options,
	}
}

func (p *Parser) parseCreateView(pos token.Pos, orReplace bool) *ast.CreateView {
	p.expectKeywordLike("VIEW")

	name := p.parsePath()

	p.expectKeywordLike("SQL")
	p.expectKeywordLike("SECURITY")

	id := p.expect(token.TokenIdent)
	var securityType ast.SecurityType
	switch {
	case id.IsKeywordLike("INVOKER"):
		securityType = ast.SecurityTypeInvoker
	case id.IsKeywordLike("DEFINER"):
		securityType = ast.SecurityTypeDefiner
	default:
		p.panicfAtToken(id, "expected identifier: INVOKER, DEFINER, but: %s", id.Raw)
	}

	p.expect("AS")

	query := p.parseQueryExpr()

	return &ast.CreateView{
		Create:       pos,
		Name:         name,
		OrReplace:    orReplace,
		SecurityType: securityType,
		Query:        query,
	}
}

func (p *Parser) parseDropView(pos token.Pos) *ast.DropView {
	p.expectKeywordLike("VIEW")
	name := p.parsePath()

	return &ast.DropView{
		Drop: pos,
		Name: name,
	}
}

func (p *Parser) parseIdentityColumn() *ast.IdentityColumn {
	pos := p.expectKeywordLike("GENERATED").Pos
	p.expect("BY")
	p.expect("DEFAULT")
	p.expect("AS")
	identity := p.expectKeywordLike("IDENTITY").Pos

	var params []ast.SequenceParam
	rparen := token.InvalidPos
	if p.Token.Kind == "(" {
		p.nextToken()
		params = p.parseSequenceParams()
		rparen = p.expect(")").Pos
	}

	return &ast.IdentityColumn{
		Generated: pos,
		Identity:  identity,
		Rparen:    rparen,
		Params:    params,
	}
}

func (p *Parser) parseColumnDef() *ast.ColumnDef {
	name := p.parseIdent()
	t, notNull, null := p.parseTypeNotNull()

	var defaultSemantics ast.ColumnDefaultSemantics
	switch {
	case p.Token.Kind == "DEFAULT":
		defaultSemantics = p.parseColumnDefaultExpr()
	case p.Token.Kind == "AS":
		defaultSemantics = p.parseGeneratedColumnExpr()
	case p.Token.IsKeywordLike("GENERATED"):
		defaultSemantics = p.parseIdentityColumn()
	}

	hiddenPos := token.InvalidPos
	if p.Token.IsKeywordLike("HIDDEN") {
		hiddenPos = p.expectKeywordLike("HIDDEN").Pos
	}

	key := token.InvalidPos
	if p.Token.IsKeywordLike("PRIMARY") {
		p.nextToken()
		key = p.expectKeywordLike("KEY").Pos
	}

	options := p.tryParseOptions()

	return &ast.ColumnDef{
		Null:             null,
		Key:              key,
		Name:             name,
		Type:             t,
		NotNull:          notNull,
		PrimaryKey:       !key.Invalid(),
		DefaultSemantics: defaultSemantics,
		Hidden:           hiddenPos,
		Options:          options,
	}
}

func (p *Parser) parseConstraint() *ast.TableConstraint {
	pos := p.expectKeywordLike("CONSTRAINT").Pos
	name := p.parseIdent()
	var c ast.Constraint
	switch {
	case p.Token.IsKeywordLike("FOREIGN"):
		c = p.parseForeignKey()
	case p.Token.IsKeywordLike("CHECK"):
		c = p.parseCheck()
	default:
		panic(p.errorfAtToken(&p.Token, "unknown constraint %s", p.Token.AsString))
	}
	return &ast.TableConstraint{
		ConstraintPos: pos,
		Name:          name,
		Constraint:    c,
	}
}

func (p *Parser) parseForeignKey() *ast.ForeignKey {
	pos := p.expectKeywordLike("FOREIGN").Pos
	p.expectKeywordLike("KEY")

	p.expect("(")
	columns := parseCommaSeparatedList(p, p.parseIdent)
	p.expect(")")
	p.expectKeywordLike("REFERENCES")
	refTable := p.parsePath()

	p.expect("(")
	refColumns := parseCommaSeparatedList(p, p.parseIdent)
	rparen := p.expect(")").Pos

	onDelete, onDeleteEnd := p.tryParseOnDeleteAction()

	return &ast.ForeignKey{
		Foreign:          pos,
		Rparen:           rparen,
		OnDeleteEnd:      onDeleteEnd,
		Columns:          columns,
		ReferenceTable:   refTable,
		ReferenceColumns: refColumns,
		OnDelete:         onDelete,
	}
}

func (p *Parser) parseCheck() *ast.Check {
	pos := p.expectKeywordLike("CHECK").Pos
	p.expect("(")
	expr := p.parseExpr()
	rparen := p.expect(")").Pos
	return &ast.Check{
		Check:  pos,
		Rparen: rparen,
		Expr:   expr,
	}
}

func (p *Parser) parseSynonym() *ast.Synonym {
	pos := p.expectKeywordLike("SYNONYM").Pos
	p.expect("(")
	name := p.parseIdent()
	rparen := p.expect(")").Pos

	return &ast.Synonym{
		Synonym: pos,
		Rparen:  rparen,
		Name:    name,
	}
}

func (p *Parser) parseTypeNotNull() (t ast.SchemaType, notNull bool, null token.Pos) {
	t = p.parseSchemaType()

	null = token.InvalidPos
	if p.Token.Kind == "NOT" {
		p.expect("NOT")
		null = p.expect("NULL").Pos
		notNull = true
	}
	return
}

func (p *Parser) tryParseColumnDefaultExpr() *ast.ColumnDefaultExpr {
	if p.Token.Kind != "DEFAULT" {
		return nil
	}

	return p.parseColumnDefaultExpr()
}

func (p *Parser) parseColumnDefaultExpr() *ast.ColumnDefaultExpr {
	def := p.expect("DEFAULT").Pos
	p.expect("(")
	expr := p.parseExpr()
	rparen := p.expect(")").Pos

	return &ast.ColumnDefaultExpr{
		Default: def,
		Rparen:  rparen,
		Expr:    expr,
	}
}

func (p *Parser) parseGeneratedColumnExpr() *ast.GeneratedColumnExpr {
	pos := p.expect("AS").Pos
	p.expect("(")
	expr := p.parseExpr()
	rparen := p.expect(")").Pos

	stored := token.InvalidPos
	if p.Token.IsKeywordLike("STORED") {
		stored = p.expectKeywordLike("STORED").Pos
	}

	return &ast.GeneratedColumnExpr{
		As:     pos,
		Stored: stored,
		Rparen: rparen,
		Expr:   expr,
	}
}

func (p *Parser) parseIndexKey() *ast.IndexKey {
	name := p.parseIdent()
	dir, dirPos := p.tryParseDirection()

	return &ast.IndexKey{
		DirPos: dirPos,
		Name:   name,
		Dir:    dir,
	}
}

func (p *Parser) tryParseCluster() *ast.Cluster {
	if p.Token.Kind != "," {
		return nil
	}
	lexer := p.Lexer.Clone()
	pos := p.expect(",").Pos
	if !p.Token.IsKeywordLike("INTERLEAVE") {
		p.Lexer = lexer
		return nil
	}
	p.nextToken()
	p.expect("IN")
	p.expectKeywordLike("PARENT")
	name := p.parsePath()

	onDelete, onDeleteEnd := p.tryParseOnDeleteAction()

	return &ast.Cluster{
		Comma:       pos,
		OnDeleteEnd: onDeleteEnd,
		TableName:   name,
		OnDelete:    onDelete,
	}
}

func (p *Parser) tryParseCreateRowDeletionPolicy() *ast.CreateRowDeletionPolicy {
	if p.Token.Kind != "," {
		return nil
	}
	pos := p.expect(",").Pos
	rdp := p.parseRowDeletionPolicy()
	return &ast.CreateRowDeletionPolicy{
		Comma:             pos,
		RowDeletionPolicy: rdp,
	}
}

func (p *Parser) parseRowDeletionPolicy() *ast.RowDeletionPolicy {
	pos := p.expectKeywordLike("ROW").Pos
	p.expectKeywordLike("DELETION")
	p.expectKeywordLike("POLICY")
	p.expect("(")
	p.expectKeywordLike("OLDER_THAN")
	p.expect("(")
	timestampColumn := p.parseIdent()
	p.expect(",")
	p.expect("INTERVAL")
	numDays := p.parseIntLiteral()
	p.expectKeywordLike("DAY")
	p.expect(")")
	rparen := p.expect(")").Pos
	return &ast.RowDeletionPolicy{
		Row:        pos,
		ColumnName: timestampColumn,
		NumDays:    numDays,
		Rparen:     rparen,
	}
}

func (p *Parser) tryParseOnDeleteAction() (onDelete ast.OnDeleteAction, onDeleteEnd token.Pos) {
	onDeleteEnd = token.InvalidPos
	if p.Token.Kind != "ON" {
		return
	}

	onDelete, onDeleteEnd = p.parseOnDeleteAction()
	return
}

func (p *Parser) parseOnDeleteAction() (onDelete ast.OnDeleteAction, onDeleteEnd token.Pos) {
	p.expect("ON")
	p.expectKeywordLike("DELETE")
	switch p.Token.Kind {
	case token.TokenIdent:
		onDeleteEnd = p.expectKeywordLike("CASCADE").End
		onDelete = ast.OnDeleteCascade
	case "NO":
		p.nextToken()
		onDeleteEnd = p.expectKeywordLike("ACTION").End
		onDelete = ast.OnDeleteNoAction
	default:
		p.panicfAtToken(&p.Token, "expected token: NO, <ident>, but: %s", p.Token.Kind)
	}
	return
}

func (p *Parser) parseOptionsDef() *ast.OptionsDef {
	key := p.parseIdent()
	p.expect("=")
	value := p.parseExpr()
	return &ast.OptionsDef{
		Name:  key,
		Value: value,
	}
}

func (p *Parser) tryParseOptions() *ast.Options {
	if !p.Token.IsKeywordLike("OPTIONS") {
		return nil
	}
	return p.parseOptions()
}

func (p *Parser) parseOptions() *ast.Options {
	pos := p.expectKeywordLike("OPTIONS").Pos
	p.expect("(")
	optionsDefs := parseCommaSeparatedList(p, p.parseOptionsDef)
	rparen := p.expect(")").Pos

	return &ast.Options{
		Options: pos,
		Rparen:  rparen,
		Records: optionsDefs,
	}
}

func (p *Parser) parseCreateVectorIndex(pos token.Pos) *ast.CreateVectorIndex {
	p.expectKeywordLike("VECTOR")
	p.expectKeywordLike("INDEX")
	ifNotExists := p.parseIfNotExists()
	name := p.parseIdent()
	p.expect("ON")
	tableName := p.parseIdent()
	p.expect("(")
	columnName := p.parseIdent()
	p.expect(")")

	where := p.tryParseWhere()
	options := p.parseOptions()

	return &ast.CreateVectorIndex{
		Create:      pos,
		IfNotExists: ifNotExists,
		Name:        name,
		TableName:   tableName,
		ColumnName:  columnName,
		Where:       where,
		Options:     options,
	}
}

func (p *Parser) parseCreateSearchIndex(pos token.Pos) *ast.CreateSearchIndex {
	p.expectKeywordLike("SEARCH")
	p.expectKeywordLike("INDEX")
	name := p.parseIdent()

	p.expect("ON")
	tableName := p.parseIdent()

	p.expect("(")
	columnName := parseCommaSeparatedList(p, p.parseIdent)
	rparen := p.expect(")").Pos

	storing := p.tryParseStoring()

	var partitionColumns []*ast.Ident
	if p.Token.Kind == "PARTITION" {
		p.nextToken()
		p.expect("BY")
		partitionColumns = parseCommaSeparatedList(p, p.parseIdent)
	}

	orderBy := p.tryParseOrderBy()
	where := p.tryParseWhere()
	interleave := p.tryParseInterleaveIn()

	options := p.tryParseOptions()

	return &ast.CreateSearchIndex{
		Create:           pos,
		Name:             name,
		TableName:        tableName,
		TokenListPart:    columnName,
		Rparen:           rparen,
		Storing:          storing,
		PartitionColumns: partitionColumns,
		OrderBy:          orderBy,
		Where:            where,
		Interleave:       interleave,
		Options:          options,
	}
}

func (p *Parser) parseDropSearchIndex(pos token.Pos) *ast.DropSearchIndex {
	p.expectKeywordLike("SEARCH")
	p.expectKeywordLike("INDEX")
	ifExists := p.parseIfExists()
	name := p.parseIdent()
	return &ast.DropSearchIndex{
		Drop:     pos,
		IfExists: ifExists,
		Name:     name,
	}

}

func (p *Parser) parseAlterSearchIndex(pos token.Pos) *ast.AlterSearchIndex {
	p.expectKeywordLike("SEARCH")
	p.expectKeywordLike("INDEX")

	name := p.parseIdent()
	alteration := p.parseIndexAlteration()

	return &ast.AlterSearchIndex{
		Alter:           pos,
		Name:            name,
		IndexAlteration: alteration,
	}
}

func (p *Parser) parseIndexAlteration() ast.IndexAlteration {
	switch {
	case p.Token.IsKeywordLike("ADD"):
		return p.parseAddStoredColumn()
	case p.Token.IsKeywordLike("DROP"):
		return p.parseDropStoredColumn()
	default:
		panic(p.errorfAtToken(&p.Token, "expected pseudo keyword: ADD, DROP, but: %s", p.Token.AsString))
	}
}

func (p *Parser) parseCreateIndex(pos token.Pos) *ast.CreateIndex {
	unique := false
	if p.Token.IsKeywordLike("UNIQUE") {
		p.nextToken()
		unique = true
	}

	nullFiltered := false
	if p.Token.IsKeywordLike("NULL_FILTERED") {
		p.nextToken()
		nullFiltered = true
	}

	p.expectKeywordLike("INDEX")

	ifNotExists := p.parseIfNotExists()

	name := p.parsePath()

	p.expect("ON")
	tableName := p.parsePath()

	p.expect("(")
	var keys []*ast.IndexKey
	for p.Token.Kind != token.TokenEOF {
		if p.Token.Kind == ")" {
			break
		}
		keys = append(keys, p.parseIndexKey())
		if p.Token.Kind != "," {
			break
		}
		p.nextToken()
	}
	rparen := p.expect(")").Pos

	storing := p.tryParseStoring()
	interleaveIn := p.tryParseInterleaveIn()

	return &ast.CreateIndex{
		Create:       pos,
		Rparen:       rparen,
		Unique:       unique,
		NullFiltered: nullFiltered,
		IfNotExists:  ifNotExists,
		Name:         name,
		TableName:    tableName,
		Keys:         keys,
		Storing:      storing,
		InterleaveIn: interleaveIn,
	}
}

func (p *Parser) parseCreateChangeStream(pos token.Pos) *ast.CreateChangeStream {
	p.expectKeywordLike("CHANGE")
	p.expectKeywordLike("STREAM")
	name := p.parseIdent()
	cs := &ast.CreateChangeStream{
		Create: pos,
		Name:   name,
	}
	if p.Token.Kind == "FOR" {
		cs.For = p.parseChangeStreamFor()
	}
	if p.Token.IsKeywordLike("OPTIONS") {
		cs.Options = p.parseOptions()
	}
	return cs

}

func (p *Parser) parseAlterChangeStream(pos token.Pos) *ast.AlterChangeStream {
	p.expectKeywordLike("CHANGE")
	p.expectKeywordLike("STREAM")
	name := p.parseIdent()
	cs := &ast.AlterChangeStream{
		Alter: pos,
		Name:  name,
	}
	if p.Token.Kind == "SET" {
		setpos := p.Token.Pos
		p.nextToken()
		if p.Token.Kind == "FOR" {
			cs.ChangeStreamAlteration = &ast.ChangeStreamSetFor{
				Set: setpos,
				For: p.parseChangeStreamFor(),
			}
			return cs
		} else if p.Token.IsKeywordLike("OPTIONS") {
			cs.ChangeStreamAlteration = &ast.ChangeStreamSetOptions{
				Set:     setpos,
				Options: p.parseOptions(),
			}
			return cs
		}
	} else if p.Token.IsKeywordLike("DROP") {
		droppos := p.Token.Pos
		p.nextToken()
		p.expect("FOR")
		allpos := p.expect("ALL").Pos
		cs.ChangeStreamAlteration = &ast.ChangeStreamDropForAll{
			Drop: droppos,
			All:  allpos,
		}
		return cs
	} else {
		p.panicfAtToken(&p.Token, "expected SET FOR or DROP FOR ALL or SET OPTIONS")
	}
	return cs
}

func (p *Parser) parseDropChangeStream(pos token.Pos) *ast.DropChangeStream {
	p.expectKeywordLike("CHANGE")
	p.expectKeywordLike("STREAM")
	name := p.parseIdent()
	return &ast.DropChangeStream{
		Drop: pos,
		Name: name,
	}

}

func (p *Parser) parseChangeStreamFor() ast.ChangeStreamFor {
	pos := p.expect("FOR").Pos
	if p.Token.Kind == "ALL" {
		p.nextToken()
		return &ast.ChangeStreamForAll{
			For: pos,
			All: p.Token.Pos,
		}

	}
	cswt := &ast.ChangeStreamForTables{
		For: pos,
	}
	for {
		tname := p.parseIdent()
		forTable := ast.ChangeStreamForTable{
			TableName: tname,
			Rparen:    token.InvalidPos,
		}

		if p.Token.Kind == "(" {
			p.nextToken()
			forTable.Columns = parseCommaSeparatedList(p, p.parseIdent)
			forTable.Rparen = p.expect(")").Pos
		}

		cswt.Tables = append(cswt.Tables, &forTable)
		if p.Token.Kind == "," {
			p.nextToken()
			continue
		}
		break
	}
	return cswt

}

func (p *Parser) tryParseStoring() *ast.Storing {
	if !p.Token.IsKeywordLike("STORING") {
		return nil
	}
	pos := p.expectKeywordLike("STORING").Pos

	p.expect("(")
	columns := parseCommaSeparatedList(p, p.parseIdent)

	rparen := p.expect(")").Pos
	return &ast.Storing{
		Storing: pos,
		Rparen:  rparen,
		Columns: columns,
	}
}

func (p *Parser) tryParseInterleaveIn() *ast.InterleaveIn {
	if p.Token.Kind != "," {
		return nil
	}
	pos := p.expect(",").Pos
	p.expectKeywordLike("INTERLEAVE")
	p.expect("IN")
	name := p.parseIdent()

	return &ast.InterleaveIn{
		Comma:     pos,
		TableName: name,
	}
}

func (p *Parser) parseAlterTable(pos token.Pos) *ast.AlterTable {
	p.expectKeywordLike("TABLE")
	name := p.parsePath()

	var alteration ast.TableAlteration
	switch {
	case p.Token.IsKeywordLike("ADD"):
		alteration = p.parseAlterTableAdd()
	case p.Token.IsKeywordLike("DROP"):
		alteration = p.parseAlterTableDrop()
	case p.Token.IsKeywordLike("RENAME"):
		alteration = p.parseAlterTableRename()
	case p.Token.IsKeywordLike("REPLACE"):
		alteration = p.parseAlterTableReplace()
	case p.Token.Kind == "SET":
		alteration = p.parseSetOnDelete()
	case p.Token.IsKeywordLike("ALTER"):
		alteration = p.parseAlterColumn()
	default:
		if p.Token.Kind == token.TokenIdent {
			p.panicfAtToken(&p.Token, "expected pseuso keyword: ADD, ALTER, DROP, but: %s", p.Token.AsString)
		} else {
			p.panicfAtToken(&p.Token, "expected token: SET, <ident>, but: %s", p.Token.Kind)
		}
	}

	return &ast.AlterTable{
		Alter:           pos,
		Name:            name,
		TableAlteration: alteration,
	}
}

func (p *Parser) parseAddSynonym(add token.Pos) *ast.AddSynonym {
	p.expectKeywordLike("SYNONYM")
	name := p.parseIdent()

	return &ast.AddSynonym{
		Add:  add,
		Name: name,
	}
}

func (p *Parser) parseAlterTableAdd() ast.TableAlteration {
	pos := p.expectKeywordLike("ADD").Pos

	var alteration ast.TableAlteration

	switch {
	case p.Token.IsKeywordLike("SYNONYM"):
		alteration = p.parseAddSynonym(pos)
	case p.Token.IsKeywordLike("COLUMN"):
		p.expectKeywordLike("COLUMN")
		ifNotExists := p.parseIfNotExists()
		column := p.parseColumnDef()
		alteration = &ast.AddColumn{
			Add:         pos,
			IfNotExists: ifNotExists,
			Column:      column,
		}
	case p.Token.IsKeywordLike("CONSTRAINT"):
		alteration = &ast.AddTableConstraint{
			Add:             pos,
			TableConstraint: p.parseConstraint(),
		}
	case p.Token.IsKeywordLike("FOREIGN"):
		fk := p.parseForeignKey()
		alteration = &ast.AddTableConstraint{
			Add: pos,
			TableConstraint: &ast.TableConstraint{
				ConstraintPos: token.InvalidPos,
				Constraint:    fk,
			},
		}
	case p.Token.IsKeywordLike("CHECK"):
		c := p.parseCheck()
		alteration = &ast.AddTableConstraint{
			Add: pos,
			TableConstraint: &ast.TableConstraint{
				ConstraintPos: token.InvalidPos,
				Constraint:    c,
			},
		}
	case p.Token.IsKeywordLike("ROW"):
		rdp := p.parseRowDeletionPolicy()

		alteration = &ast.AddRowDeletionPolicy{
			Add:               pos,
			RowDeletionPolicy: rdp,
		}
	default:
		p.panicfAtToken(&p.Token, "expected pseuso keyword: COLUMN, CONSTRAINT, FOREIGN, but: %s", p.Token.AsString)
	}

	return alteration
}

func (p *Parser) parseAlterTableDrop() ast.TableAlteration {
	pos := p.expectKeywordLike("DROP").Pos

	var alteration ast.TableAlteration

	switch {
	case p.Token.IsKeywordLike("SYNONYM"):
		p.expectKeywordLike("SYNONYM")
		name := p.parseIdent()
		alteration = &ast.DropSynonym{
			Drop: pos,
			Name: name,
		}
	case p.Token.IsKeywordLike("COLUMN"):
		p.expectKeywordLike("COLUMN")
		name := p.parseIdent()
		alteration = &ast.DropColumn{
			Drop: pos,
			Name: name,
		}
	case p.Token.IsKeywordLike("CONSTRAINT"):
		p.expectKeywordLike("CONSTRAINT")
		name := p.parseIdent()
		alteration = &ast.DropConstraint{
			Drop: pos,
			Name: name,
		}
	case p.Token.IsKeywordLike("ROW"):
		p.expectKeywordLike("ROW")
		p.expectKeywordLike("DELETION")
		policyPos := p.expectKeywordLike("POLICY").Pos
		alteration = &ast.DropRowDeletionPolicy{
			Drop:   pos,
			Policy: policyPos,
		}
	default:
		p.panicfAtToken(&p.Token, "expected pseuso keyword: COLUMN, CONSTRAINT, but: %s", p.Token.AsString)
	}

	return alteration
}

func (p *Parser) parseAlterTableRename() ast.TableAlteration {
	pos := p.expectKeywordLike("RENAME").Pos
	p.expect("TO")
	name := p.parseIdent()

	var addSynonym *ast.AddSynonym
	if p.Token.Kind == "," {
		p.nextToken()
		add := p.expectKeywordLike("ADD").Pos
		addSynonym = p.parseAddSynonym(add)
	}

	return &ast.RenameTo{
		Rename:     pos,
		Name:       name,
		AddSynonym: addSynonym,
	}
}

func (p *Parser) parseAlterTableReplace() ast.TableAlteration {
	pos := p.expectKeywordLike("REPLACE").Pos
	rdp := p.parseRowDeletionPolicy()

	return &ast.ReplaceRowDeletionPolicy{
		Replace:           pos,
		RowDeletionPolicy: rdp,
	}
}

func (p *Parser) parseSetOnDelete() *ast.SetOnDelete {
	pos := p.expect("SET").Pos
	onDelete, onDeleteEnd := p.parseOnDeleteAction()

	return &ast.SetOnDelete{
		Set:         pos,
		OnDeleteEnd: onDeleteEnd,
		OnDelete:    onDelete,
	}
}

func (p *Parser) parseColumnAlteration() ast.ColumnAlteration {
	switch {
	case p.Token.Kind == "SET":
		set := p.expect("SET").Pos
		if p.Token.Kind == "DEFAULT" {
			defaultExpr := p.parseColumnDefaultExpr()
			return &ast.AlterColumnSetDefault{
				Set:         set,
				DefaultExpr: defaultExpr,
			}
		} else {
			options := p.parseOptions()
			return &ast.AlterColumnSetOptions{
				Set:     set,
				Options: options,
			}
		}
	case p.Token.IsKeywordLike("DROP"):
		drop := p.expectKeywordLike("DROP").Pos
		def := p.expect("DEFAULT").Pos
		return &ast.AlterColumnDropDefault{
			Drop:    drop,
			Default: def,
		}
	case p.Token.IsKeywordLike("ALTER"):
		alter := p.expectKeywordLike("ALTER").Pos
		p.expectKeywordLike("IDENTITY")
		alteration := p.parseIdentityAlteration()
		return &ast.AlterColumnAlterIdentity{
			Alter:      alter,
			Alteration: alteration,
		}
	default:
		t, notNull, null := p.parseTypeNotNull()
		defaultExpr := p.tryParseColumnDefaultExpr()
		return &ast.AlterColumnType{
			Type:        t,
			Null:        null,
			NotNull:     notNull,
			DefaultExpr: defaultExpr,
		}
	}

}

func (p *Parser) parseSkipRange() *ast.SkipRange {
	pos := p.expectKeywordLike("SKIP").Pos
	p.expect("RANGE")
	min := p.parseIntLiteral()
	p.expect(",")
	max := p.parseIntLiteral()
	return &ast.SkipRange{
		Skip: pos,
		Min:  min,
		Max:  max,
	}
}

func (p *Parser) parseNoSkipRange() *ast.NoSkipRange {
	no := p.expect("NO").Pos
	p.expectKeywordLike("SKIP")
	rangePos := p.expect("RANGE").Pos

	return &ast.NoSkipRange{
		No:    no,
		Range: rangePos,
	}

}
func (p *Parser) parseIdentityAlteration() ast.IdentityAlteration {
	pos := p.Token.Pos

	switch {
	case p.Token.Kind == "SET":
		p.nextToken()
		switch {
		case p.Token.IsKeywordLike("SKIP"):
			skipRange := p.parseSkipRange()
			return &ast.SetSkipRange{
				Set:       pos,
				SkipRange: skipRange,
			}
		case p.Token.Kind == "NO":
			noSkipRange := p.parseNoSkipRange()
			return &ast.SetNoSkipRange{
				Set:         pos,
				NoSkipRange: noSkipRange,
			}
		default:
			panic(p.errorfAtToken(&p.Token, "expect SKIP or NO, but: %s", p.Token.AsString))
		}
	case p.Token.IsKeywordLike("RESTART"):
		return p.parseRestartCounterWith()
	default:
		panic(p.errorfAtToken(&p.Token, "expected token: SET, RESTART, but: %s", p.Token.AsString))
	}
}
func (p *Parser) parseAlterColumn() ast.TableAlteration {
	pos := p.expectKeywordLike("ALTER").Pos
	p.expectKeywordLike("COLUMN")

	name := p.parseIdent()

	alteration := p.parseColumnAlteration()
	return &ast.AlterColumn{
		Alter:      pos,
		Name:       name,
		Alteration: alteration,
	}
}

func (p *Parser) parseAlterIndex(pos token.Pos) *ast.AlterIndex {
	p.expectKeywordLike("INDEX")

	name := p.parsePath()
	alteration := p.parseIndexAlteration()

	return &ast.AlterIndex{
		Alter:           pos,
		Name:            name,
		IndexAlteration: alteration,
	}
}

func (p *Parser) parseRestartCounterWith() *ast.RestartCounterWith {
	restart := p.expectKeywordLike("RESTART").Pos
	p.expectKeywordLike("COUNTER")
	p.expect("WITH")

	counter := p.parseIntLiteral()

	return &ast.RestartCounterWith{
		Restart: restart,
		Counter: counter,
	}
}

func (p *Parser) tryParseSequenceParam() ast.SequenceParam {
	if !p.Token.IsKeywordLike("BIT_REVERSED_POSITIVE") && !p.Token.IsKeywordLike("SKIP") && !p.Token.IsKeywordLike("START") {
		return nil
	}

	return p.parseSequenceParam()
}

func (p *Parser) parseSequenceParam() ast.SequenceParam {
	pos := p.Token.Pos

	switch {
	case p.Token.IsKeywordLike("SKIP"):
		p.nextToken()
		p.expect("RANGE")

		min := p.parseIntLiteral()
		p.expect(",")
		max := p.parseIntLiteral()

		return &ast.SkipRange{
			Skip: pos,
			Min:  min,
			Max:  max,
		}
	case p.Token.IsKeywordLike("BIT_REVERSED_POSITIVE"):
		p.nextToken()

		return &ast.BitReversedPositive{BitReversedPositive: pos}
	case p.Token.IsKeywordLike("START"):
		p.nextToken()
		p.expectKeywordLike("COUNTER")
		p.expect("WITH")

		counter := p.parseIntLiteral()

		return &ast.StartCounterWith{
			Start:   pos,
			Counter: counter,
		}
	default:
		panic(p.errorfAtToken(&p.Token, `expect "BIT_REVERSED_POSITIVE", "SKIP", "START", but %q`, p.Token.AsString))
	}
}

func (p *Parser) parseAlterSequence(pos token.Pos) *ast.AlterSequence {
	p.expectKeywordLike("SEQUENCE")
	name := p.parsePath()

	var options *ast.Options
	if p.Token.Kind == "SET" {
		p.nextToken()
		options = p.parseOptions()
	}

	var skipRange *ast.SkipRange
	if p.Token.IsKeywordLike("SKIP") {
		skipRange = p.parseSkipRange()
	}

	var noSkipRange *ast.NoSkipRange
	if p.Token.Kind == "NO" {
		noSkipRange = p.parseNoSkipRange()
	}

	var restartCounterWith *ast.RestartCounterWith
	if p.Token.IsKeywordLike("RESTART") {
		restartCounterWith = p.parseRestartCounterWith()
	}

	return &ast.AlterSequence{
		Alter:              pos,
		Name:               name,
		Options:            options,
		RestartCounterWith: restartCounterWith,
		SkipRange:          skipRange,
		NoSkipRange:        noSkipRange,
	}
}

func (p *Parser) parseAddStoredColumn() ast.IndexAlteration {
	pos := p.expectKeywordLike("ADD").Pos
	p.expectKeywordLike("STORED")
	p.expectKeywordLike("COLUMN")

	name := p.parseIdent()

	return &ast.AddStoredColumn{
		Add:  pos,
		Name: name,
	}
}

func (p *Parser) parseDropStoredColumn() ast.IndexAlteration {
	pos := p.expectKeywordLike("DROP").Pos
	p.expectKeywordLike("STORED")
	p.expectKeywordLike("COLUMN")

	name := p.parseIdent()

	return &ast.DropStoredColumn{
		Drop: pos,
		Name: name,
	}
}
func (p *Parser) parseDropTable(pos token.Pos) *ast.DropTable {
	p.expectKeywordLike("TABLE")
	ifExists := p.parseIfExists()
	name := p.parsePath()
	return &ast.DropTable{
		Drop:     pos,
		IfExists: ifExists,
		Name:     name,
	}
}

func (p *Parser) parseDropIndex(pos token.Pos) *ast.DropIndex {
	p.expectKeywordLike("INDEX")
	ifExists := p.parseIfExists()
	name := p.parsePath()
	return &ast.DropIndex{
		Drop:     pos,
		IfExists: ifExists,
		Name:     name,
	}
}

func (p *Parser) parseDropVectorIndex(pos token.Pos) *ast.DropVectorIndex {
	p.expectKeywordLike("VECTOR")
	p.expectKeywordLike("INDEX")
	ifExists := p.parseIfExists()
	name := p.parseIdent()
	return &ast.DropVectorIndex{
		Drop:     pos,
		IfExists: ifExists,
		Name:     name,
	}
}

func (p *Parser) parseDropSequence(pos token.Pos) *ast.DropSequence {
	p.expectKeywordLike("SEQUENCE")
	ifExists := p.parseIfExists()
	name := p.parsePath()
	return &ast.DropSequence{
		Drop:     pos,
		IfExists: ifExists,
		Name:     name,
	}
}

func (p *Parser) parseCreateRole(pos token.Pos) *ast.CreateRole {
	p.expectKeywordLike("ROLE")
	name := p.parseIdent()
	return &ast.CreateRole{
		Create: pos,
		Name:   name,
	}

}

func (p *Parser) parseDropRole(pos token.Pos) *ast.DropRole {
	p.expectKeywordLike("ROLE")
	name := p.parseIdent()
	return &ast.DropRole{
		Drop: pos,
		Name: name,
	}

}

func (p *Parser) parseGrant(pos token.Pos) *ast.Grant {
	privilege := p.parsePrivilege()
	p.expect("TO")
	p.expectKeywordLike("ROLE")
	roles := parseCommaSeparatedList(p, p.parseIdent)
	return &ast.Grant{
		Grant:     pos,
		Privilege: privilege,
		Roles:     roles,
	}
}

func (p *Parser) parseRevoke(pos token.Pos) *ast.Revoke {
	privilege := p.parsePrivilege()
	p.expect("FROM")
	p.expectKeywordLike("ROLE")
	roles := parseCommaSeparatedList(p, p.parseIdent)
	return &ast.Revoke{
		Revoke:    pos,
		Privilege: privilege,
		Roles:     roles,
	}
}

func (p *Parser) parsePrivilege() ast.Privilege {
	if s := p.tryParseSelectPrivilegeOnView(); s != nil {
		return s
	}
	if e := p.tryParseExecutePrivilegeOnTableFunction(); e != nil {
		return e
	}
	if r := p.tryParseRolePrivilege(); r != nil {
		return r
	}
	if c := p.tryParseSelectPrivilegeOnChangeStream(); c != nil {
		return c
	}
	return p.parsePrivilegeOnTable()
}

func (p *Parser) tryParseSelectPrivilegeOnView() *ast.SelectPrivilegeOnView {
	if p.Token.Kind != "SELECT" {
		return nil
	}
	lexer := p.Lexer.Clone()
	pos := p.expect("SELECT").Pos
	if p.Token.Kind != "ON" {
		p.Lexer = lexer
		return nil
	}
	p.expect("ON")
	if !p.Token.IsKeywordLike("VIEW") {
		p.Lexer = lexer
		return nil
	}
	p.expectKeywordLike("VIEW")
	names := parseCommaSeparatedList(p, p.parseIdent)
	return &ast.SelectPrivilegeOnView{
		Select: pos,
		Names:  names,
	}
}

func (p *Parser) tryParseExecutePrivilegeOnTableFunction() *ast.ExecutePrivilegeOnTableFunction {
	if !p.Token.IsKeywordLike("EXECUTE") {
		return nil
	}
	pos := p.expectKeywordLike("EXECUTE").Pos
	p.expect("ON")
	p.expectKeywordLike("TABLE")
	p.expectKeywordLike("FUNCTION")
	names := parseCommaSeparatedList(p, p.parseIdent)
	return &ast.ExecutePrivilegeOnTableFunction{
		Execute: pos,
		Names:   names,
	}
}

func (p *Parser) tryParseRolePrivilege() *ast.RolePrivilege {
	if !p.Token.IsKeywordLike("ROLE") {
		return nil
	}
	pos := p.expectKeywordLike("ROLE").Pos
	names := parseCommaSeparatedList(p, p.parseIdent)
	return &ast.RolePrivilege{
		Role:  pos,
		Names: names,
	}
}

func (p *Parser) tryParseSelectPrivilegeOnChangeStream() *ast.SelectPrivilegeOnChangeStream {
	if p.Token.Kind != "SELECT" {
		return nil
	}
	lexer := p.Lexer.Clone()
	pos := p.expect("SELECT").Pos
	if p.Token.Kind != "ON" {
		p.Lexer = lexer
		return nil
	}
	p.expect("ON")
	if !p.Token.IsKeywordLike("CHANGE") {
		p.Lexer = lexer
		return nil
	}
	p.expectKeywordLike("CHANGE")
	p.expectKeywordLike("STREAM")
	names := parseCommaSeparatedList(p, p.parseIdent)

	return &ast.SelectPrivilegeOnChangeStream{
		Select: pos,
		Names:  names,
	}
}

func (p *Parser) parsePrivilegeOnTable() *ast.PrivilegeOnTable {
	privileges := parseCommaSeparatedList(p, p.parseTablePrivilege)
	p.expect("ON")
	p.expectKeywordLike("TABLE")
	names := parseCommaSeparatedList(p, p.parseIdent)
	return &ast.PrivilegeOnTable{
		Privileges: privileges,
		Names:      names,
	}
}

func (p *Parser) parseTablePrivilege() ast.TablePrivilege {
	pos := p.Token.Pos
	switch {
	case p.Token.Kind == "SELECT":
		p.nextToken()
		columns, rparen := p.tryParseTablePrivilegeColumns()
		return &ast.SelectPrivilege{
			Select:  pos,
			Rparen:  rparen,
			Columns: columns,
		}
	case p.Token.IsKeywordLike("INSERT"):
		p.nextToken()
		columns, rparen := p.tryParseTablePrivilegeColumns()
		return &ast.InsertPrivilege{
			Insert:  pos,
			Rparen:  rparen,
			Columns: columns,
		}
	case p.Token.IsKeywordLike("UPDATE"):
		p.nextToken()
		columns, rparen := p.tryParseTablePrivilegeColumns()
		return &ast.UpdatePrivilege{
			Update:  pos,
			Rparen:  rparen,
			Columns: columns,
		}
	case p.Token.IsKeywordLike("DELETE"):
		p.nextToken()
		return &ast.DeletePrivilege{
			Delete: pos,
		}
	}
	if p.Token.Kind != token.TokenIdent {
		panic(p.errorfAtToken(&p.Token, "expected pseudo keyword: INSERT, UPDATE, DELETE, but: %s", p.Token.AsString))
	} else {
		panic(p.errorfAtToken(&p.Token, "expected token: SELECT, <ident>, but: %s", p.Token.Kind))
	}
}

func (p *Parser) tryParseTablePrivilegeColumns() ([]*ast.Ident, token.Pos) {
	if p.Token.Kind != "(" {
		return nil, token.InvalidPos
	}
	p.nextToken()
	columns := parseCommaSeparatedList(p, p.parseIdent)
	rparen := p.expect(")").Pos
	return columns, rparen
}

// begin CREATE PROPERTY GRAPH

func (p *Parser) parseCreatePropertyGraph(pos token.Pos, orReplace bool) *ast.CreatePropertyGraph {
	p.expectKeywordLike("PROPERTY")
	p.expectKeywordLike("GRAPH")

	ifNotExists := p.parseIfNotExists()
	name := p.parseIdent()
	content := p.parsePropertyGraphContent()

	return &ast.CreatePropertyGraph{
		Create:      pos,
		OrReplace:   orReplace,
		IfNotExists: ifNotExists,
		Name:        name,
		Content:     content,
	}
}

func (p *Parser) parsePropertyGraphContent() *ast.PropertyGraphContent {
	node := p.expectKeywordLike("NODE").Pos
	p.expectKeywordLike("TABLES")

	nodeTables := &ast.PropertyGraphNodeTables{
		Node:   node,
		Tables: p.parsePropertyGraphElementList(),
	}

	var edgeTables *ast.PropertyGraphEdgeTables
	if p.Token.IsKeywordLike("EDGE") {
		edge := p.expectKeywordLike("EDGE").Pos
		p.expectKeywordLike("TABLES")
		tables := p.parsePropertyGraphElementList()
		edgeTables = &ast.PropertyGraphEdgeTables{
			Edge:   edge,
			Tables: tables,
		}
	}

	return &ast.PropertyGraphContent{
		NodeTables: nodeTables,
		EdgeTables: edgeTables,
	}
}

func (p *Parser) parsePropertyGraphElementList() *ast.PropertyGraphElementList {
	lparen := p.expect("(").Pos
	elements := parseCommaSeparatedList(p, p.parsePropertyGraphElement)
	rparen := p.expect(")").Pos

	return &ast.PropertyGraphElementList{
		Lparen:   lparen,
		Rparen:   rparen,
		Elements: elements,
	}

}

func (p *Parser) parsePropertyGraphElement() *ast.PropertyGraphElement {
	name := p.parseIdent()

	var alias *ast.Ident
	if p.Token.Kind == "AS" {
		p.nextToken()
		alias = p.parseIdent()
	}

	keys := p.tryParsePropertyGraphElementKeys()
	properties := p.tryParsePropertyGraphLabelsOrProperties()

	return &ast.PropertyGraphElement{
		Name:       name,
		Alias:      alias,
		Keys:       keys,
		Properties: properties,
	}
}

// parsePropertyGraphLabelAndPropertiesList parses consecutive ast.PropertyGraphLabelAndProperties,
// and returns *ast.PropertyGraphLabelAndPropertiesList.
func (p *Parser) parsePropertyGraphLabelAndPropertiesList() *ast.PropertyGraphLabelAndPropertiesList {
	// list can be empty
	var list []*ast.PropertyGraphLabelAndProperties
	for {
		if p.Token.Kind != "DEFAULT" && !p.Token.IsKeywordLike("LABEL") {
			break
		}

		elemLabel := p.parsePropertyGraphElementLabel()
		properties := p.tryParsePropertyGraphElementProperties()

		list = append(list, &ast.PropertyGraphLabelAndProperties{
			Label:      elemLabel,
			Properties: properties,
		})
	}

	return &ast.PropertyGraphLabelAndPropertiesList{
		LabelAndProperties: list,
	}
}

func (p *Parser) parsePropertyGraphElementLabel() ast.PropertyGraphElementLabel {
	if p.Token.Kind == "DEFAULT" {
		def := p.expect("DEFAULT").Pos
		label := p.expectKeywordLike("LABEL").Pos

		return &ast.PropertyGraphElementLabelDefaultLabel{
			Default: def,
			Label:   label,
		}
	}

	label := p.expectKeywordLike("LABEL").Pos
	name := p.parseIdent()

	return &ast.PropertyGraphElementLabelLabelName{
		Label: label,
		Name:  name,
	}
}

func (p *Parser) tryParsePropertyGraphElementProperties() ast.PropertyGraphElementProperties {
	if p.Token.Kind != "NO" && !p.Token.IsKeywordLike("PROPERTIES") {
		return nil
	}

	return p.parsePropertyGraphElementProperties()
}

func (p *Parser) parsePropertyGraphElementProperties() ast.PropertyGraphElementProperties {
	if p.Token.Kind != "NO" && !p.Token.IsKeywordLike("PROPERTIES") {
		p.panicfAtToken(&p.Token, `expect "NO" or "PROPERTIES", but %v`, p.Token.Kind)
	}

	if p.Token.Kind == "NO" {
		no := p.expect("NO").Pos
		properties := p.expectKeywordLike("PROPERTIES").Pos

		return &ast.PropertyGraphNoProperties{
			No:         no,
			Properties: properties,
		}
	}

	properties := p.expectKeywordLike("PROPERTIES")
	if p.Token.IsKeywordLike("ARE") || p.Token.Kind == "ALL" {
		// "ARE" is optional
		if p.Token.IsKeywordLike("ARE") {
			p.nextToken()
		}

		p.expect("ALL")
		columns := p.expectKeywordLike("COLUMNS").Pos

		var exceptColumns *ast.PropertyGraphColumnNameList
		if p.Token.Kind == "EXCEPT" {
			p.nextToken()
			exceptColumns = p.parsePropertyGraphColumnNameList()
		}

		return &ast.PropertyGraphPropertiesAre{
			Properties:    properties.Pos,
			Columns:       columns,
			ExceptColumns: exceptColumns,
		}
	}

	p.expect("(")
	list := parseCommaSeparatedList(p, p.parsePropertyGraphDerivedProperty)
	rparen := p.expect(")").Pos

	return &ast.PropertyGraphDerivedPropertyList{
		Rparen:            rparen,
		Properties:        properties.Pos,
		DerivedProperties: list,
	}
}

func (p *Parser) parsePropertyGraphDerivedProperty() *ast.PropertyGraphDerivedProperty {
	expr := p.parseExpr()

	var name *ast.Ident
	if p.Token.Kind == "AS" {
		p.nextToken()
		name = p.parseIdent()
	}

	return &ast.PropertyGraphDerivedProperty{
		Expr:  expr,
		Alias: name,
	}
}

func (p *Parser) tryParsePropertyGraphLabelsOrProperties() ast.PropertyGraphLabelsOrProperties {
	if p.Token.IsKeywordLike("LABEL") || p.Token.Kind == "DEFAULT" {
		return p.parsePropertyGraphLabelAndPropertiesList()
	}

	if properties := p.tryParsePropertyGraphElementProperties(); properties != nil {
		return &ast.PropertyGraphSingleProperties{
			Properties: properties,
		}
	}
	return nil
}

func (p *Parser) tryParsePropertyGraphElementKeys() ast.PropertyGraphElementKeys {
	if !p.Token.IsKeywordLike("KEY") && !p.Token.IsKeywordLike("SOURCE") {
		return nil
	}

	// element_key
	var elementKey *ast.PropertyGraphElementKey
	if p.Token.IsKeywordLike("KEY") {
		key := p.expectKeywordLike("KEY").Pos
		keyColumns := p.parsePropertyGraphColumnNameList()

		elementKey = &ast.PropertyGraphElementKey{
			Key:  key,
			Keys: keyColumns,
		}

		// if SOURCE KEY doesn't follow, it is node_element_key.
		if !p.Token.IsKeywordLike("SOURCE") {
			return &ast.PropertyGraphNodeElementKey{
				Key: elementKey,
			}
		}

	}

	// the rest of edge_element_keys

	// source_key
	source := p.expectKeywordLike("SOURCE").Pos
	p.expectKeywordLike("KEY")
	sourceColumns := p.parsePropertyGraphColumnNameList()
	p.expectKeywordLike("REFERENCES")
	sourceReference := p.parseIdent()
	sourceReferenceColumns := p.tryParsePropertyGraphColumnNameList()

	// destination_key
	destination := p.expectKeywordLike("DESTINATION").Pos
	p.expectKeywordLike("KEY")
	destinationColumns := p.parsePropertyGraphColumnNameList()
	p.expectKeywordLike("REFERENCES")
	destinationReference := p.parseIdent()
	destinationReferenceColumns := p.tryParsePropertyGraphColumnNameList()

	return &ast.PropertyGraphEdgeElementKeys{
		Element: elementKey,
		Source: &ast.PropertyGraphSourceKey{
			Source:           source,
			Keys:             sourceColumns,
			ElementReference: sourceReference,
			ReferenceColumns: sourceReferenceColumns,
		},
		Destination: &ast.PropertyGraphDestinationKey{
			Destination:      destination,
			Keys:             destinationColumns,
			ElementReference: destinationReference,
			ReferenceColumns: destinationReferenceColumns,
		},
	}
}

func (p *Parser) parsePropertyGraphColumnNameList() *ast.PropertyGraphColumnNameList {
	lparen := p.expect("(").Pos
	list := parseCommaSeparatedList(p, p.parseIdent)
	rparen := p.expect(")").Pos

	return &ast.PropertyGraphColumnNameList{
		Lparen:         lparen,
		Rparen:         rparen,
		ColumnNameList: list,
	}
}

func (p *Parser) tryParsePropertyGraphColumnNameList() *ast.PropertyGraphColumnNameList {
	if p.Token.Kind != "(" {
		return nil
	}
	return p.parsePropertyGraphColumnNameList()
}

// end CREATE PROPERTY GRAPH

func (p *Parser) parseDropPropertyGraph(pos token.Pos) *ast.DropPropertyGraph {
	p.expectKeywordLike("PROPERTY")
	p.expectKeywordLike("GRAPH")
	ifExists := p.parseIfExists()
	name := p.parseIdent()

	return &ast.DropPropertyGraph{
		Drop:     pos,
		IfExists: ifExists,
		Name:     name,
	}
}

func (p *Parser) parseSchemaType() ast.SchemaType {
	switch p.Token.Kind {
	case token.TokenIdent:
		return p.parseScalarSchemaType()
	case "ARRAY":
		pos := p.expect("ARRAY").Pos
		p.expect("<")
		t := p.parseScalarSchemaType()
		end := p.expect(">").Pos

		var namedArgs []*ast.NamedArg
		rparen := token.InvalidPos
		if p.Token.Kind == "(" {
			p.nextToken()
			namedArgs = parseCommaSeparatedList(p, p.parseNamedArg)
			rparen = p.expect(")").Pos
		}

		return &ast.ArraySchemaType{
			Array:     pos,
			Gt:        end,
			Item:      t,
			NamedArgs: namedArgs,
			Rparen:    rparen,
		}
	}

	panic(p.errorfAtToken(&p.Token, "expected token: ARRAY, <ident>, but: %s", p.Token.Kind))
}

func (p *Parser) parseAlterStatistics(pos token.Pos) *ast.AlterStatistics {
	p.expectKeywordLike("STATISTICS")
	name := p.parseIdent()
	p.expect("SET")
	options := p.parseOptions()

	return &ast.AlterStatistics{
		Alter:   pos,
		Name:    name,
		Options: options,
	}
}

func (p *Parser) parseAnalyze() *ast.Analyze {
	pos := p.expectKeywordLike("ANALYZE").Pos

	return &ast.Analyze{
		Analyze: pos,
	}
}

func (p *Parser) tryParseCreateModelColumn() *ast.CreateModelColumn {
	name := p.parseIdent()
	dataType := p.parseSchemaType()
	options := p.tryParseOptions()

	return &ast.CreateModelColumn{
		Name:     name,
		DataType: dataType,
		Options:  options,
	}
}

func (p *Parser) tryParseCreateModelInputOutput() *ast.CreateModelInputOutput {
	if !p.Token.IsKeywordLike("INPUT") {
		return nil
	}

	pos := p.expectKeywordLike("INPUT").Pos
	p.expect("(")
	inputColumns := parseCommaSeparatedList(p, p.tryParseCreateModelColumn)
	p.expect(")")

	p.expectKeywordLike("OUTPUT")
	p.expect("(")
	outputColumns := parseCommaSeparatedList(p, p.tryParseCreateModelColumn)
	rparen := p.expect(")").Pos

	return &ast.CreateModelInputOutput{
		Input:         pos,
		Rparen:        rparen,
		InputColumns:  inputColumns,
		OutputColumns: outputColumns,
	}
}

func (p *Parser) parseCreateModel(pos token.Pos, orReplace bool) *ast.CreateModel {
	p.expectKeywordLike("MODEL")
	name := p.parseIdent()
	ifNotExists := p.parseIfNotExists()
	inputOutput := p.tryParseCreateModelInputOutput()
	remote := p.expectKeywordLike("REMOTE").Pos
	options := p.tryParseOptions()

	return &ast.CreateModel{
		Create:      pos,
		OrReplace:   orReplace,
		IfNotExists: ifNotExists,
		Name:        name,
		InputOutput: inputOutput,
		Remote:      remote,
		Options:     options,
	}

}

func (p *Parser) parseAlterModel(pos token.Pos) *ast.AlterModel {
	p.expectKeywordLike("MODEL")
	ifExists := p.parseIfExists()
	name := p.parseIdent()
	p.expect("SET")
	options := p.parseOptions()

	return &ast.AlterModel{
		Alter:    pos,
		IfExists: ifExists,
		Name:     name,
		Options:  options,
	}
}

func (p *Parser) parseDropModel(pos token.Pos) *ast.DropModel {
	p.expectKeywordLike("MODEL")
	ifExists := p.parseIfExists()
	name := p.parseIdent()

	return &ast.DropModel{
		Drop:     pos,
		IfExists: ifExists,
		Name:     name,
	}
}

var scalarSchemaTypes = []string{
	"BOOL",
	"INT64",
	"FLOAT32",
	"FLOAT64",
	"DATE",
	"TIMESTAMP",
	"NUMERIC",
	"JSON",
	"TOKENLIST",
}

var sizedSchemaTypes = []string{
	"STRING",
	"BYTES",
}

// parseScalarSchemaType parses ScalarSchemaType, SizedSchemaType and NamedType, but not ArraySchemaType.
func (p *Parser) parseScalarSchemaType() ast.SchemaType {
	if !p.lookaheadSimpleType() {
		return p.parseNamedType()
	}

	id := p.expect(token.TokenIdent)
	pos := id.Pos

	for _, name := range scalarSchemaTypes {
		if id.IsIdent(name) {
			return &ast.ScalarSchemaType{
				NamePos: pos,
				Name:    ast.ScalarTypeName(name),
			}
		}
	}

	for _, name := range sizedSchemaTypes {
		if id.IsIdent(name) {
			p.expect("(")
			max := false
			var size ast.IntValue
			if p.Token.IsIdent("MAX") {
				p.nextToken()
				max = true
			} else {
				size = p.parseIntValue()
			}
			rparen := p.expect(")").Pos
			return &ast.SizedSchemaType{
				NamePos: pos,
				Rparen:  rparen,
				Name:    ast.ScalarTypeName(name),
				Max:     max,
				Size:    size,
			}
		}
	}

	panic(p.errorfAtToken(id, "expect ident: %s, %s, but: %s", strings.Join(scalarSchemaTypes, ", "), strings.Join(sizedSchemaTypes, ", "), id.AsString))
}

func (p *Parser) parseIfNotExists() bool {
	if p.Token.Kind == "IF" {
		p.nextToken()
		p.expect("NOT")
		p.expect("EXISTS")
		return true
	}
	return false
}

func (p *Parser) parseIfExists() bool {
	if p.Token.Kind == "IF" {
		p.nextToken()
		p.expect("EXISTS")
		return true
	}
	return false
}

// ================================================================================
//
// DML
//
// ================================================================================

// parseDML parses non-nested DML. This function is added for parseStatements friendly.
func (p *Parser) parseDML() (dml ast.DML) {
	return p.parseDMLInternal(false)
}

// parseDMLInternal can parse nested and non-nested DML. This behavior is controlled by nested flag.
func (p *Parser) parseDMLInternal(nested bool) (dml ast.DML) {
	l := p.Lexer.Clone()
	defer func() {
		// Panic on tryParseHint()
		if r := recover(); r != nil {
			dml = &ast.BadDML{BadNode: p.handleParseStatementError(r, l)}
		}
	}()

	hint := p.tryParseHint()
	return p.parseDMLInternal(hint)
}

func (p *Parser) parseDMLInternal(hint *ast.Hint) (dml ast.DML) {
	l := p.Lexer.Clone()
	defer func() {
		if r := recover(); r != nil {
			dml = &ast.BadDML{
				Hint:    hint,
				BadNode: p.handleParseStatementError(r, l),
			}
		}
	}()

	id := p.expect(token.TokenIdent)
	pos := id.Pos
	switch {
	case id.IsKeywordLike("INSERT"):
<<<<<<< HEAD
		return p.parseInsert(pos, nested)
=======
		return p.parseInsert(pos, hint)
>>>>>>> 95ca0c8b
	case id.IsKeywordLike("DELETE"):
		return p.parseDelete(pos, hint)
	case id.IsKeywordLike("UPDATE"):
		return p.parseUpdate(pos, hint)
	}

	panic(p.errorfAtToken(id, "expect pseudo keyword: INSERT, DELETE,  UPDATE but: %s", id.AsString))
}

func (p *Parser) tryParseWithAction() *ast.WithAction {
	if p.Token.Kind != "WITH" {
		return nil
	}

	with := p.expect("WITH").Pos
	action := p.expectKeywordLike("ACTION").Pos
	alias := p.tryParseAsAlias(withRequiredAs)

	return &ast.WithAction{
		With:   with,
		Action: action,
		Alias:  alias,
	}
}

func (p *Parser) tryParseThenReturn() *ast.ThenReturn {
	if p.Token.Kind != "THEN" {
		return nil
	}

	then := p.expect("THEN").Pos
	p.expectKeywordLike("RETURN")
	withAction := p.tryParseWithAction()
	items := parseCommaSeparatedList(p, p.parseSelectItem)

	return &ast.ThenReturn{
		Then:       then,
		WithAction: withAction,
		Items:      items,
	}
}

<<<<<<< HEAD
func (p *Parser) parseInsert(pos token.Pos, nested bool) *ast.Insert {
=======
func (p *Parser) parseInsert(pos token.Pos, hint *ast.Hint) *ast.Insert {
>>>>>>> 95ca0c8b
	var insertOrType ast.InsertOrType
	if p.Token.Kind == "OR" {
		p.nextToken()
		switch {
		case p.Token.IsKeywordLike("UPDATE"):
			insertOrType = ast.InsertOrTypeUpdate
		case p.Token.Kind == "IGNORE":
			insertOrType = ast.InsertOrTypeIgnore
		default:
			p.panicfAtToken(&p.Token, "expected pseudo keyword: UPDATE, IGNORE, but: %s", p.Token.AsString)
		}
		p.nextToken()
	}

	if p.Token.Kind == "INTO" {
		p.nextToken()
	}

	name := p.parsePath()

	// optional when nested
	var columns []*ast.Ident
	if !nested || p.Token.Kind == "(" {
		p.expect("(")
		if p.Token.Kind != ")" {
			for p.Token.Kind != token.TokenEOF {
				columns = append(columns, p.parseIdent())
				if p.Token.Kind != "," {
					break
				}
				p.nextToken()
			}
		}
		p.expect(")")
	}

	var input ast.InsertInput
	if p.Token.IsKeywordLike("VALUES") {
		input = p.parseValuesInput()
	} else {
		input = p.parseSubQueryInput()
	}

	thenReturn := p.tryParseThenReturn()

	return &ast.Insert{
		Insert:       pos,
		Hint:         hint,
		InsertOrType: insertOrType,
		TableName:    name,
		Columns:      columns,
		Input:        input,
		ThenReturn:   thenReturn,
	}
}

func (p *Parser) parseValuesInput() *ast.ValuesInput {
	pos := p.expectKeywordLike("VALUES").Pos

	rows := parseCommaSeparatedList(p, p.parseValuesRow)

	return &ast.ValuesInput{
		Values: pos,
		Rows:   rows,
	}
}

func (p *Parser) parseValuesRow() *ast.ValuesRow {
	lparen := p.expect("(").Pos
	var exprs []*ast.DefaultExpr
	if p.Token.Kind != ")" {
		for p.Token.Kind != token.TokenEOF {
			exprs = append(exprs, p.parseDefaultExpr())
			if p.Token.Kind != "," {
				break
			}
			p.nextToken()
		}
	}
	rparen := p.expect(")").Pos

	return &ast.ValuesRow{
		Lparen: lparen,
		Rparen: rparen,
		Exprs:  exprs,
	}
}

func (p *Parser) parseDefaultExpr() *ast.DefaultExpr {
	if p.Token.Kind == "DEFAULT" {
		pos := p.expect("DEFAULT").Pos
		return &ast.DefaultExpr{
			DefaultPos: pos,
			Default:    true,
		}
	}

	expr := p.parseExpr()
	return &ast.DefaultExpr{
		DefaultPos: token.InvalidPos,
		Expr:       expr,
	}
}

func (p *Parser) parseSubQueryInput() *ast.SubQueryInput {
	query := p.parseQueryExpr()

	return &ast.SubQueryInput{
		Query: query,
	}
}

func (p *Parser) parseDelete(pos token.Pos, hint *ast.Hint) *ast.Delete {
	if p.Token.Kind == "FROM" {
		p.nextToken()
	}

	name := p.parsePath()
	as := p.tryParseAsAlias(withOptionalAs)
	where := p.parseWhere()
	thenReturn := p.tryParseThenReturn()

	return &ast.Delete{
		Delete:     pos,
		Hint:       hint,
		TableName:  name,
		As:         as,
		Where:      where,
		ThenReturn: thenReturn,
	}
}

func (p *Parser) parseUpdate(pos token.Pos, hint *ast.Hint) *ast.Update {
	name := p.parsePath()
	as := p.tryParseAsAlias(withOptionalAs)

	p.expect("SET")

	items := parseCommaSeparatedList(p, p.parseUpdateItem)

	where := p.parseWhere()
	thenReturn := p.tryParseThenReturn()

	return &ast.Update{
		Update:     pos,
		Hint:       hint,
		TableName:  name,
		As:         as,
		Updates:    items,
		Where:      where,
		ThenReturn: thenReturn,
	}
}

func (p *Parser) parseUpdateItem() ast.UpdateItem {
	if p.Token.Kind == "(" {
		lparen := p.expect("(").Pos
		dml := p.parseDMLInternal(true)
		rparen := p.expect(")").Pos
		return &ast.UpdateItemDML{
			Lparen: lparen,
			Rparen: rparen,
			DML:    dml,
		}
	}

	path := p.parseIdentOrPath()
	p.expect("=")
	defaultExpr := p.parseDefaultExpr()

	return &ast.UpdateItemSetValue{
		Path:        path,
		DefaultExpr: defaultExpr,
	}
}

// ================================================================================
//
// Primitives
//
// ================================================================================

func (p *Parser) parseIdent() *ast.Ident {
	id := p.expect(token.TokenIdent)
	return &ast.Ident{
		NamePos: id.Pos,
		NameEnd: id.End,
		Name:    id.AsString,
	}
}

func (p *Parser) parseParam() *ast.Param {
	param := p.expect(token.TokenParam)
	return &ast.Param{
		Atmark: param.Pos,
		Name:   param.AsString,
	}
}

func (p *Parser) parseNullLiteral() *ast.NullLiteral {
	tok := p.expect("NULL")
	return &ast.NullLiteral{
		Null: tok.Pos,
	}
}

func (p *Parser) parseBoolLiteral() *ast.BoolLiteral {
	var value bool
	pos := p.Token.Pos
	switch p.Token.Kind {
	case "TRUE":
		value = true
	case "FALSE":
		value = false
	default:
		p.panicfAtToken(&p.Token, "expected token: TRUE, FALSE, but: %s", p.Token.Kind)
	}
	p.nextToken()
	return &ast.BoolLiteral{
		ValuePos: pos,
		Value:    value,
	}
}

func (p *Parser) parseIntLiteral() *ast.IntLiteral {
	i := p.expect(token.TokenInt)
	return &ast.IntLiteral{
		ValuePos: i.Pos,
		ValueEnd: i.End,
		Base:     i.Base,
		Value:    i.Raw,
	}
}

func (p *Parser) parseFloatLiteral() *ast.FloatLiteral {
	f := p.expect(token.TokenFloat)
	return &ast.FloatLiteral{
		ValuePos: f.Pos,
		ValueEnd: f.End,
		Value:    f.Raw,
	}
}

func (p *Parser) parseStringLiteral() *ast.StringLiteral {
	s := p.expect(token.TokenString)
	return &ast.StringLiteral{
		ValuePos: s.Pos,
		ValueEnd: s.End,
		Value:    s.AsString,
	}
}

func (p *Parser) parseBytesLiteral() *ast.BytesLiteral {
	b := p.expect(token.TokenBytes)
	return &ast.BytesLiteral{
		ValuePos: b.Pos,
		ValueEnd: b.End,
		Value:    []byte(b.AsString),
	}
}

func (p *Parser) parseIntValue() ast.IntValue {
	switch p.Token.Kind {
	case token.TokenParam:
		return p.parseParam()
	case token.TokenInt:
		return p.parseIntLiteral()
	case "CAST":
		return p.parseCastIntValue()
	}

	panic(p.errorfAtToken(&p.Token, "expected token: <param>, <int>, CAST, but: %s", p.Token.Kind))
}

func (p *Parser) parseCastIntValue() *ast.CastIntValue {
	pos := p.expect("CAST").Pos
	p.expect("(")
	var v ast.IntValue
	switch p.Token.Kind {
	case token.TokenParam:
		v = p.parseParam()
	case token.TokenInt:
		v = p.parseIntLiteral()
	default:
		p.panicfAtToken(&p.Token, "expected token: <param>, <int>, but: %s", p.Token.Kind)
	}
	p.expect("AS")
	p.expectIdent("INT64")
	rparen := p.expect(")").Pos
	return &ast.CastIntValue{
		Cast:   pos,
		Rparen: rparen,
		Expr:   v,
	}
}

func (p *Parser) parseNumValue() ast.NumValue {
	switch p.Token.Kind {
	case token.TokenParam:
		return p.parseParam()
	case token.TokenInt:
		return p.parseIntLiteral()
	case token.TokenFloat:
		return p.parseFloatLiteral()
	case "CAST":
		return p.parseCastNumValue()
	}

	panic(p.errorfAtToken(&p.Token, "expected token: <param>, <int>, <float>, CAST, but: %s", p.Token.Kind))
}

func (p *Parser) parseCastNumValue() *ast.CastNumValue {
	pos := p.expect("CAST").Pos
	p.expect("(")
	var v ast.NumValue
	switch p.Token.Kind {
	case token.TokenParam:
		v = p.parseParam()
	case token.TokenInt:
		v = p.parseIntLiteral()
	case token.TokenFloat:
		v = p.parseFloatLiteral()
	default:
		p.panicfAtToken(&p.Token, "expected token: <param>, <int>, <float>, but: %s", p.Token.Kind)
	}
	p.expect("AS")
	id := p.expect(token.TokenIdent)
	var t ast.ScalarTypeName
	switch {
	case id.IsIdent("INT64"):
		t = ast.Int64TypeName
	case id.IsIdent("FLOAT64"):
		t = ast.Float64TypeName
	default:
		p.panicfAtToken(id, "expected identifier: INT64, FLOAT64, but: %s", id.Raw)
	}
	rparen := p.expect(")").Pos
	return &ast.CastNumValue{
		Cast:   pos,
		Rparen: rparen,
		Expr:   v,
		Type:   t,
	}
}

func (p *Parser) parseStringValue() ast.StringValue {
	switch p.Token.Kind {
	case token.TokenParam:
		return p.parseParam()
	case token.TokenString:
		return p.parseStringLiteral()
	}

	panic(p.errorfAtToken(&p.Token, "expected token: <param>, <string>, but: %s", p.Token.Kind))
}

// ================================================================================
//
// Error Handlers
//
// ================================================================================

func (p *Parser) handleError(r any, l *Lexer) {
	e, ok := r.(*Error)
	if !ok {
		panic(r)
	}

	p.errors = append(p.errors, e)
	p.Lexer = l
}

func (p *Parser) handleParseStatementError(r any, l *Lexer) *ast.BadNode {
	p.handleError(r, l)

	var tokens []*token.Token
	pos := p.Token.Pos
	end := p.Token.Pos
skip:
	for p.Token.Kind != token.TokenEOF {
		switch p.Token.Kind {
		case ";":
			break skip
		}
		end = p.Token.End
		tokens = append(tokens, p.Token.Clone())
		p.Lexer.nextToken(true)
	}

	return &ast.BadNode{
		NodePos: pos,
		NodeEnd: end,
		Tokens:  tokens,
	}
}

func (p *Parser) handleParseQueryExprError(simple bool, r any, l *Lexer) *ast.BadQueryExpr {
	p.handleError(r, l)

	var tokens []*token.Token
	pos := p.Token.Pos
	end := p.Token.Pos
	nesting := 0
skip:
	for p.Token.Kind != token.TokenEOF {
		switch p.Token.Kind {
		case ";":
			break skip
		case "(":
			nesting += 1
		case ")":
			if nesting == 0 {
				break skip
			}
			nesting -= 1
		case "UNION", "INTERSECT", "EXCEPT":
			if simple && nesting == 0 {
				break skip
			}
		}
		end = p.Token.End
		tokens = append(tokens, p.Token.Clone())
		p.Lexer.nextToken(true)
	}

	return &ast.BadQueryExpr{
		BadNode: &ast.BadNode{
			NodePos: pos,
			NodeEnd: end,
			Tokens:  tokens,
		},
	}
}

func (p *Parser) handleParseExprError(r any, l *Lexer) *ast.BadExpr {
	p.handleError(r, l)

	var tokens []*token.Token
	pos := p.Token.Pos
	end := p.Token.Pos
	nesting := 0
skip:
	for p.Token.Kind != token.TokenEOF {
		switch p.Token.Kind {
		case ";":
			break skip
		case "(", "[", "CASE", "WHEN":
			nesting += 1
		case ")", "]", "}", "END", "THEN":
			if nesting == 0 {
				break skip
			}
			nesting -= 1
		case ",", "AS", "FROM", "GROUP", "HAVING", "ORDER", "LIMIT", "OFFSET", "AT", "UNION", "INTERSECT", "EXCEPT":
			if nesting == 0 {
				break skip
			}
		}
		end = p.Token.End
		tokens = append(tokens, p.Token.Clone())
		p.Lexer.nextToken(true)
	}

	return &ast.BadExpr{
		BadNode: &ast.BadNode{
			NodePos: pos,
			NodeEnd: end,
			Tokens:  tokens,
		},
	}
}

func (p *Parser) handleParseTypeError(r any, l *Lexer) *ast.BadType {
	p.handleError(r, l)

	var tokens []*token.Token
	pos := p.Token.Pos
	end := p.Token.Pos
	nesting := 0
skip:
	for p.Token.Kind != token.TokenEOF {
		switch p.Token.Kind {
		case ";", ")":
			break skip
		case "<":
			nesting += 1
		case ">":
			if nesting == 0 {
				break skip
			}
			nesting -= 1
		case ">>":
			if nesting == 0 {
				break skip
			}
			if nesting == 1 {
				p.Token.Kind = ">"
				p.Token.Pos += 1
				break skip
			}
			nesting -= 2
		case ",":
			if nesting == 0 {
				break skip
			}
		}
		tokens = append(tokens, p.Token.Clone())
		end = p.Token.End
		p.Lexer.nextToken(true)
	}

	return &ast.BadType{
		BadNode: &ast.BadNode{
			NodePos: pos,
			NodeEnd: end,
			Tokens:  tokens,
		},
	}
}

// ================================================================================
//
// Utilities
//
// ================================================================================

// parseCommaSeparatedList parses a comma separated list of nodes parsed by `doParse`.
//
// `doParse` should be a reference to a method of `Parser`. That is, this function should always be used on a single line, e.g.:
//
//	columns := parseCommaSeparatedList(p, p.parseIdent)
//
// TODO: create a linter for this.
func parseCommaSeparatedList[T ast.Node](p *Parser, doParse func() T) []T {
	nodes := []T{doParse()}
	for p.Token.Kind == "," {
		p.nextToken()
		nodes = append(nodes, doParse())
	}
	return nodes
}

func (p *Parser) expect(kind token.TokenKind) *token.Token {
	if p.Token.Kind != kind {
		p.panicfAtToken(&p.Token, "expected token: %s, but: %s", kind, p.Token.Kind)
	}
	t := p.Token.Clone()
	p.nextToken()
	return t
}

func (p *Parser) expectIdent(s string) *token.Token {
	id := p.expect(token.TokenIdent)
	if !id.IsIdent(s) {
		p.panicfAtToken(id, "expected identifier: %s, but: %s", s, token.QuoteSQLIdent(id.AsString))
	}
	return id
}

func (p *Parser) expectKeywordLike(s string) *token.Token {
	id := p.expect(token.TokenIdent)
	if !id.IsKeywordLike(s) {
		if char.EqualFold(id.AsString, s) {
			p.panicfAtToken(id, "pseudo keyword %s cannot encloses with backquote", s)
		} else {
			p.panicfAtToken(id, "expected pseudo keyword: %s, but: %s", s, token.QuoteSQLIdent(id.AsString))
		}
	}
	return id
}

func (p *Parser) errorfAtToken(tok *token.Token, msg string, params ...interface{}) *Error {
	return &Error{
		Message:  fmt.Sprintf(msg, params...),
		Position: p.Position(tok.Pos, tok.End),
	}
}

func (p *Parser) panicfAtToken(tok *token.Token, msg string, params ...interface{}) {
	panic(p.errorfAtToken(tok, msg, params...))
}

func (p *Parser) parseRenameTableTo() *ast.RenameTableTo {
	old := p.parseIdent()
	p.expect("TO")
	new := p.parseIdent()

	return &ast.RenameTableTo{
		Old: old,
		New: new,
	}
}

func (p *Parser) parseRenameTable(pos token.Pos) *ast.RenameTable {
	p.expectKeywordLike("TABLE")
	tos := parseCommaSeparatedList(p, p.parseRenameTableTo)

	return &ast.RenameTable{
		Rename: pos,
		Tos:    tos,
	}

}

func (p *Parser) nextToken() {
	p.Lexer.nextToken(false)
}<|MERGE_RESOLUTION|>--- conflicted
+++ resolved
@@ -178,7 +178,7 @@
 	case p.Token.Kind == "SELECT" || p.Token.Kind == "WITH" || p.Token.Kind == "(" || p.Token.Kind == "FROM":
 		return p.parseQueryStatementInternal(hint)
 	case p.Token.IsKeywordLike("INSERT") || p.Token.IsKeywordLike("DELETE") || p.Token.IsKeywordLike("UPDATE"):
-		return p.parseDMLInternal(hint)
+		return p.parseDMLInternal(hint, false)
 	case hint != nil:
 		panic(p.errorfAtPosition(hint.Pos(), p.Token.End, "statement hint is only permitted before query or DML, but got: %s", p.Token.Raw))
 	case p.Token.Kind == "CREATE" || p.Token.IsKeywordLike("ALTER") || p.Token.IsKeywordLike("DROP") ||
@@ -5014,13 +5014,9 @@
 //
 // ================================================================================
 
-// parseDML parses non-nested DML. This function is added for parseStatements friendly.
+// parseDML parses non-nested DML with optional hints.
+// This function is parseStatements friendly.
 func (p *Parser) parseDML() (dml ast.DML) {
-	return p.parseDMLInternal(false)
-}
-
-// parseDMLInternal can parse nested and non-nested DML. This behavior is controlled by nested flag.
-func (p *Parser) parseDMLInternal(nested bool) (dml ast.DML) {
 	l := p.Lexer.Clone()
 	defer func() {
 		// Panic on tryParseHint()
@@ -5030,10 +5026,13 @@
 	}()
 
 	hint := p.tryParseHint()
-	return p.parseDMLInternal(hint)
-}
-
-func (p *Parser) parseDMLInternal(hint *ast.Hint) (dml ast.DML) {
+	return p.parseDMLInternal(hint, false)
+}
+
+// parseDMLInternal can parse nested and non-nested DML with parsed hints.
+// The behavior is controlled by nested flag.
+// Note: Usually, it is recommended to use parseDML if you want to parse a DML statement.
+func (p *Parser) parseDMLInternal(hint *ast.Hint, nested bool) (dml ast.DML) {
 	l := p.Lexer.Clone()
 	defer func() {
 		if r := recover(); r != nil {
@@ -5048,11 +5047,7 @@
 	pos := id.Pos
 	switch {
 	case id.IsKeywordLike("INSERT"):
-<<<<<<< HEAD
-		return p.parseInsert(pos, nested)
-=======
-		return p.parseInsert(pos, hint)
->>>>>>> 95ca0c8b
+		return p.parseInsert(pos, hint, nested)
 	case id.IsKeywordLike("DELETE"):
 		return p.parseDelete(pos, hint)
 	case id.IsKeywordLike("UPDATE"):
@@ -5095,11 +5090,7 @@
 	}
 }
 
-<<<<<<< HEAD
-func (p *Parser) parseInsert(pos token.Pos, nested bool) *ast.Insert {
-=======
-func (p *Parser) parseInsert(pos token.Pos, hint *ast.Hint) *ast.Insert {
->>>>>>> 95ca0c8b
+func (p *Parser) parseInsert(pos token.Pos, hint *ast.Hint, nested bool) *ast.Insert {
 	var insertOrType ast.InsertOrType
 	if p.Token.Kind == "OR" {
 		p.nextToken()
@@ -5257,7 +5248,7 @@
 func (p *Parser) parseUpdateItem() ast.UpdateItem {
 	if p.Token.Kind == "(" {
 		lparen := p.expect("(").Pos
-		dml := p.parseDMLInternal(true)
+		dml := p.parseDMLInternal(nil, true)
 		rparen := p.expect(")").Pos
 		return &ast.UpdateItemDML{
 			Lparen: lparen,
