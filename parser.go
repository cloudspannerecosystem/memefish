--- conflicted
+++ resolved
@@ -221,21 +221,18 @@
 		return p.parseQueryStatementInternal(hint)
 	case p.Token.IsKeywordLike("INSERT") || p.Token.IsKeywordLike("DELETE") || p.Token.IsKeywordLike("UPDATE"):
 		return p.parseDMLInternal(hint)
+	// GQL queries are first level statements
+	// because it is supported by Cloud Spanner's ExecuteSql API.
+	case p.Token.IsKeywordLike("GRAPH"):
+		return p.parseGQLQuery()
 	case hint != nil:
 		panic(p.errorfAtPosition(hint.Pos(), p.Token.End, "statement hint is only permitted before query or DML, but got: %s", p.Token.Raw))
 	case p.Token.Kind == "CREATE" || p.Token.IsKeywordLike("ALTER") || p.Token.IsKeywordLike("DROP") ||
 		p.Token.IsKeywordLike("RENAME") || p.Token.IsKeywordLike("GRANT") || p.Token.IsKeywordLike("REVOKE") ||
 		p.Token.IsKeywordLike("ANALYZE"):
 		return p.parseDDL()
-<<<<<<< HEAD
 	case p.Token.IsKeywordLike("INSERT") || p.Token.IsKeywordLike("DELETE") || p.Token.IsKeywordLike("UPDATE"):
 		return p.parseDML()
-	// GQL queries are first level statements
-	// because it is supported by Cloud Spanner's ExecuteSql API.
-	case p.Token.IsKeywordLike("GRAPH"):
-		return p.parseGQLQuery()
-=======
->>>>>>> 95ca0c8b
 	case p.Token.IsKeywordLike("CALL"):
 		return p.parseOtherStatement()
 	}
@@ -5836,24 +5833,30 @@
 	}
 }
 
-func (p *Parser) parseGQLReturnItem() ast.GQLReturnItem {
+func (p *Parser) parseGQLReturnItem() *ast.GQLReturnItem {
 	if p.Token.Kind == "*" {
 		pos := p.expect("*").Pos
-		return &ast.Star{
-			Star: pos,
+		return &ast.GQLReturnItem{
+			Item: &ast.Star{
+				Star: pos,
+			},
 		}
 	}
 
 	expr := p.parseExpr()
 	as := p.tryParseAsAlias(withRequiredAs)
 	if as != nil {
-		return &ast.Alias{
+		return &ast.GQLReturnItem{
+			Item: &ast.Alias{
+				Expr: expr,
+				As:   as,
+			},
+		}
+	}
+	return &ast.GQLReturnItem{
+		Item: &ast.ExprSelectItem{
 			Expr: expr,
-			As:   as,
-		}
-	}
-	return &ast.ExprSelectItem{
-		Expr: expr,
+		},
 	}
 
 }
@@ -6363,7 +6366,7 @@
 	}
 }
 
-func (p *Parser) parseGQLReturnItemList() []ast.GQLReturnItem {
+func (p *Parser) parseGQLReturnItemList() []*ast.GQLReturnItem {
 	return parseCommaSeparatedList(p, p.parseGQLReturnItem)
 }
 
