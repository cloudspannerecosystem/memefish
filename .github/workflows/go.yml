name: Go

on:
  push:
    branches: [main]
  pull_request: {}

jobs:
  test:
    name: Test
    runs-on: ubuntu-latest
    steps:

    - name: Set up Go 1.20
<<<<<<< HEAD
      uses: actions/setup-go@v4
      with:
        go-version: "1.20"
=======
      uses: actions/setup-go@v5
      with:
        go-version: "1.22"
>>>>>>> 98b8bf28
      id: go

    - name: Check out code into the Go module directory
      uses: actions/checkout@v4

    - name: Get dependencies
      run: |
        go get -v -t -d ./...

    - name: Test
      run: make ci<|MERGE_RESOLUTION|>--- conflicted
+++ resolved
@@ -12,15 +12,9 @@
     steps:
 
     - name: Set up Go 1.20
-<<<<<<< HEAD
-      uses: actions/setup-go@v4
-      with:
-        go-version: "1.20"
-=======
       uses: actions/setup-go@v5
       with:
         go-version: "1.22"
->>>>>>> 98b8bf28
       id: go
 
     - name: Check out code into the Go module directory
