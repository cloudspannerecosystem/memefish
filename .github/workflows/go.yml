--- conflicted
+++ resolved
@@ -12,11 +12,7 @@
     steps:
 
     - name: Set up Go 1.20
-<<<<<<< HEAD
-      uses: actions/setup-go@v4
-=======
       uses: actions/setup-go@v5
->>>>>>> 7062a1bf
       with:
         go-version: "1.20"
       id: go
