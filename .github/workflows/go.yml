name: Go

on:
  push:
    branches: [main]
  pull_request: {}

jobs:
  test:
    name: Test
    runs-on: ubuntu-latest
    steps:

<<<<<<< HEAD
    - name: Set up Go 1.20
      uses: actions/setup-go@v4
=======
    - name: Set up Go 1.19
      uses: actions/setup-go@v5
>>>>>>> 64f802fe
      with:
        go-version: "1.20"
      id: go

    - name: Check out code into the Go module directory
      uses: actions/checkout@v4

    - name: Get dependencies
      run: |
        go get -v -t -d ./...

    - name: Test
      run: make ci<|MERGE_RESOLUTION|>--- conflicted
+++ resolved
@@ -11,13 +11,8 @@
     runs-on: ubuntu-latest
     steps:
 
-<<<<<<< HEAD
     - name: Set up Go 1.20
       uses: actions/setup-go@v4
-=======
-    - name: Set up Go 1.19
-      uses: actions/setup-go@v5
->>>>>>> 64f802fe
       with:
         go-version: "1.20"
       id: go
